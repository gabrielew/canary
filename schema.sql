-- Canary - Database (Schema)

-- Table structure `worlds`
CREATE TABLE IF NOT EXISTS `worlds` (
    `id` int(3) UNSIGNED NOT NULL AUTO_INCREMENT,
    `name` varchar(80) NOT NULL,
    `type` enum('no-pvp','pvp','retro-pvp','pvp-enforced','retro-pvp-enforced') NOT NULL,
    `motd` varchar(255) NOT NULL DEFAULT '',
    `location` enum('Europe','North America','South America','Oceania') NOT NULL,
    `ip` varchar(15) NOT NULL,
    `port` int(5) UNSIGNED NOT NULL,
    `port_status` int(6) UNSIGNED NOT NULL,
    `creation` int(11) NOT NULL DEFAULT 0,
    CONSTRAINT `worlds_pk` PRIMARY KEY (`id`),
    CONSTRAINT `worlds_unique` UNIQUE (`name`)
) ENGINE=InnoDB DEFAULT CHARSET=utf8;

INSERT INTO `worlds` (`name`, `type`, `motd`, `location`, `ip`, `port`, `port_status`, `creation`)
VALUES ('OTServBR-Global', 'pvp', 'Welcome to the OTServBR-Global!', 'South America', '127.0.0.1', 7172, 97172, UNIX_TIMESTAMP());

-- Table structure `server_config`
CREATE TABLE IF NOT EXISTS `server_config` (
    `world_id` int(3) UNSIGNED NOT NULL,
    `config` varchar(50) NOT NULL,
    `value` varchar(256) NOT NULL DEFAULT '',
    CONSTRAINT `server_config_pk` PRIMARY KEY (`world_id`, `config`),
    CONSTRAINT `server_config_worlds_fk`
        FOREIGN KEY (`world_id`) REFERENCES `worlds` (`id`)
        ON DELETE CASCADE
) ENGINE=InnoDB DEFAULT CHARSET=utf8;

<<<<<<< HEAD
INSERT INTO `server_config` (`config`, `value`, `world_id`) VALUES ('db_version', '47', 1), ('motd_hash', '', 1), ('motd_num', '0', 1), ('players_record', '0', 1);
=======
INSERT INTO `server_config` (`config`, `value`) VALUES ('db_version', '48'), ('motd_hash', ''), ('motd_num', '0'), ('players_record', '0');
>>>>>>> 93db96ca

-- Table structure `accounts`
CREATE TABLE IF NOT EXISTS `accounts` (
    `id` int(11) UNSIGNED NOT NULL AUTO_INCREMENT,
    `name` varchar(32) NOT NULL,
    `password` TEXT NOT NULL,
    `email` varchar(255) NOT NULL DEFAULT '',
    `premdays` int(11) NOT NULL DEFAULT '0',
    `premdays_purchased` int(11) NOT NULL DEFAULT '0',
    `lastday` int(10) UNSIGNED NOT NULL DEFAULT '0',
    `type` tinyint(1) UNSIGNED NOT NULL DEFAULT '1',
    `coins` int(12) UNSIGNED NOT NULL DEFAULT '0',
    `coins_transferable` int(12) UNSIGNED NOT NULL DEFAULT '0',
    `tournament_coins` int(12) UNSIGNED NOT NULL DEFAULT '0',
    `creation` int(11) UNSIGNED NOT NULL DEFAULT '0',
    `recruiter` INT(6) DEFAULT 0,
    `house_bid_id` int(11) NOT NULL DEFAULT '0',
    CONSTRAINT `accounts_pk` PRIMARY KEY (`id`),
    CONSTRAINT `accounts_unique` UNIQUE (`name`)
) ENGINE=InnoDB DEFAULT CHARSET=utf8;

-- Table structure `coins_transactions`
CREATE TABLE IF NOT EXISTS `coins_transactions` (
    `id` int(11) UNSIGNED NOT NULL AUTO_INCREMENT,
    `account_id` int(11) UNSIGNED NOT NULL,
    `type` tinyint(1) UNSIGNED NOT NULL,
    `coin_type` tinyint(1) UNSIGNED NOT NULL DEFAULT '1',
    `amount` int(12) UNSIGNED NOT NULL,
    `description` varchar(3500) NOT NULL,
    `timestamp` timestamp DEFAULT CURRENT_TIMESTAMP,
    INDEX `account_id` (`account_id`),
    CONSTRAINT `coins_transactions_pk` PRIMARY KEY (`id`),
    CONSTRAINT `coins_transactions_account_fk`
    FOREIGN KEY (`account_id`) REFERENCES `accounts` (`id`)
    ON DELETE CASCADE
) ENGINE=InnoDB DEFAULT CHARSET=utf8;

-- Table structure `players`
CREATE TABLE IF NOT EXISTS `players` (
    `id` int(11) NOT NULL AUTO_INCREMENT,
    `name` varchar(255) NOT NULL,
    `group_id` int(11) NOT NULL DEFAULT '1',
    `account_id` int(11) UNSIGNED NOT NULL DEFAULT '0',
    `level` int(11) NOT NULL DEFAULT '1',
    `vocation` int(11) NOT NULL DEFAULT '0',
    `health` int(11) NOT NULL DEFAULT '150',
    `healthmax` int(11) NOT NULL DEFAULT '150',
    `experience` bigint(20) NOT NULL DEFAULT '0',
    `lookbody` int(11) NOT NULL DEFAULT '0',
    `lookfeet` int(11) NOT NULL DEFAULT '0',
    `lookhead` int(11) NOT NULL DEFAULT '0',
    `looklegs` int(11) NOT NULL DEFAULT '0',
    `looktype` int(11) NOT NULL DEFAULT '136',
    `lookaddons` int(11) NOT NULL DEFAULT '0',
    `maglevel` int(11) NOT NULL DEFAULT '0',
    `mana` int(11) NOT NULL DEFAULT '0',
    `manamax` int(11) NOT NULL DEFAULT '0',
    `manaspent` bigint(20) UNSIGNED NOT NULL DEFAULT '0',
    `soul` int(10) UNSIGNED NOT NULL DEFAULT '0',
    `town_id` int(11) NOT NULL DEFAULT '1',
    `posx` int(11) NOT NULL DEFAULT '0',
    `posy` int(11) NOT NULL DEFAULT '0',
    `posz` int(11) NOT NULL DEFAULT '0',
    `conditions` mediumblob NOT NULL,
    `cap` int(11) NOT NULL DEFAULT '0',
    `sex` int(11) NOT NULL DEFAULT '0',
    `pronoun` int(11) NOT NULL DEFAULT '0',
    `lastlogin` bigint(20) UNSIGNED NOT NULL DEFAULT '0',
    `lastip` int(10) UNSIGNED NOT NULL DEFAULT '0',
    `save` tinyint(1) NOT NULL DEFAULT '1',
    `skull` tinyint(1) NOT NULL DEFAULT '0',
    `skulltime` bigint(20) NOT NULL DEFAULT '0',
    `lastlogout` bigint(20) UNSIGNED NOT NULL DEFAULT '0',
    `blessings` tinyint(2) NOT NULL DEFAULT '0',
    `blessings1` tinyint(4) NOT NULL DEFAULT '0',
    `blessings2` tinyint(4) NOT NULL DEFAULT '0',
    `blessings3` tinyint(4) NOT NULL DEFAULT '0',
    `blessings4` tinyint(4) NOT NULL DEFAULT '0',
    `blessings5` tinyint(4) NOT NULL DEFAULT '0',
    `blessings6` tinyint(4) NOT NULL DEFAULT '0',
    `blessings7` tinyint(4) NOT NULL DEFAULT '0',
    `blessings8` tinyint(4) NOT NULL DEFAULT '0',
    `onlinetime` int(11) NOT NULL DEFAULT '0',
    `deletion` bigint(15) NOT NULL DEFAULT '0',
    `balance` bigint(20) UNSIGNED NOT NULL DEFAULT '0',
    `offlinetraining_time` smallint(5) UNSIGNED NOT NULL DEFAULT '43200',
    `offlinetraining_skill` tinyint(2) NOT NULL DEFAULT '-1',
    `stamina` smallint(5) UNSIGNED NOT NULL DEFAULT '2520',
    `skill_fist` int(10) UNSIGNED NOT NULL DEFAULT '10',
    `skill_fist_tries` bigint(20) UNSIGNED NOT NULL DEFAULT '0',
    `skill_club` int(10) UNSIGNED NOT NULL DEFAULT '10',
    `skill_club_tries` bigint(20) UNSIGNED NOT NULL DEFAULT '0',
    `skill_sword` int(10) UNSIGNED NOT NULL DEFAULT '10',
    `skill_sword_tries` bigint(20) UNSIGNED NOT NULL DEFAULT '0',
    `skill_axe` int(10) UNSIGNED NOT NULL DEFAULT '10',
    `skill_axe_tries` bigint(20) UNSIGNED NOT NULL DEFAULT '0',
    `skill_dist` int(10) UNSIGNED NOT NULL DEFAULT '10',
    `skill_dist_tries` bigint(20) UNSIGNED NOT NULL DEFAULT '0',
    `skill_shielding` int(10) UNSIGNED NOT NULL DEFAULT '10',
    `skill_shielding_tries` bigint(20) UNSIGNED NOT NULL DEFAULT '0',
    `skill_fishing` int(10) UNSIGNED NOT NULL DEFAULT '10',
    `skill_fishing_tries` bigint(20) UNSIGNED NOT NULL DEFAULT '0',
    `skill_critical_hit_chance` int(10) UNSIGNED NOT NULL DEFAULT '0',
    `skill_critical_hit_chance_tries` bigint(20) UNSIGNED NOT NULL DEFAULT '0',
    `skill_critical_hit_damage` int(10) UNSIGNED NOT NULL DEFAULT '0',
    `skill_critical_hit_damage_tries` bigint(20) UNSIGNED NOT NULL DEFAULT '0',
    `skill_life_leech_chance` int(10) UNSIGNED NOT NULL DEFAULT '0',
    `skill_life_leech_chance_tries` bigint(20) UNSIGNED NOT NULL DEFAULT '0',
    `skill_life_leech_amount` int(10) UNSIGNED NOT NULL DEFAULT '0',
    `skill_life_leech_amount_tries` bigint(20) UNSIGNED NOT NULL DEFAULT '0',
    `skill_mana_leech_chance` int(10) UNSIGNED NOT NULL DEFAULT '0',
    `skill_mana_leech_chance_tries` bigint(20) UNSIGNED NOT NULL DEFAULT '0',
    `skill_mana_leech_amount` int(10) UNSIGNED NOT NULL DEFAULT '0',
    `skill_mana_leech_amount_tries` bigint(20) UNSIGNED NOT NULL DEFAULT '0',
    `skill_criticalhit_chance` bigint(20) UNSIGNED NOT NULL DEFAULT '0',
    `skill_criticalhit_damage` bigint(20) UNSIGNED NOT NULL DEFAULT '0',
    `skill_lifeleech_chance` bigint(20) UNSIGNED NOT NULL DEFAULT '0',
    `skill_lifeleech_amount` bigint(20) UNSIGNED NOT NULL DEFAULT '0',
    `skill_manaleech_chance` bigint(20) UNSIGNED NOT NULL DEFAULT '0',
    `skill_manaleech_amount` bigint(20) UNSIGNED NOT NULL DEFAULT '0',
    `manashield` INT UNSIGNED NOT NULL DEFAULT '0',
    `max_manashield` INT UNSIGNED NOT NULL DEFAULT '0',
    `xpboost_stamina` smallint(5) UNSIGNED DEFAULT NULL,
    `xpboost_value` tinyint(4) UNSIGNED DEFAULT NULL,
    `marriage_status` bigint(20) UNSIGNED NOT NULL DEFAULT '0',
    `marriage_spouse` int(11) NOT NULL DEFAULT '-1',
    `bonus_rerolls` bigint(21) NOT NULL DEFAULT '0',
    `prey_wildcard` bigint(21) NOT NULL DEFAULT '0',
    `task_points` bigint(21) NOT NULL DEFAULT '0',
    `quickloot_fallback` tinyint(1) DEFAULT '0',
    `lookmountbody` tinyint(3) unsigned NOT NULL DEFAULT '0',
    `lookmountfeet` tinyint(3) unsigned NOT NULL DEFAULT '0',
    `lookmounthead` tinyint(3) unsigned NOT NULL DEFAULT '0',
    `lookmountlegs` tinyint(3) unsigned NOT NULL DEFAULT '0',
    `lookfamiliarstype` int(11) unsigned NOT NULL DEFAULT '0',
    `isreward` tinyint(1) NOT NULL DEFAULT '1',
    `istutorial` tinyint(1) NOT NULL DEFAULT '0',
    `forge_dusts` bigint(21) NOT NULL DEFAULT '0',
    `forge_dust_level` bigint(21) NOT NULL DEFAULT '100',
    `randomize_mount` tinyint(1) NOT NULL DEFAULT '0',
    `boss_points` int NOT NULL DEFAULT '0',
    `world_id` int(3) UNSIGNED NOT NULL,
    INDEX `account_id` (`account_id`),
    INDEX `vocation` (`vocation`),
    CONSTRAINT `players_pk` PRIMARY KEY (`id`),
    CONSTRAINT `players_unique` UNIQUE (`name`),
    CONSTRAINT `players_account_fk`
        FOREIGN KEY (`account_id`) REFERENCES `accounts` (`id`)
        ON DELETE CASCADE,
    CONSTRAINT `players_worlds_fk`
        FOREIGN KEY (`world_id`) REFERENCES `worlds` (`id`)
        ON DELETE CASCADE
) ENGINE=InnoDB DEFAULT CHARSET=utf8;

-- Table structure `account_bans`
CREATE TABLE IF NOT EXISTS `account_bans` (
    `account_id` int(11) UNSIGNED NOT NULL,
    `reason` varchar(255) NOT NULL,
    `banned_at` bigint(20) NOT NULL,
    `expires_at` bigint(20) NOT NULL,
    `banned_by` int(11) NOT NULL,
    INDEX `banned_by` (`banned_by`),
    CONSTRAINT `account_bans_pk` PRIMARY KEY (`account_id`),
    CONSTRAINT `account_bans_account_fk`
    FOREIGN KEY (`account_id`) REFERENCES `accounts` (`id`)
    ON DELETE CASCADE
    ON UPDATE CASCADE,
    CONSTRAINT `account_bans_player_fk`
    FOREIGN KEY (`banned_by`) REFERENCES `players` (`id`)
    ON DELETE CASCADE
    ON UPDATE CASCADE
) ENGINE=InnoDB DEFAULT CHARSET=utf8;

-- Table structure `account_ban_history`
CREATE TABLE IF NOT EXISTS `account_ban_history` (
    `id` int(11) NOT NULL AUTO_INCREMENT,
    `account_id` int(11) UNSIGNED NOT NULL,
    `reason` varchar(255) NOT NULL,
    `banned_at` bigint(20) NOT NULL,
    `expired_at` bigint(20) NOT NULL,
    `banned_by` int(11) NOT NULL,
    INDEX `account_id` (`account_id`),
    INDEX `banned_by` (`banned_by`),
    CONSTRAINT `account_bans_history_account_fk`
    FOREIGN KEY (`account_id`) REFERENCES `accounts` (`id`)
    ON DELETE CASCADE
    ON UPDATE CASCADE,
    CONSTRAINT `account_bans_history_player_fk`
    FOREIGN KEY (`banned_by`) REFERENCES `players` (`id`)
    ON DELETE CASCADE
    ON UPDATE CASCADE,
    CONSTRAINT `account_ban_history_pk` PRIMARY KEY (`id`)
) ENGINE=InnoDB DEFAULT CHARSET=utf8;

-- Table structure `account_viplist`
CREATE TABLE IF NOT EXISTS `account_viplist` (
    `account_id` int(11) UNSIGNED NOT NULL COMMENT 'id of account whose viplist entry it is',
    `player_id` int(11) NOT NULL COMMENT 'id of target player of viplist entry',
    `description` varchar(128) NOT NULL DEFAULT '',
    `icon` tinyint(2) UNSIGNED NOT NULL DEFAULT '0',
    `notify` tinyint(1) NOT NULL DEFAULT '0',
    `world_id` int(3) UNSIGNED NOT NULL,
    INDEX `account_id` (`account_id`),
    INDEX `player_id` (`player_id`),
    CONSTRAINT `account_viplist_unique` UNIQUE (`account_id`, `player_id`),
    CONSTRAINT `account_viplist_account_fk`
    FOREIGN KEY (`account_id`) REFERENCES `accounts` (`id`)
    ON DELETE CASCADE,
    CONSTRAINT `account_viplist_player_fk`
        FOREIGN KEY (`player_id`) REFERENCES `players` (`id`)
        ON DELETE CASCADE,
    CONSTRAINT `account_viplist_worlds_fk`
        FOREIGN KEY (`world_id`) REFERENCES `worlds` (`id`)
        ON DELETE CASCADE
) ENGINE=InnoDB DEFAULT CHARSET=utf8;

-- Table structure `account_vipgroup`
CREATE TABLE IF NOT EXISTS `account_vipgroups` (
    `id` int(11) UNSIGNED NOT NULL AUTO_INCREMENT,
    `account_id` int(11) UNSIGNED NOT NULL COMMENT 'id of account whose vip group entry it is',
    `name` varchar(128) NOT NULL,
    `customizable` BOOLEAN NOT NULL DEFAULT '1',
    CONSTRAINT `account_vipgroups_pk` PRIMARY KEY (`id`, `account_id`)
) ENGINE=InnoDB DEFAULT CHARSET=utf8;

--
-- Trigger
--
DELIMITER //
CREATE TRIGGER `oncreate_accounts` AFTER INSERT ON `accounts` FOR EACH ROW BEGIN
    INSERT INTO `account_vipgroups` (`account_id`, `name`, `customizable`) VALUES (NEW.`id`, 'Enemies', 0);
    INSERT INTO `account_vipgroups` (`account_id`, `name`, `customizable`) VALUES (NEW.`id`, 'Friends', 0);
    INSERT INTO `account_vipgroups` (`account_id`, `name`, `customizable`) VALUES (NEW.`id`, 'Trading Partner', 0);
END
//
DELIMITER ;

-- Table structure `account_vipgrouplist`
CREATE TABLE IF NOT EXISTS `account_vipgrouplist` (
    `account_id` int(11) UNSIGNED NOT NULL COMMENT 'id of account whose viplist entry it is',
    `player_id` int(11) NOT NULL COMMENT 'id of target player of viplist entry',
    `vipgroup_id` int(11) UNSIGNED NOT NULL COMMENT 'id of vip group that player belongs',
    INDEX `account_id` (`account_id`),
    INDEX `player_id` (`player_id`),
    INDEX `vipgroup_id` (`vipgroup_id`),
    CONSTRAINT `account_vipgrouplist_unique` UNIQUE (`account_id`, `player_id`, `vipgroup_id`),
    CONSTRAINT `account_vipgrouplist_player_fk`
    FOREIGN KEY (`player_id`) REFERENCES `players` (`id`)
    ON DELETE CASCADE,
    CONSTRAINT `account_vipgrouplist_vipgroup_fk`
    FOREIGN KEY (`vipgroup_id`, `account_id`) REFERENCES `account_vipgroups` (`id`, `account_id`)
    ON DELETE CASCADE
) ENGINE=InnoDB DEFAULT CHARSET=utf8;

-- Table structure `boosted_boss`
CREATE TABLE IF NOT EXISTS `boosted_boss` (
    `boostname` TEXT,
    `date` varchar(250) NOT NULL DEFAULT '',
    `raceid` varchar(250) NOT NULL DEFAULT '',
    `looktypeEx` int(11) NOT NULL DEFAULT 0,
    `looktype` int(11) NOT NULL DEFAULT 136,
    `lookfeet` int(11) NOT NULL DEFAULT 0,
    `looklegs` int(11) NOT NULL DEFAULT 0,
    `lookhead` int(11) NOT NULL DEFAULT 0,
    `lookbody` int(11) NOT NULL DEFAULT 0,
    `lookaddons` int(11) NOT NULL DEFAULT 0,
    `lookmount` int(11) DEFAULT 0,
    PRIMARY KEY (`date`)
) ENGINE=InnoDB DEFAULT CHARSET=utf8;

INSERT INTO `boosted_boss` (`boostname`, `date`, `raceid`) VALUES ('default', 0, 0);

-- Table structure `boosted_creature`
CREATE TABLE IF NOT EXISTS `boosted_creature` (
    `boostname` TEXT,
    `date` varchar(250) NOT NULL DEFAULT '',
    `raceid` varchar(250) NOT NULL DEFAULT '',
    `looktype` int(11) NOT NULL DEFAULT 136,
    `lookfeet` int(11) NOT NULL DEFAULT 0,
    `looklegs` int(11) NOT NULL DEFAULT 0,
    `lookhead` int(11) NOT NULL DEFAULT 0,
    `lookbody` int(11) NOT NULL DEFAULT 0,
    `lookaddons` int(11) NOT NULL DEFAULT 0,
    `lookmount` int(11) DEFAULT 0,
    PRIMARY KEY (`date`)
) ENGINE=InnoDB DEFAULT CHARSET=utf8;

INSERT INTO `boosted_creature` (`boostname`, `date`, `raceid`) VALUES ('default', 0, 0);

-- Tabble Structure `daily_reward_history`
CREATE TABLE IF NOT EXISTS `daily_reward_history` (
    `id` int(11) NOT NULL AUTO_INCREMENT,
    `daystreak` smallint(2) NOT NULL DEFAULT 0,
    `player_id` int(11) NOT NULL,
    `timestamp` int(11) NOT NULL,
    `description` varchar(255) DEFAULT NULL,
    INDEX `player_id` (`player_id`),
    CONSTRAINT `daily_reward_history_pk` PRIMARY KEY (`id`),
    CONSTRAINT `daily_reward_history_player_fk`
        FOREIGN KEY (`player_id`) REFERENCES `players` (`id`)
        ON DELETE CASCADE
) ENGINE=InnoDB DEFAULT CHARSET=utf8;

-- Tabble Structure `forge_history`
CREATE TABLE IF NOT EXISTS `forge_history` (
    `id` int NOT NULL AUTO_INCREMENT,
    `player_id` int NOT NULL,
    `action_type` int NOT NULL DEFAULT '0',
    `description` text NOT NULL,
    `is_success` tinyint NOT NULL DEFAULT '0',
    `bonus` tinyint NOT NULL DEFAULT '0',
    `done_at` bigint NOT NULL,
    `done_at_date` datetime DEFAULT NOW(),
    `cost` bigint UNSIGNED NOT NULL DEFAULT '0',
    `gained` bigint UNSIGNED NOT NULL DEFAULT '0',
    CONSTRAINT `forge_history_pk` PRIMARY KEY (`id`),
    FOREIGN KEY (`player_id`) REFERENCES `players` (`id`) ON DELETE CASCADE
) ENGINE=InnoDB DEFAULT CHARSET=utf8;

-- Table structure `global_storage`
CREATE TABLE IF NOT EXISTS `global_storage` (
    `key` varchar(32) NOT NULL,
    `value` text NOT NULL,
    CONSTRAINT `global_storage_unique` UNIQUE (`key`)
) ENGINE=InnoDB DEFAULT CHARSET=utf8;

-- Table structure `guilds`
CREATE TABLE IF NOT EXISTS `guilds` (
    `id` int(11) NOT NULL AUTO_INCREMENT,
    `level` int(11) NOT NULL DEFAULT '1',
    `name` varchar(255) NOT NULL,
    `ownerid` int(11) NOT NULL,
    `creationdata` int(11) NOT NULL,
    `motd` varchar(255) NOT NULL DEFAULT '',
    `residence` int(11) NOT NULL DEFAULT '0',
    `balance` bigint(20) UNSIGNED NOT NULL DEFAULT '0',
    `points` int(11) NOT NULL DEFAULT '0',
    `world_id` int(3) UNSIGNED NOT NULL,
    CONSTRAINT `guilds_pk` PRIMARY KEY (`id`),
    CONSTRAINT `guilds_name_unique` UNIQUE (`name`),
    CONSTRAINT `guilds_owner_unique` UNIQUE (`ownerid`),
    CONSTRAINT `guilds_ownerid_fk`
        FOREIGN KEY (`ownerid`) REFERENCES `players` (`id`)
        ON DELETE CASCADE,
    CONSTRAINT `guilds_worlds_fk`
        FOREIGN KEY (`world_id`) REFERENCES `worlds` (`id`)
        ON DELETE CASCADE
) ENGINE=InnoDB DEFAULT CHARSET=utf8;

-- Table structure `guild_wars`
CREATE TABLE IF NOT EXISTS `guild_wars` (
    `id` int(11) NOT NULL AUTO_INCREMENT,
    `guild1` int(11) NOT NULL DEFAULT '0',
    `guild2` int(11) NOT NULL DEFAULT '0',
    `name1` varchar(255) NOT NULL,
    `name2` varchar(255) NOT NULL,
    `status` tinyint(2) UNSIGNED NOT NULL DEFAULT '0',
    `started` bigint(15) NOT NULL DEFAULT '0',
    `ended` bigint(15) NOT NULL DEFAULT '0',
    `frags_limit` smallint(4) UNSIGNED NOT NULL DEFAULT '0',
    `payment` bigint(13) UNSIGNED NOT NULL DEFAULT '0',
    `duration_days` tinyint(3) UNSIGNED NOT NULL DEFAULT '0',
    INDEX `guild1` (`guild1`),
    INDEX `guild2` (`guild2`),
    CONSTRAINT `guild_wars_pk` PRIMARY KEY (`id`)
) ENGINE=InnoDB DEFAULT CHARSET=utf8;

-- Table structure `guildwar_kills`
CREATE TABLE IF NOT EXISTS `guildwar_kills` (
    `id` int(11) NOT NULL AUTO_INCREMENT,
    `killer` varchar(50) NOT NULL,
    `target` varchar(50) NOT NULL,
    `killerguild` int(11) NOT NULL DEFAULT '0',
    `targetguild` int(11) NOT NULL DEFAULT '0',
    `warid` int(11) NOT NULL DEFAULT '0',
    `time` bigint(15) NOT NULL,
    INDEX `warid` (`warid`),
    CONSTRAINT `guildwar_kills_pk` PRIMARY KEY (`id`),
    CONSTRAINT `guildwar_kills_warid_fk`
        FOREIGN KEY (`warid`) REFERENCES `guild_wars` (`id`)
        ON DELETE CASCADE
) ENGINE=InnoDB DEFAULT CHARSET=utf8;

-- Table structure `guild_invites`
CREATE TABLE IF NOT EXISTS `guild_invites` (
    `player_id` int(11) NOT NULL DEFAULT '0',
    `guild_id` int(11) NOT NULL DEFAULT '0',
    `date` int(11) NOT NULL,
    INDEX `guild_id` (`guild_id`),
    CONSTRAINT `guild_invites_pk` PRIMARY KEY (`player_id`, `guild_id`),
    CONSTRAINT `guild_invites_player_fk`
        FOREIGN KEY (`player_id`) REFERENCES `players` (`id`)
        ON DELETE CASCADE,
    CONSTRAINT `guild_invites_guild_fk`
        FOREIGN KEY (`guild_id`) REFERENCES `guilds` (`id`)
        ON DELETE CASCADE
) ENGINE=InnoDB DEFAULT CHARSET=utf8;

-- Table structure `guild_ranks`
CREATE TABLE IF NOT EXISTS `guild_ranks` (
    `id` int(11) NOT NULL AUTO_INCREMENT,
    `guild_id` int(11) NOT NULL COMMENT 'guild',
    `name` varchar(255) NOT NULL COMMENT 'rank name',
    `level` int(11) NOT NULL COMMENT 'rank level - leader, vice, member, maybe something else',
    INDEX `guild_id` (`guild_id`),
    CONSTRAINT `guild_ranks_pk` PRIMARY KEY (`id`),
    CONSTRAINT `guild_ranks_fk`
        FOREIGN KEY (`guild_id`) REFERENCES `guilds` (`id`)
        ON DELETE CASCADE
) ENGINE=InnoDB DEFAULT CHARSET=utf8;

--
-- Trigger
--
DELIMITER //
CREATE TRIGGER `oncreate_guilds` AFTER INSERT ON `guilds` FOR EACH ROW BEGIN
    INSERT INTO `guild_ranks` (`name`, `level`, `guild_id`) VALUES ('The Leader', 3, NEW.`id`);
    INSERT INTO `guild_ranks` (`name`, `level`, `guild_id`) VALUES ('Vice-Leader', 2, NEW.`id`);
    INSERT INTO `guild_ranks` (`name`, `level`, `guild_id`) VALUES ('Member', 1, NEW.`id`);
END
//
DELIMITER ;

-- Table structure `guild_membership`
CREATE TABLE IF NOT EXISTS `guild_membership` (
    `player_id` int(11) NOT NULL,
    `guild_id` int(11) NOT NULL,
    `rank_id` int(11) NOT NULL,
    `nick` varchar(15) NOT NULL DEFAULT '',
    INDEX `guild_id` (`guild_id`),
    INDEX `rank_id` (`rank_id`),
    CONSTRAINT `guild_membership_pk` PRIMARY KEY (`player_id`),
    CONSTRAINT `guild_membership_player_fk`
        FOREIGN KEY (`player_id`) REFERENCES `players` (`id`)
        ON DELETE CASCADE
        ON UPDATE CASCADE,
    CONSTRAINT `guild_membership_guild_fk`
        FOREIGN KEY (`guild_id`) REFERENCES `guilds` (`id`)
        ON DELETE CASCADE
        ON UPDATE CASCADE,
    CONSTRAINT `guild_membership_rank_fk`
        FOREIGN KEY (`rank_id`) REFERENCES `guild_ranks` (`id`)
        ON DELETE CASCADE
        ON UPDATE CASCADE
) ENGINE=InnoDB DEFAULT CHARSET=utf8;

-- Table structure `houses`
CREATE TABLE IF NOT EXISTS `houses` (
    `id` int(11) NOT NULL AUTO_INCREMENT,
    `owner` int(11) NOT NULL,
    `new_owner` int(11) NOT NULL DEFAULT '-1',
    `paid` int(10) UNSIGNED NOT NULL DEFAULT '0',
    `warnings` int(11) NOT NULL DEFAULT '0',
    `name` varchar(255) NOT NULL,
    `rent` int(11) NOT NULL DEFAULT '0',
    `town_id` int(11) NOT NULL DEFAULT '0',
    `size` int(11) NOT NULL DEFAULT '0',
    `guildid` int(11),
    `beds` int(11) NOT NULL DEFAULT '0',
<<<<<<< HEAD
    `world_id` int(3) UNSIGNED NOT NULL,
=======
    `bidder` int(11) NOT NULL DEFAULT '0',
    `bidder_name` varchar(255) NOT NULL DEFAULT '',
    `highest_bid` int(11) NOT NULL DEFAULT '0',
    `internal_bid` int(11) NOT NULL DEFAULT '0',
    `bid_end_date` int(11) NOT NULL DEFAULT '0',
    `state` smallint(5) UNSIGNED NOT NULL DEFAULT '0',
    `transfer_status` tinyint(1) DEFAULT '0',
>>>>>>> 93db96ca
    INDEX `owner` (`owner`),
    INDEX `town_id` (`town_id`),
    CONSTRAINT `houses_pk` PRIMARY KEY (`id`, `world_id`),
    CONSTRAINT `houses_worlds_fk`
        FOREIGN KEY (`world_id`) REFERENCES `worlds` (`id`)
        ON DELETE CASCADE
) ENGINE=InnoDB DEFAULT CHARSET=utf8;

--
-- trigger
--
DELIMITER //
CREATE TRIGGER `ondelete_players` BEFORE DELETE ON `players` FOR EACH ROW BEGIN
    UPDATE `houses` SET `owner` = 0 WHERE `owner` = OLD.`id` AND `world_id` = OLD.`world_id`;
END
//
DELIMITER ;

-- Table structure `house_lists`
CREATE TABLE IF NOT EXISTS `house_lists` (
    `house_id` int NOT NULL,
    `listid` int NOT NULL,
    `version` bigint NOT NULL DEFAULT '0',
    `list` text NOT NULL,
    `world_id` int(3) UNSIGNED NOT NULL,
    PRIMARY KEY (`house_id`, `listid`),
    KEY `house_id_index` (`house_id`),
    KEY `version` (`version`),
    CONSTRAINT `houses_list_house_fk`
        FOREIGN KEY (`house_id`) REFERENCES `houses` (`id`)
        ON DELETE CASCADE,
    CONSTRAINT `house_lists_worlds_fk`
        FOREIGN KEY (`world_id`) REFERENCES `worlds` (`id`)
        ON DELETE CASCADE
) ENGINE=InnoDB DEFAULT CHARSET=utf8mb3;

-- Table structure `ip_bans`
CREATE TABLE IF NOT EXISTS `ip_bans` (
    `ip` int(11) NOT NULL,
    `reason` varchar(255) NOT NULL,
    `banned_at` bigint(20) NOT NULL,
    `expires_at` bigint(20) NOT NULL,
    `banned_by` int(11) NOT NULL,
    INDEX `banned_by` (`banned_by`),
    CONSTRAINT `ip_bans_pk` PRIMARY KEY (`ip`),
    CONSTRAINT `ip_bans_players_fk`
        FOREIGN KEY (`banned_by`) REFERENCES `players` (`id`)
        ON DELETE CASCADE
        ON UPDATE CASCADE
) ENGINE=InnoDB DEFAULT CHARSET=utf8;

-- Table structure `market_history`
CREATE TABLE IF NOT EXISTS `market_history` (
    `id` int(11) NOT NULL AUTO_INCREMENT,
    `player_id` int(11) NOT NULL,
    `sale` tinyint(1) NOT NULL DEFAULT '0',
    `itemtype` int(10) UNSIGNED NOT NULL,
    `amount` smallint(5) UNSIGNED NOT NULL,
    `price` bigint(20) UNSIGNED NOT NULL DEFAULT '0',
    `expires_at` bigint(20) UNSIGNED NOT NULL,
    `inserted` bigint(20) UNSIGNED NOT NULL,
    `state` tinyint(1) UNSIGNED NOT NULL,
    `tier` tinyint UNSIGNED NOT NULL DEFAULT '0',
    `world_id` int(3) UNSIGNED NOT NULL,
    INDEX `player_id` (`player_id`,`sale`),
    CONSTRAINT `market_history_pk` PRIMARY KEY (`id`),
    CONSTRAINT `market_history_players_fk`
        FOREIGN KEY (`player_id`) REFERENCES `players` (`id`)
        ON DELETE CASCADE,
    CONSTRAINT `market_history_worlds_fk`
        FOREIGN KEY (`world_id`) REFERENCES `worlds` (`id`)
        ON DELETE CASCADE
) ENGINE=InnoDB DEFAULT CHARSET=utf8;

-- Table structure `market_offers`
CREATE TABLE IF NOT EXISTS `market_offers` (
    `id` int(11) NOT NULL AUTO_INCREMENT,
    `player_id` int(11) NOT NULL,
    `sale` tinyint(1) NOT NULL DEFAULT '0',
    `itemtype` int(10) UNSIGNED NOT NULL,
    `amount` smallint(5) UNSIGNED NOT NULL,
    `created` bigint(20) UNSIGNED NOT NULL,
    `anonymous` tinyint(1) NOT NULL DEFAULT '0',
    `price` bigint(20) UNSIGNED NOT NULL DEFAULT '0',
    `tier` tinyint UNSIGNED NOT NULL DEFAULT '0',
    `world_id` int(3) UNSIGNED NOT NULL,
    INDEX `sale` (`sale`,`itemtype`),
    INDEX `created` (`created`),
    INDEX `player_id` (`player_id`),
    CONSTRAINT `market_offers_pk` PRIMARY KEY (`id`),
    CONSTRAINT `market_offers_players_fk`
        FOREIGN KEY (`player_id`) REFERENCES `players` (`id`)
        ON DELETE CASCADE,
    CONSTRAINT `market_offers_worlds_fk`
        FOREIGN KEY (`world_id`) REFERENCES `worlds` (`id`)
        ON DELETE CASCADE
) ENGINE=InnoDB DEFAULT CHARSET=utf8;

-- Table structure `players_online`
CREATE TABLE IF NOT EXISTS `players_online` (
    `player_id` int(11) NOT NULL,
    `world_id` int(3) UNSIGNED NOT NULL,
    CONSTRAINT `players_online_pk` PRIMARY KEY (`player_id`),
    CONSTRAINT `players_online_worlds_fk`
        FOREIGN KEY (`world_id`) REFERENCES `worlds` (`id`)
        ON DELETE CASCADE
) ENGINE=MEMORY DEFAULT CHARSET=utf8;

-- Table structure `player_charm`
CREATE TABLE IF NOT EXISTS `player_charms` (
    `player_guid` INT(250) NOT NULL,
    `charm_points` VARCHAR(250) NULL,
    `charm_expansion` BOOLEAN NULL,
    `rune_wound` INT(250) NULL,
    `rune_enflame` INT(250) NULL,
    `rune_poison` INT(250) NULL,
    `rune_freeze` INT(250) NULL,
    `rune_zap` INT(250) NULL,
    `rune_curse` INT(250) NULL,
    `rune_cripple` INT(250) NULL,
    `rune_parry` INT(250) NULL,
    `rune_dodge` INT(250) NULL,
    `rune_adrenaline` INT(250) NULL,
    `rune_numb` INT(250) NULL,
    `rune_cleanse` INT(250) NULL,
    `rune_bless` INT(250) NULL,
    `rune_scavenge` INT(250) NULL,
    `rune_gut` INT(250) NULL,
    `rune_low_blow` INT(250) NULL,
    `rune_divine` INT(250) NULL,
    `rune_vamp` INT(250) NULL,
    `rune_void` INT(250) NULL,
    `UsedRunesBit` VARCHAR(250) NULL,
    `UnlockedRunesBit` VARCHAR(250) NULL,
    `tracker list` BLOB NULL
) ENGINE = InnoDB DEFAULT CHARSET=utf8;

-- Table structure `player_deaths`
CREATE TABLE IF NOT EXISTS `player_deaths` (
    `player_id` int(11) NOT NULL,
    `time` bigint(20) UNSIGNED NOT NULL DEFAULT '0',
    `level` int(11) NOT NULL DEFAULT '1',
    `killed_by` varchar(255) NOT NULL,
    `is_player` tinyint(1) NOT NULL DEFAULT '1',
    `mostdamage_by` varchar(100) NOT NULL,
    `mostdamage_is_player` tinyint(1) NOT NULL DEFAULT '0',
    `unjustified` tinyint(1) NOT NULL DEFAULT '0',
    `mostdamage_unjustified` tinyint(1) NOT NULL DEFAULT '0',
    INDEX `player_id` (`player_id`),
    INDEX `killed_by` (`killed_by`),
    INDEX `mostdamage_by` (`mostdamage_by`),
    CONSTRAINT `player_deaths_players_fk`
        FOREIGN KEY (`player_id`) REFERENCES `players` (`id`)
        ON DELETE CASCADE
) ENGINE=InnoDB DEFAULT CHARSET=utf8;

-- Table structure `player_depotitems`
CREATE TABLE IF NOT EXISTS `player_depotitems` (
    `player_id` int(11) NOT NULL,
    `sid` int(11) NOT NULL COMMENT 'any given range eg 0-100 will be reserved for depot lockers and all > 100 will be then normal items inside depots',
    `pid` int(11) NOT NULL DEFAULT '0',
    `itemtype` int(11) NOT NULL DEFAULT '0',
    `count` int(11) NOT NULL DEFAULT '0',
    `attributes` blob NOT NULL,
    CONSTRAINT `player_depotitems_unique` UNIQUE (`player_id`, `sid`),
    CONSTRAINT `player_depotitems_players_fk`
        FOREIGN KEY (`player_id`) REFERENCES `players` (`id`)
        ON DELETE CASCADE
) ENGINE=InnoDB DEFAULT CHARSET=utf8;

-- Table structure `player_hirelings`
CREATE TABLE IF NOT EXISTS `player_hirelings` (
    `id` INT NOT NULL PRIMARY KEY auto_increment,
    `player_id` INT NOT NULL,
    `name` varchar(255),
    `active` tinyint unsigned NOT NULL DEFAULT '0',
    `sex` tinyint unsigned NOT NULL DEFAULT '0',
    `posx` int(11) NOT NULL DEFAULT '0',
    `posy` int(11) NOT NULL DEFAULT '0',
    `posz` int(11) NOT NULL DEFAULT '0',
    `lookbody` int(11) NOT NULL DEFAULT '0',
    `lookfeet` int(11) NOT NULL DEFAULT '0',
    `lookhead` int(11) NOT NULL DEFAULT '0',
    `looklegs` int(11) NOT NULL DEFAULT '0',
    `looktype` int(11) NOT NULL DEFAULT '136',
        FOREIGN KEY(`player_id`) REFERENCES `players`(`id`)
        ON DELETE CASCADE
) ENGINE=InnoDB DEFAULT CHARSET=utf8;

-- Table structure `player_inboxitems`
CREATE TABLE IF NOT EXISTS `player_inboxitems` (
    `player_id` int(11) NOT NULL,
    `sid` int(11) NOT NULL,
    `pid` int(11) NOT NULL DEFAULT '0',
    `itemtype` int(11) NOT NULL DEFAULT '0',
    `count` int(11) NOT NULL DEFAULT '0',
    `attributes` blob NOT NULL,
    CONSTRAINT `player_inboxitems_unique` UNIQUE (`player_id`, `sid`),
    CONSTRAINT `player_inboxitems_players_fk`
        FOREIGN KEY (`player_id`) REFERENCES `players` (`id`)
        ON DELETE CASCADE
) ENGINE=InnoDB DEFAULT CHARSET=utf8;

-- Table structure `player_items`
CREATE TABLE IF NOT EXISTS `player_items` (
    `player_id` int(11) NOT NULL DEFAULT '0',
    `pid` int(11) NOT NULL DEFAULT '0',
    `sid` int(11) NOT NULL DEFAULT '0',
    `itemtype` int(11) NOT NULL DEFAULT '0',
    `count` int(11) NOT NULL DEFAULT '0',
    `attributes` blob NOT NULL,
    INDEX `player_id` (`player_id`),
    INDEX `sid` (`sid`),
    CONSTRAINT `player_items_players_fk`
        FOREIGN KEY (`player_id`) REFERENCES `players` (`id`)
        ON DELETE CASCADE,
    CONSTRAINT `player_items_pk`
        PRIMARY KEY (`player_id`, `pid`, `sid`)
) ENGINE=InnoDB DEFAULT CHARSET=utf8;

-- Table structure `player_wheeldata`
CREATE TABLE IF NOT EXISTS `player_wheeldata` (
	`player_id` int(11) NOT NULL,
	`slot` blob NOT NULL,
	INDEX `player_id` (`player_id`),
	CONSTRAINT `player_wheeldata_players_fk`
		FOREIGN KEY (`player_id`) REFERENCES `players` (`id`)
		ON DELETE CASCADE,
  CONSTRAINT `player_wheeldata_pk`
      PRIMARY KEY (`player_id`)
) ENGINE=InnoDB DEFAULT CHARSET=utf8;

-- Table structure `player_kills`
CREATE TABLE IF NOT EXISTS `player_kills` (
    `player_id` int(11) NOT NULL,
    `time` bigint(20) UNSIGNED NOT NULL DEFAULT '0',
    `target` int(11) NOT NULL,
    `unavenged` tinyint(1) NOT NULL DEFAULT '0'
) ENGINE=InnoDB DEFAULT CHARSET=utf8;

-- Table structure `player_namelocks`
CREATE TABLE IF NOT EXISTS `player_namelocks` (
    `player_id` int(11) NOT NULL,
    `reason` varchar(255) NOT NULL,
    `namelocked_at` bigint(20) NOT NULL,
    `namelocked_by` int(11) NOT NULL,
    INDEX `namelocked_by` (`namelocked_by`),
    CONSTRAINT `player_namelocks_unique` UNIQUE (`player_id`),
    CONSTRAINT `player_namelocks_players_fk`
        FOREIGN KEY (`player_id`) REFERENCES `players` (`id`)
        ON DELETE CASCADE
        ON UPDATE CASCADE,
    CONSTRAINT `player_namelocks_players2_fk`
        FOREIGN KEY (`namelocked_by`) REFERENCES `players` (`id`)
        ON DELETE CASCADE
        ON UPDATE CASCADE
) ENGINE=InnoDB DEFAULT CHARSET=utf8;

-- Table structure `player_prey`
CREATE TABLE IF NOT EXISTS `player_prey` (
    `player_id` int(11) NOT NULL,
    `slot` tinyint(1) NOT NULL,
    `state` tinyint(1) NOT NULL,
    `raceid` varchar(250) NOT NULL,
    `option` tinyint(1) NOT NULL,
    `bonus_type` tinyint(1) NOT NULL,
    `bonus_rarity` tinyint(1) NOT NULL,
    `bonus_percentage` varchar(250) NOT NULL,
    `bonus_time` varchar(250) NOT NULL,
    `free_reroll` bigint(20) NOT NULL,
    `monster_list` BLOB NULL,
    CONSTRAINT `player_prey_pk` PRIMARY KEY (`player_id`, `slot`)
) ENGINE=InnoDB DEFAULT CHARSET=utf8;

-- Table structure `player_taskhunt`
CREATE TABLE IF NOT EXISTS `player_taskhunt` (
    `player_id` int(11) NOT NULL,
    `slot` tinyint(1) NOT NULL,
    `state` tinyint(1) NOT NULL,
    `raceid` varchar(250) NOT NULL,
    `upgrade` tinyint(1) NOT NULL,
    `rarity` tinyint(1) NOT NULL,
    `kills` varchar(250) NOT NULL,
    `disabled_time` bigint(20) NOT NULL,
    `free_reroll` bigint(20) NOT NULL,
    `monster_list` BLOB NULL,
    CONSTRAINT `player_prey_pk` PRIMARY KEY (`player_id`, `slot`)
) ENGINE=InnoDB DEFAULT CHARSET=utf8;

-- Table structure `player_bosstiary`
CREATE TABLE IF NOT EXISTS `player_bosstiary` (
    `player_id` int NOT NULL,
    `bossIdSlotOne` int NOT NULL DEFAULT 0,
    `bossIdSlotTwo` int NOT NULL DEFAULT 0,
    `removeTimes` int NOT NULL DEFAULT 1,
    `tracker` blob NOT NULL
) ENGINE=InnoDB DEFAULT CHARSET=utf8;

-- Table structure `player_rewards`
CREATE TABLE IF NOT EXISTS `player_rewards` (
    `player_id` int(11) NOT NULL,
    `sid` int(11) NOT NULL,
    `pid` int(11) NOT NULL DEFAULT '0',
    `itemtype` int(11) NOT NULL DEFAULT '0',
    `count` int(11) NOT NULL DEFAULT '0',
    `attributes` blob NOT NULL,
    CONSTRAINT `player_rewards_unique` UNIQUE (`player_id`, `sid`),
    CONSTRAINT `player_rewards_players_fk`
        FOREIGN KEY (`player_id`) REFERENCES `players` (`id`)
        ON DELETE CASCADE
) ENGINE=InnoDB DEFAULT CHARSET=utf8;

-- Table structure `player_spells`
CREATE TABLE IF NOT EXISTS `player_spells` (
    `player_id` int(11) NOT NULL,
    `name` varchar(255) NOT NULL,
    INDEX `player_id` (`player_id`),
    CONSTRAINT `player_spells_players_fk`
        FOREIGN KEY (`player_id`) REFERENCES `players` (`id`)
        ON DELETE CASCADE,
    CONSTRAINT `player_spells_pk` PRIMARY KEY (`player_id`, `name`)
) ENGINE=InnoDB DEFAULT CHARSET=utf8;

-- Table structure `player_stash`
CREATE TABLE IF NOT EXISTS `player_stash` (
    `player_id` INT(16) NOT NULL,
    `item_id` INT(16) NOT NULL,
    `item_count` INT(32) NOT NULL,
    CONSTRAINT `player_stash_pk` PRIMARY KEY (`player_id`, `item_id`)
) ENGINE=InnoDB DEFAULT CHARSET=utf8;

-- Table structure `player_storage`
CREATE TABLE IF NOT EXISTS `player_storage` (
    `player_id` int(11) NOT NULL DEFAULT '0',
    `key` int(10) UNSIGNED NOT NULL DEFAULT '0',
    `value` int(11) NOT NULL DEFAULT '0',
    CONSTRAINT `player_storage_pk` PRIMARY KEY (`player_id`, `key`),
    CONSTRAINT `player_storage_players_fk`
        FOREIGN KEY (`player_id`) REFERENCES `players` (`id`)
        ON DELETE CASCADE
) ENGINE=InnoDB DEFAULT CHARSET=utf8;

-- Table structure `store_history`
CREATE TABLE IF NOT EXISTS `store_history` (
    `id` int(11) NOT NULL AUTO_INCREMENT,
    `account_id` int(11) UNSIGNED NOT NULL,
    `mode` smallint(2) NOT NULL DEFAULT '0',
    `description` varchar(3500) NOT NULL,
    `coin_type` tinyint(1) NOT NULL DEFAULT '0',
    `coin_amount` int(12) NOT NULL,
    `time` bigint(20) UNSIGNED NOT NULL,
    `timestamp` int(11) NOT NULL DEFAULT '0',
    `coins` int(11) NOT NULL DEFAULT '0',
    INDEX `account_id` (`account_id`),
    CONSTRAINT `store_history_pk` PRIMARY KEY (`id`),
    CONSTRAINT `store_history_account_fk`
    FOREIGN KEY (`account_id`) REFERENCES `accounts` (`id`)
    ON DELETE CASCADE
) ENGINE=InnoDB DEFAULT CHARSET=utf8;

-- Table structure `tile_store`
CREATE TABLE IF NOT EXISTS `tile_store` (
    `house_id` int(11) NOT NULL,
    `data` longblob NOT NULL,
    `world_id` int(3) UNSIGNED NOT NULL,
    INDEX `house_id` (`house_id`),
    CONSTRAINT `tile_store_account_fk`
        FOREIGN KEY (`house_id`) REFERENCES `houses` (`id`)
        ON DELETE CASCADE,
    CONSTRAINT `tile_store_worlds_fk`
        FOREIGN KEY (`world_id`) REFERENCES `worlds` (`id`)
        ON DELETE CASCADE
) ENGINE=InnoDB DEFAULT CHARSET=utf8;

-- Table structure `towns`
CREATE TABLE IF NOT EXISTS `towns` (
    `id` int NOT NULL AUTO_INCREMENT,
    `name` varchar(255) NOT NULL,
    `posx` int NOT NULL DEFAULT '0',
    `posy` int NOT NULL DEFAULT '0',
    `posz` int NOT NULL DEFAULT '0',
    PRIMARY KEY (`id`),
    UNIQUE KEY `name` (`name`)
) ENGINE=InnoDB DEFAULT CHARACTER SET=utf8;

-- Table structure `account_sessions`
CREATE TABLE IF NOT EXISTS `account_sessions` (
  `id` VARCHAR(191) NOT NULL,
  `account_id` INTEGER UNSIGNED NOT NULL,
  `expires` BIGINT UNSIGNED NOT NULL,

  PRIMARY KEY (`id`)
) ENGINE=InnoDB DEFAULT CHARSET=utf8;

-- Table structure `kv_store`
CREATE TABLE IF NOT EXISTS `kv_store` (
  `key_name` varchar(191) NOT NULL,
  `timestamp` bigint NOT NULL,
  `value` longblob NOT NULL,
  PRIMARY KEY (`key_name`)
) ENGINE=InnoDB DEFAULT CHARSET=utf8;

-- Create Account god/god
INSERT INTO `accounts`
(`id`, `name`, `email`, `password`, `type`) VALUES
(1, 'god', '@god', '21298df8a3277357ee55b01df9530b535cf08ec1', 5);

-- Create player on GOD account
-- Create sample characters
INSERT INTO `players`
(`id`, `name`, `group_id`, `account_id`, `level`, `vocation`, `health`, `healthmax`, `experience`, `lookbody`, `lookfeet`, `lookhead`, `looklegs`, `looktype`, `maglevel`, `mana`, `manamax`, `manaspent`, `town_id`, `conditions`, `cap`, `sex`, `skill_club`, `skill_club_tries`, `skill_sword`, `skill_sword_tries`, `skill_axe`, `skill_axe_tries`, `skill_dist`, `skill_dist_tries`, `world_id`) VALUES
(1, 'Rook Sample', 1, 1, 2, 0, 155, 155, 100, 113, 115, 95, 39, 129, 2, 60, 60, 5936, 1, '', 410, 1, 12, 155, 12, 155, 12, 155, 12, 93, 1),
(2, 'Sorcerer Sample', 1, 1, 8, 1, 185, 185, 4200, 113, 115, 95, 39, 129, 0, 90, 90, 0, 8, '', 470, 1, 10, 0, 10, 0, 10, 0, 10, 0, 1),
(3, 'Druid Sample', 1, 1, 8, 2, 185, 185, 4200, 113, 115, 95, 39, 129, 0, 90, 90, 0, 8, '', 470, 1, 10, 0, 10, 0, 10, 0, 10, 0, 1),
(4, 'Paladin Sample', 1, 1, 8, 3, 185, 185, 4200, 113, 115, 95, 39, 129, 0, 90, 90, 0, 8, '', 470, 1, 10, 0, 10, 0, 10, 0, 10, 0, 1),
(5, 'Knight Sample', 1, 1, 8, 4, 185, 185, 4200, 113, 115, 95, 39, 129, 0, 90, 90, 0, 8, '', 470, 1, 10, 0, 10, 0, 10, 0, 10, 0, 1),
(6, 'GOD', 6, 1, 2, 0, 155, 155, 100, 113, 115, 95, 39, 75, 0, 60, 60, 0, 8, '', 410, 1, 10, 0, 10, 0, 10, 0, 10, 0, 1);<|MERGE_RESOLUTION|>--- conflicted
+++ resolved
@@ -29,11 +29,7 @@
         ON DELETE CASCADE
 ) ENGINE=InnoDB DEFAULT CHARSET=utf8;
 
-<<<<<<< HEAD
-INSERT INTO `server_config` (`config`, `value`, `world_id`) VALUES ('db_version', '47', 1), ('motd_hash', '', 1), ('motd_num', '0', 1), ('players_record', '0', 1);
-=======
-INSERT INTO `server_config` (`config`, `value`) VALUES ('db_version', '48'), ('motd_hash', ''), ('motd_num', '0'), ('players_record', '0');
->>>>>>> 93db96ca
+INSERT INTO `server_config` (`config`, `value`, `world_id`) VALUES ('db_version', '49', 1), ('motd_hash', '', 1), ('motd_num', '0', 1), ('players_record', '0', 1);
 
 -- Table structure `accounts`
 CREATE TABLE IF NOT EXISTS `accounts` (
@@ -493,9 +489,6 @@
     `size` int(11) NOT NULL DEFAULT '0',
     `guildid` int(11),
     `beds` int(11) NOT NULL DEFAULT '0',
-<<<<<<< HEAD
-    `world_id` int(3) UNSIGNED NOT NULL,
-=======
     `bidder` int(11) NOT NULL DEFAULT '0',
     `bidder_name` varchar(255) NOT NULL DEFAULT '',
     `highest_bid` int(11) NOT NULL DEFAULT '0',
@@ -503,7 +496,7 @@
     `bid_end_date` int(11) NOT NULL DEFAULT '0',
     `state` smallint(5) UNSIGNED NOT NULL DEFAULT '0',
     `transfer_status` tinyint(1) DEFAULT '0',
->>>>>>> 93db96ca
+    `world_id` int(3) UNSIGNED NOT NULL,
     INDEX `owner` (`owner`),
     INDEX `town_id` (`town_id`),
     CONSTRAINT `houses_pk` PRIMARY KEY (`id`, `world_id`),
