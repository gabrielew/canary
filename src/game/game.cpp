--- conflicted
+++ resolved
@@ -7262,13 +7262,8 @@
 		if (realDamage == 0) {
 			return true;
 		} else if (realDamage >= targetHealth) {
-<<<<<<< HEAD
-			for (const auto creatureEvent : target->getCreatureEvents(CREATURE_EVENT_PREPAREDEATH)) {
+			for (const auto &creatureEvent : target->getCreatureEvents(CREATURE_EVENT_PREPAREDEATH)) {
 				if (!creatureEvent->executeOnPrepareDeath(target, attacker, std::ref(realDamage))) {
-=======
-			for (const auto &creatureEvent : target->getCreatureEvents(CREATURE_EVENT_PREPAREDEATH)) {
-				if (!creatureEvent->executeOnPrepareDeath(target, attacker)) {
->>>>>>> 7dda937c
 					return false;
 				}
 			}
