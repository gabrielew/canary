/**
 * Canary - A free and open-source MMORPG server emulator
 * Copyright (©) 2019-2024 OpenTibiaBR <opentibiabr@outlook.com>
 * Repository: https://github.com/opentibiabr/canary
 * License: https://github.com/opentibiabr/canary/blob/main/LICENSE
 * Contributors: https://github.com/opentibiabr/canary/graphs/contributors
 * Website: https://docs.opentibiabr.com/
 */

#include "pch.hpp"

#include "game/game.hpp"

#include "lua/creature/actions.hpp"
#include "items/bed.hpp"
#include "creatures/creature.hpp"
#include "database/databasetasks.hpp"
#include "lua/creature/events.hpp"
#include "lua/callbacks/event_callback.hpp"
#include "lua/callbacks/events_callbacks.hpp"
#include "creatures/players/highscore_category.hpp"
#include "game/zones/zone.hpp"
#include "lua/global/globalevent.hpp"
#include "io/iologindata.hpp"
#include "io/io_wheel.hpp"
#include "io/iomarket.hpp"
#include "items/items.hpp"
#include "lua/scripts/lua_environment.hpp"
#include "creatures/monsters/monster.hpp"
#include "lua/creature/movement.hpp"
#include "game/scheduling/dispatcher.hpp"
#include "game/scheduling/save_manager.hpp"
#include "server/server.hpp"
#include "creatures/combat/spells.hpp"
#include "lua/creature/talkaction.hpp"
#include "items/weapons/weapons.hpp"
#include "creatures/players/imbuements/imbuements.hpp"
#include "creatures/players/wheel/player_wheel.hpp"
#include "creatures/players/achievement/player_achievement.hpp"
#include "creatures/npcs/npc.hpp"
#include "server/network/webhook/webhook.hpp"
#include "server/network/protocol/protocollogin.hpp"
#include "server/network/protocol/protocolstatus.hpp"
#include "map/spectators.hpp"
#include "utils/tools.hpp"
#include "kv/kv.hpp"

<<<<<<< HEAD
#if CLIENT_VERSION >= 870
	#include "creatures/appearance/mounts/mounts.hpp"
#endif
=======
#include "enums/object_category.hpp"
#include "enums/account_type.hpp"
#include "enums/account_group_type.hpp"
#include "enums/account_errors.hpp"
#include "enums/account_coins.hpp"

#include <appearances.pb.h>

enum class HighscoreCategories_t : uint8_t {
	EXPERIENCE = 0,
	FIST_FIGHTING = 1,
	CLUB_FIGHTING = 2,
	SWORD_FIGHTING = 3,
	AXE_FIGHTING = 4,
	DISTANCE_FIGHTING = 5,
	SHIELDING = 6,
	FISHING = 7,
	MAGIC_LEVEL = 8,
	LOYALTY = 9,
	ACHIEVEMENTS = 10,
	CHARMS = 11,
	DROME = 12,
	GOSHNAR = 13,
};
>>>>>>> 0f6cc07b

namespace InternalGame {
	void sendBlockEffect(BlockType_t blockType, CombatType_t combatType, const Position &targetPos, std::shared_ptr<Creature> source) {
		if (blockType == BLOCK_DEFENSE) {
			g_game().addMagicEffect(targetPos, CONST_ME_POFF);
		} else if (blockType == BLOCK_ARMOR) {
			g_game().addMagicEffect(targetPos, CONST_ME_BLOCKHIT);
		} else if (blockType == BLOCK_DODGE) {
			g_game().addMagicEffect(targetPos, CONST_ME_DODGE);
		} else if (blockType == BLOCK_IMMUNITY) {
			uint8_t hitEffect = 0;
			switch (combatType) {
				case COMBAT_UNDEFINEDDAMAGE: {
					return;
				}
				case COMBAT_ENERGYDAMAGE:
				case COMBAT_FIREDAMAGE:
				case COMBAT_PHYSICALDAMAGE:
				case COMBAT_ICEDAMAGE:
				case COMBAT_DEATHDAMAGE: {
					hitEffect = CONST_ME_BLOCKHIT;
					break;
				}
				case COMBAT_EARTHDAMAGE: {
					hitEffect = CONST_ME_GREEN_RINGS;
					break;
				}
				case COMBAT_HOLYDAMAGE: {
					hitEffect = CONST_ME_HOLYDAMAGE;
					break;
				}
				default: {
					hitEffect = CONST_ME_POFF;
					break;
				}
			}
			g_game().addMagicEffect(targetPos, hitEffect);
		}

		if (blockType != BLOCK_NONE) {
			g_game().sendSingleSoundEffect(targetPos, SoundEffect_t::NO_DAMAGE, source);
		}
	}

	bool playerCanUseItemOnHouseTile(std::shared_ptr<Player> player, std::shared_ptr<Item> item) {
		if (!player || !item) {
			return false;
		}

		auto itemTile = item->getTile();
		if (!itemTile) {
			return false;
		}

		if (std::shared_ptr<HouseTile> houseTile = std::dynamic_pointer_cast<HouseTile>(itemTile)) {
			const auto &house = houseTile->getHouse();
			if (!house || !house->isInvited(player)) {
				return false;
			}

			auto isGuest = house->getHouseAccessLevel(player) == HOUSE_GUEST;
			auto itemParentContainer = item->getParent() ? item->getParent()->getContainer() : nullptr;
			auto isItemParentContainerBrowseField = itemParentContainer && itemParentContainer->getID() == ITEM_BROWSEFIELD;
			if (isGuest && isItemParentContainerBrowseField) {
				return false;
			}

			auto realItemParent = item->getRealParent();
			auto isItemInGuestInventory = realItemParent && (realItemParent == player || realItemParent->getContainer());
			if (isGuest && !isItemInGuestInventory && !item->isLadder() && !item->canBeUsedByGuests()) {
				return false;
			}
		}

		return true;
	}

	bool playerCanUseItemWithOnHouseTile(std::shared_ptr<Player> player, std::shared_ptr<Item> item, const Position &toPos, int toStackPos, int toItemId) {
		if (!player || !item) {
			return false;
		}

		auto itemTile = item->getTile();
		if (!itemTile) {
			return false;
		}

		if (g_configManager().getBoolean(ONLY_INVITED_CAN_MOVE_HOUSE_ITEMS, __FUNCTION__)) {
			if (std::shared_ptr<HouseTile> houseTile = std::dynamic_pointer_cast<HouseTile>(itemTile)) {
				const auto &house = houseTile->getHouse();
				std::shared_ptr<Thing> targetThing = g_game().internalGetThing(player, toPos, toStackPos, toItemId, STACKPOS_FIND_THING);
				auto targetItem = targetThing ? targetThing->getItem() : nullptr;
				uint16_t targetId = targetItem ? targetItem->getID() : 0;
				auto invitedCheckUseWith = house && item->getRealParent() && item->getRealParent() != player && (!house->isInvited(player) || house->getHouseAccessLevel(player) == HOUSE_GUEST);
				if (targetId != 0 && targetItem && !targetItem->isDummy() && invitedCheckUseWith && !item->canBeUsedByGuests()) {
					player->sendCancelMessage(RETURNVALUE_CANNOTUSETHISOBJECT);
					return false;
				}
			}
		}

		return true;
	}

	template <typename T>
	T getCustomAttributeValue(std::shared_ptr<Item> item, const std::string &attributeName) {
		static_assert(std::is_integral<T>::value, "T must be an integral type");

		auto attribute = item->getCustomAttribute(attributeName);
		if (!attribute) {
			return 0;
		}

		int64_t value = attribute->getInteger();
		if (value < std::numeric_limits<T>::min() || value > std::numeric_limits<T>::max()) {
			g_logger().error("[{}] value is out of range for the specified type", __FUNCTION__);
			return 0;
		}

		return static_cast<T>(value);
	}
} // Namespace InternalGame

Game::Game() {
	offlineTrainingWindow.choices.emplace_back("Sword Fighting and Shielding", SKILL_SWORD);
	offlineTrainingWindow.choices.emplace_back("Axe Fighting and Shielding", SKILL_AXE);
	offlineTrainingWindow.choices.emplace_back("Club Fighting and Shielding", SKILL_CLUB);
	offlineTrainingWindow.choices.emplace_back("Distance Fighting and Shielding", SKILL_DISTANCE);
	offlineTrainingWindow.choices.emplace_back("Magic Level and Shielding", SKILL_MAGLEVEL);
	offlineTrainingWindow.buttons.emplace_back("Okay", 1);
	offlineTrainingWindow.buttons.emplace_back("Cancel", 0);
	offlineTrainingWindow.defaultEscapeButton = 1;
	offlineTrainingWindow.defaultEnterButton = 0;
	offlineTrainingWindow.priority = true;

	// Create instance of IOWheel to Game class
	m_IOWheel = std::make_unique<IOWheel>();
<<<<<<< HEAD
#if CLIENT_VERSION >= 870
	m_mountsPtr = std::make_unique<Mounts>();
#endif
=======

	wildcardTree = std::make_shared<WildcardTreeNode>(false);

	m_highscoreCategoriesNames = {
		{ static_cast<uint8_t>(HighscoreCategories_t::ACHIEVEMENTS), "Achievement Points" },
		{ static_cast<uint8_t>(HighscoreCategories_t::AXE_FIGHTING), "Axe Fighting" },
		{ static_cast<uint8_t>(HighscoreCategories_t::CHARMS), "Charm Points" },
		{ static_cast<uint8_t>(HighscoreCategories_t::CLUB_FIGHTING), "Club Fighting" },
		{ static_cast<uint8_t>(HighscoreCategories_t::EXPERIENCE), "Experience Points" },
		{ static_cast<uint8_t>(HighscoreCategories_t::DISTANCE_FIGHTING), "Distance Fighting" },
		{ static_cast<uint8_t>(HighscoreCategories_t::DROME), "Drome Score" },
		{ static_cast<uint8_t>(HighscoreCategories_t::FISHING), "Fishing" },
		{ static_cast<uint8_t>(HighscoreCategories_t::FIST_FIGHTING), "Fist Fighting" },
		{ static_cast<uint8_t>(HighscoreCategories_t::GOSHNAR), "Goshnar's Taint" },
		{ static_cast<uint8_t>(HighscoreCategories_t::LOYALTY), "Loyalty Points" },
		{ static_cast<uint8_t>(HighscoreCategories_t::MAGIC_LEVEL), "Magic Level" },
		{ static_cast<uint8_t>(HighscoreCategories_t::SHIELDING), "Shielding" },
		{ static_cast<uint8_t>(HighscoreCategories_t::SWORD_FIGHTING), "Sword Fighting" },
	};

	m_highscoreCategories = {
		HighscoreCategory("Experience Points", static_cast<uint8_t>(HighscoreCategories_t::EXPERIENCE)),
		HighscoreCategory("Fist Fighting", static_cast<uint8_t>(HighscoreCategories_t::FIST_FIGHTING)),
		HighscoreCategory("Club Fighting", static_cast<uint8_t>(HighscoreCategories_t::CLUB_FIGHTING)),
		HighscoreCategory("Sword Fighting", static_cast<uint8_t>(HighscoreCategories_t::SWORD_FIGHTING)),
		HighscoreCategory("Axe Fighting", static_cast<uint8_t>(HighscoreCategories_t::AXE_FIGHTING)),
		HighscoreCategory("Distance Fighting", static_cast<uint8_t>(HighscoreCategories_t::DISTANCE_FIGHTING)),
		HighscoreCategory("Shielding", static_cast<uint8_t>(HighscoreCategories_t::SHIELDING)),
		HighscoreCategory("Fishing", static_cast<uint8_t>(HighscoreCategories_t::FISHING)),
		HighscoreCategory("Magic Level", static_cast<uint8_t>(HighscoreCategories_t::MAGIC_LEVEL))
	};
>>>>>>> 0f6cc07b
}

Game::~Game() = default;

void Game::resetMonsters() const {
	for (const auto &[monsterId, monster] : getMonsters()) {
		monster->clearTargetList();
		monster->clearFriendList();
	}
}

void Game::resetNpcs() const {
	// Close shop window from all npcs and reset the shopPlayerSet
	for (const auto &[npcId, npc] : getNpcs()) {
		npc->closeAllShopWindows();
		npc->resetPlayerInteractions();
	}
}

void Game::loadBoostedCreature() {
	auto &db = Database::getInstance();
	const auto result = db.storeQuery("SELECT * FROM `boosted_creature`");
	if (!result) {
		g_logger().warn("[Game::loadBoostedCreature] - "
						"Failed to detect boosted creature database. (CODE 01)");
		return;
	}

	const uint16_t date = result->getNumber<uint16_t>("date");
	const time_t now = time(0);
	tm* ltm = localtime(&now);

	if (date == ltm->tm_mday) {
		setBoostedName(result->getString("boostname"));
		return;
	}

	const uint16_t oldRace = result->getNumber<uint16_t>("raceid");
	const auto monsterlist = getBestiaryList();

	struct MonsterRace {
		uint16_t raceId { 0 };
		std::string name;
	};

	MonsterRace selectedMonster;
	if (!monsterlist.empty()) {
		std::vector<MonsterRace> monsters;
		for (const auto &[raceId, _name] : BestiaryList) {
			if (raceId != oldRace) {
				monsters.emplace_back(raceId, _name);
			}
		}

		if (!monsters.empty()) {
			selectedMonster = monsters[normal_random(0, monsters.size() - 1)];
		}
	}

	if (selectedMonster.raceId == 0) {
		g_logger().warn("[Game::loadBoostedCreature] - "
						"It was not possible to generate a new boosted creature->");
		return;
	}

	const auto monsterType = g_monsters().getMonsterType(selectedMonster.name);
	if (!monsterType) {
		g_logger().warn("[Game::loadBoostedCreature] - "
						"It was not possible to generate a new boosted creature-> Monster '{}' not found.",
						selectedMonster.name);
		return;
	}

	setBoostedName(selectedMonster.name);

	auto query = std::string("UPDATE `boosted_creature` SET ")
		+ "`date` = '" + std::to_string(ltm->tm_mday) + "',"
		+ "`boostname` = " + db.escapeString(selectedMonster.name) + ","
		+ "`looktype` = " + std::to_string(monsterType->info.outfit.lookType) + ","
		+ "`lookfeet` = " + std::to_string(monsterType->info.outfit.lookFeet) + ","
		+ "`looklegs` = " + std::to_string(monsterType->info.outfit.lookLegs) + ","
		+ "`lookhead` = " + std::to_string(monsterType->info.outfit.lookHead) + ","
		+ "`lookbody` = " + std::to_string(monsterType->info.outfit.lookBody) + ","
		+ "`lookaddons` = " + std::to_string(monsterType->info.outfit.lookAddons) + ","
		+ "`lookmount` = " + std::to_string(monsterType->info.outfit.lookMount) + ","
		+ "`raceid` = '" + std::to_string(selectedMonster.raceId) + "'";

	if (!db.executeQuery(query)) {
		g_logger().warn("[Game::loadBoostedCreature] - "
						"Failed to detect boosted creature database. (CODE 02)");
	}
}

void Game::start(ServiceManager* manager) {
	// Game client protocols
	manager->add<ProtocolGame>(static_cast<uint16_t>(g_configManager().getNumber(GAME_PORT, __FUNCTION__)));
	manager->add<ProtocolLogin>(static_cast<uint16_t>(g_configManager().getNumber(LOGIN_PORT, __FUNCTION__)));
	// OT protocols
	manager->add<ProtocolStatus>(static_cast<uint16_t>(g_configManager().getNumber(STATUS_PORT, __FUNCTION__)));

	serviceManager = manager;

	time_t now = time(0);
	const tm* tms = localtime(&now);
	int minutes = tms->tm_min;
	lightHour = (minutes * LIGHT_DAY_LENGTH) / 60;

	g_dispatcher().scheduleEvent(
		EVENT_MS + 1000, [this] { createFiendishMonsters(); }, "Game::createFiendishMonsters"
	);
	g_dispatcher().scheduleEvent(
		EVENT_MS + 1000, [this] { createInfluencedMonsters(); }, "Game::createInfluencedMonsters"
	);
	g_dispatcher().cycleEvent(
		EVENT_MS, [this] { updateForgeableMonsters(); }, "Game::updateForgeableMonsters"
	);
	g_dispatcher().cycleEvent(
		EVENT_LIGHTINTERVAL_MS, [this] { checkLight(); }, "Game::checkLight"
	);
	g_dispatcher().cycleEvent(
		EVENT_CHECK_CREATURE_INTERVAL, [this] { checkCreatures(); }, "Game::checkCreatures"
	);
	g_dispatcher().cycleEvent(
		EVENT_IMBUEMENT_INTERVAL, [this] { checkImbuements(); }, "Game::checkImbuements"
	);
	g_dispatcher().cycleEvent(
		EVENT_LUA_GARBAGE_COLLECTION, [this] { g_luaEnvironment().collectGarbage(); }, "Calling GC"
	);
	g_dispatcher().cycleEvent(
		EVENT_REFRESH_MARKET_PRICES, [this] { loadItemsPrice(); }, "Game::loadItemsPrice"
	);
}

GameState_t Game::getGameState() const {
	return gameState;
}

void Game::setWorldType(WorldType_t type) {
	worldType = type;
}

void Game::setGameState(GameState_t newState) {
	if (gameState == GAME_STATE_SHUTDOWN) {
		return; // this cannot be stopped
	}

	if (gameState == newState) {
		return;
	}

	gameState = newState;
	switch (newState) {
		case GAME_STATE_INIT: {
			loadItemsPrice();

			groups.load();
			g_chat().load();

			// Load monsters and npcs stored by the "loadFromXML" function
			map.spawnsMonster.startup();
			map.spawnsNpc.startup();

			// Load monsters and npcs custom stored by the "loadFromXML" function
			for (int i = 0; i < 50; i++) {
				map.spawnsNpcCustomMaps[i].startup();
				map.spawnsMonsterCustomMaps[i].startup();
			}

			raids.loadFromXml();
			raids.startup();

#if CLIENT_VERSION >= 870
			m_mountsPtr->loadFromXml();
#endif

			loadMotdNum();
			loadPlayersRecord();

			g_globalEvents().startup();

			// Initialize wheel data
			m_IOWheel->initializeGlobalData();
			break;
		}

		case GAME_STATE_SHUTDOWN: {
			g_globalEvents().execute(GLOBALEVENT_SHUTDOWN);

			// kick all players that are still online
			auto it = players.begin();
			while (it != players.end()) {
				it->second->removePlayer(true);
				it = players.begin();
			}

			saveMotdNum();
			g_saveManager().saveAll();

			g_dispatcher().addEvent([this] { shutdown(); }, "Game::shutdown");

			break;
		}

		case GAME_STATE_CLOSED: {
			/* kick all players without the CanAlwaysLogin flag */
			auto it = players.begin();
			while (it != players.end()) {
				if (!it->second->hasFlag(PlayerFlags_t::CanAlwaysLogin)) {
					it->second->removePlayer(true);
					it = players.begin();
				} else {
					++it;
				}
			}

			g_saveManager().saveAll();
			break;
		}

		default:
			break;
	}
}

bool Game::loadItemsPrice() {
	IOMarket::getInstance().updateStatistics();
	std::ostringstream query, marketQuery;
	query << "SELECT DISTINCT `itemtype` FROM `market_offers`;";

	Database &db = Database::getInstance();
	DBResult_ptr result = db.storeQuery(query.str());
	if (!result) {
		return false;
	}

	auto stats = IOMarket::getInstance().getPurchaseStatistics();
	for (const auto &[itemId, itemStats] : stats) {
		std::map<uint8_t, uint64_t> tierToPrice;
		for (const auto &[tier, tierStats] : itemStats) {
			auto averagePrice = tierStats.totalPrice / tierStats.numTransactions;
			tierToPrice[tier] = averagePrice;
		}
		itemsPriceMap[itemId] = tierToPrice;
	}
	auto offers = IOMarket::getInstance().getActiveOffers(MARKETACTION_BUY);
	for (const auto &offer : offers) {
		itemsPriceMap[offer.itemId][offer.tier] = std::max(itemsPriceMap[offer.itemId][offer.tier], offer.price);
	}

	return true;
}

void Game::loadMainMap(const std::string &filename) {
	Monster::despawnRange = g_configManager().getNumber(DEFAULT_DESPAWNRANGE, __FUNCTION__);
	Monster::despawnRadius = g_configManager().getNumber(DEFAULT_DESPAWNRADIUS, __FUNCTION__);

	map.loadMap(g_configManager().getString(DATA_DIRECTORY, __FUNCTION__) + "/world/" + filename + ".otbm", true, true, true, true, true);
}

void Game::loadCustomMaps(const std::filesystem::path &customMapPath) {
#if CLIENT_VERSION > 1100
	Monster::despawnRange = g_configManager().getNumber(DEFAULT_DESPAWNRANGE, __FUNCTION__);
	Monster::despawnRadius = g_configManager().getNumber(DEFAULT_DESPAWNRADIUS, __FUNCTION__);

	namespace fs = std::filesystem;

	if (!fs::exists(customMapPath) && !fs::create_directory(customMapPath)) {
		throw std::ios_base::failure(fmt::format("Failed to create custom map directory {}", customMapPath.string()));
	}

	int customMapIndex = 0;
	for (const auto &entry : fs::directory_iterator(customMapPath)) {
		const auto realPath = entry.path();

		if (realPath.extension() != ".otbm") {
			continue;
		}

		std::string filename = realPath.stem().string();

		// Do not load more maps than possible
		if (customMapIndex >= 50) {
			g_logger().warn("Maximum number of custom maps loaded. Custom map {} [ignored]", filename);
			continue;
		}

		// Filenames that start with a # are ignored.
		if (filename.at(0) == '#') {
			g_logger().info("Custom map {} [disabled]", filename);
			continue;
		}

		// Avoid loading main map again.
		if (filename == g_configManager().getString(MAP_NAME, __FUNCTION__)) {
			g_logger().warn("Custom map {} is main map", filename);
			continue;
		}

		map.loadMapCustom(filename, true, true, true, true, customMapIndex);

		customMapIndex++;
	}

	// Must be done after all maps have been loaded
	map.loadHouseInfo();
#endif
}

void Game::loadMap(const std::string &path, const Position &pos) {
	map.loadMap(path, false, false, false, false, false, pos);
}

std::shared_ptr<Cylinder> Game::internalGetCylinder(std::shared_ptr<Player> player, const Position &pos) {
	if (pos.x != 0xFFFF) {
		return map.getTile(pos);
	}

	// container
	if (pos.y & 0x40) {
		uint8_t from_cid = pos.y & 0x0F;
		return player->getContainerByID(from_cid);
	}

	// inventory
	return player;
}

std::shared_ptr<Thing> Game::internalGetThing(std::shared_ptr<Player> player, const Position &pos, int32_t index, uint32_t itemId, StackPosType_t type) {
	if (pos.x != 0xFFFF) {
		std::shared_ptr<Tile> tile = map.getTile(pos);
		if (!tile) {
			return nullptr;
		}

		std::shared_ptr<Thing> thing;
		switch (type) {
			case STACKPOS_LOOK: {
				return tile->getTopVisibleThing(player);
			}

			case STACKPOS_MOVE: {
				std::shared_ptr<Item> item = tile->getTopDownItem();
				if (item && item->isMovable()) {
					thing = item;
				} else {
					thing = tile->getTopVisibleCreature(player);
				}
				break;
			}

			case STACKPOS_USEITEM: {
				thing = tile->getUseItem(index);
				break;
			}

			case STACKPOS_TOPDOWN_ITEM: {
				thing = tile->getTopDownItem();
				break;
			}

			case STACKPOS_USETARGET: {
				thing = tile->getTopVisibleCreature(player);
				if (!thing) {
					thing = tile->getUseItem(index);
				}
				break;
			}

			case STACKPOS_FIND_THING: {
				thing = tile->getUseItem(index);
				if (!thing) {
					thing = tile->getDoorItem();
				}

				if (!thing) {
					thing = tile->getTopDownItem();
				}

				break;
			}

			default: {
				thing = nullptr;
				break;
			}
		}

		if (player && tile->hasFlag(TILESTATE_SUPPORTS_HANGABLE)) {
			// do extra checks here if the thing is accessable
			if (thing && thing->getItem()) {
				if (tile->hasProperty(CONST_PROP_ISVERTICAL)) {
					if (player->getPosition().x + 1 == tile->getPosition().x && thing->getItem()->isHangable()) {
						thing = nullptr;
					}
				} else { // horizontal
					if (player->getPosition().y + 1 == tile->getPosition().y && thing->getItem()->isHangable()) {
						thing = nullptr;
					}
				}
			}
		}
		return thing;
	}

	// container
	if (pos.y & 0x40) {
		uint8_t fromCid = pos.y & 0x0F;

		std::shared_ptr<Container> parentContainer = player->getContainerByID(fromCid);
		if (!parentContainer) {
			return nullptr;
		}

		if (parentContainer->getID() == ITEM_BROWSEFIELD) {
			std::shared_ptr<Tile> tile = parentContainer->getTile();
			if (tile && tile->hasFlag(TILESTATE_SUPPORTS_HANGABLE)) {
				if (tile->hasProperty(CONST_PROP_ISVERTICAL)) {
					if (player->getPosition().x + 1 == tile->getPosition().x) {
						return nullptr;
					}
				} else { // horizontal
					if (player->getPosition().y + 1 == tile->getPosition().y) {
						return nullptr;
					}
				}
			}
		}

		uint8_t slot = pos.z;
		auto containerIndex = player->getContainerIndex(fromCid) + slot;
		if (parentContainer->isStoreInboxFiltered()) {
			return parentContainer->getFilteredItemByIndex(containerIndex);
		}

		return parentContainer->getItemByIndex(containerIndex);
	} else if (pos.y == 0x20 || pos.y == 0x21) {
		// '0x20' -> From depot.
		// '0x21' -> From inbox.
		// Both only when the item is from depot search window.
		if (!player->isDepotSearchOpenOnItem(static_cast<uint16_t>(itemId))) {
			player->sendCancelMessage(RETURNVALUE_NOTPOSSIBLE);
			return nullptr;
		}

		return player->getItemFromDepotSearch(static_cast<uint16_t>(itemId), pos);
	} else if (pos.y == 0 && pos.z == 0) {
		const ItemType &it = Item::items[itemId];
		if (it.id == 0) {
			return nullptr;
		}

		int32_t subType;
		if (it.isFluidContainer()) {
			subType = index;
		} else {
			subType = -1;
		}

		return findItemOfType(player, it.id, true, subType);
	}

	// inventory
	Slots_t slot = static_cast<Slots_t>(pos.y);
	return player->getInventoryItem(slot);
}

void Game::internalGetPosition(std::shared_ptr<Item> item, Position &pos, uint8_t &stackpos) {
	pos.x = 0;
	pos.y = 0;
	pos.z = 0;
	stackpos = 0;

	std::shared_ptr<Cylinder> topParent = item->getTopParent();
	if (topParent) {
		if (std::shared_ptr<Player> player = std::dynamic_pointer_cast<Player>(topParent)) {
			pos.x = 0xFFFF;

			std::shared_ptr<Container> container = std::dynamic_pointer_cast<Container>(item->getParent());
			if (container) {
				pos.y = static_cast<uint16_t>(0x40) | static_cast<uint16_t>(player->getContainerID(container));
				pos.z = container->getThingIndex(item);
				stackpos = pos.z;
			} else {
				pos.y = player->getThingIndex(item);
				stackpos = pos.y;
			}
		} else if (std::shared_ptr<Tile> tile = topParent->getTile()) {
			pos = tile->getPosition();
			stackpos = tile->getThingIndex(item);
		}
	}
}

std::shared_ptr<Creature> Game::getCreatureByID(uint32_t id) {
	if (id >= Player::getFirstID() && id <= Player::getLastID()) {
		return getPlayerByID(id);
	} else if (id <= Monster::monsterAutoID) {
		return getMonsterByID(id);
	} else if (id <= Npc::npcAutoID) {
		return getNpcByID(id);
	} else {
		g_logger().warn("Creature with id {} not exists");
	}
	return nullptr;
}

std::shared_ptr<Monster> Game::getMonsterByID(uint32_t id) {
	if (id == 0) {
		return nullptr;
	}

	auto it = monsters.find(id);
	if (it == monsters.end()) {
		return nullptr;
	}
	return it->second;
}

std::shared_ptr<Npc> Game::getNpcByID(uint32_t id) {
	if (id == 0) {
		return nullptr;
	}

	auto it = npcs.find(id);
	if (it == npcs.end()) {
		return nullptr;
	}
	return it->second;
}

std::shared_ptr<Player> Game::getPlayerByID(uint32_t id, bool allowOffline /* = false */) {
	auto playerMap = players.find(id);
	if (playerMap != players.end()) {
		return playerMap->second;
	}

	if (!allowOffline) {
		return nullptr;
	}
	std::shared_ptr<Player> tmpPlayer = std::make_shared<Player>(nullptr);
	if (!IOLoginData::loadPlayerById(tmpPlayer, id)) {
		return nullptr;
	}
	tmpPlayer->setOnline(false);
	return tmpPlayer;
}

std::shared_ptr<Creature> Game::getCreatureByName(const std::string &s) {
	if (s.empty()) {
		return nullptr;
	}

	const std::string &lowerCaseName = asLowerCaseString(s);

	auto m_it = mappedPlayerNames.find(lowerCaseName);
	if (m_it != mappedPlayerNames.end()) {
		return m_it->second.lock();
	}

	for (const auto &it : npcs) {
		if (lowerCaseName == asLowerCaseString(it.second->getName())) {
			return it.second;
		}
	}

	for (const auto &it : monsters) {
		if (lowerCaseName == asLowerCaseString(it.second->getName())) {
			return it.second;
		}
	}
	return nullptr;
}

std::shared_ptr<Npc> Game::getNpcByName(const std::string &s) {
	if (s.empty()) {
		return nullptr;
	}

	const char* npcName = s.c_str();
	for (const auto &it : npcs) {
		if (strcasecmp(npcName, it.second->getName().c_str()) == 0) {
			return it.second;
		}
	}
	return nullptr;
}

std::shared_ptr<Player> Game::getPlayerByName(const std::string &s, bool allowOffline /* = false */, bool isNewName /* = false */) {
	if (s.empty()) {
		return nullptr;
	}

	auto it = mappedPlayerNames.find(asLowerCaseString(s));
	if (it == mappedPlayerNames.end() || it->second.expired()) {
		if (!allowOffline) {
			return nullptr;
		}
		std::shared_ptr<Player> tmpPlayer = std::make_shared<Player>(nullptr);
		if (!IOLoginData::loadPlayerByName(tmpPlayer, s)) {
			if (!isNewName) {
				g_logger().error("Failed to load player {} from database", s);
			} else {
				g_logger().info("New name {} is available", s);
			}
			return nullptr;
		}
		tmpPlayer->setOnline(false);
		return tmpPlayer;
	}
	return it->second.lock();
}

std::shared_ptr<Player> Game::getPlayerByGUID(const uint32_t &guid, bool allowOffline /* = false */) {
	if (guid == 0) {
		return nullptr;
	}
	for (const auto &it : players) {
		if (guid == it.second->getGUID()) {
			return it.second;
		}
	}
	if (!allowOffline) {
		return nullptr;
	}
	std::shared_ptr<Player> tmpPlayer = std::make_shared<Player>(nullptr);
	if (!IOLoginData::loadPlayerById(tmpPlayer, guid)) {
		return nullptr;
	}
	tmpPlayer->setOnline(false);
	return tmpPlayer;
}

std::string Game::getPlayerNameByGUID(const uint32_t &guid) {
	if (guid == 0) {
		return "";
	}
	if (m_playerNameCache.contains(guid)) {
		return m_playerNameCache.at(guid);
	}
	auto player = getPlayerByGUID(guid, true);
	auto name = player ? player->getName() : "";
	if (!name.empty()) {
		m_playerNameCache[guid] = name;
	}
	return name;
}

ReturnValue Game::getPlayerByNameWildcard(const std::string &s, std::shared_ptr<Player> &player) {
	size_t strlen = s.length();
	if (strlen == 0 || strlen > 20) {
		return RETURNVALUE_PLAYERWITHTHISNAMEISNOTONLINE;
	}

	if (s.back() == '~') {
		const std::string &query = asLowerCaseString(s.substr(0, strlen - 1));
		std::string result;
		ReturnValue ret = wildcardTree->findOne(query, result);
		if (ret != RETURNVALUE_NOERROR) {
			return ret;
		}

		player = getPlayerByName(result);
	} else {
		player = getPlayerByName(s);
	}

	if (!player) {
		return RETURNVALUE_PLAYERWITHTHISNAMEISNOTONLINE;
	}

	return RETURNVALUE_NOERROR;
}

std::vector<std::shared_ptr<Player>> Game::getPlayersByAccount(std::shared_ptr<Account> acc, bool allowOffline /* = false */) {
	auto [accountPlayers, error] = acc->getAccountPlayers();
	if (error != enumToValue(AccountErrors_t::Ok)) {
		return {};
	}
	std::vector<std::shared_ptr<Player>> ret;
	for (const auto &[name, _] : accountPlayers) {
		auto player = getPlayerByName(name, allowOffline);
		if (player) {
			ret.push_back(player);
		}
	}
	return ret;
}

bool Game::internalPlaceCreature(std::shared_ptr<Creature> creature, const Position &pos, bool extendedPos /*=false*/, bool forced /*= false*/, bool creatureCheck /*= false*/) {
	if (creature->getParent() != nullptr) {
		return false;
	}
	const auto &tile = map.getTile(pos);
	if (!tile) {
		return false;
	}
	auto toZones = tile->getZones();
	if (auto ret = beforeCreatureZoneChange(creature, {}, toZones); ret != RETURNVALUE_NOERROR) {
		return false;
	}

	if (!map.placeCreature(pos, creature, extendedPos, forced)) {
		return false;
	}

	creature->setID();
	creature->addList();
	creature->updateCalculatedStepSpeed();

	if (creatureCheck) {
		addCreatureCheck(creature);
		creature->onPlacedCreature();
	}
	afterCreatureZoneChange(creature, {}, toZones);
	return true;
}

bool Game::placeCreature(std::shared_ptr<Creature> creature, const Position &pos, bool extendedPos /*=false*/, bool forced /*= false*/) {
	metrics::method_latency measure(__METHOD_NAME__);
	if (!internalPlaceCreature(creature, pos, extendedPos, forced)) {
		return false;
	}

	bool hasPlayerSpectators = false;
	for (const auto &spectator : Spectators().find<Creature>(creature->getPosition(), true)) {
		if (const auto &tmpPlayer = spectator->getPlayer()) {
			tmpPlayer->sendCreatureAppear(creature, creature->getPosition(), true);
			hasPlayerSpectators = true;
		}
		spectator->onCreatureAppear(creature, true);
	}

	if (hasPlayerSpectators) {
		addCreatureCheck(creature);
	}

	auto parent = creature->getParent();
	if (parent) {
		parent->postAddNotification(creature, nullptr, 0);
	}
	creature->onPlacedCreature();
	return true;
}

bool Game::removeCreature(std::shared_ptr<Creature> creature, bool isLogout /* = true*/) {
	metrics::method_latency measure(__METHOD_NAME__);
	if (!creature || creature->isRemoved()) {
		return false;
	}

	std::shared_ptr<Tile> tile = creature->getTile();
	if (!tile) {
		g_logger().error("[{}] tile on position '{}' for creature '{}' not exist", __FUNCTION__, creature->getPosition().toString(), creature->getName());
	}
	auto fromZones = creature->getZones();

	if (tile) {
		std::vector<int32_t> oldStackPosVector;
		auto spectators = Spectators().find<Creature>(tile->getPosition(), true);
		auto playersSpectators = spectators.filter<Player>();

		for (const auto &spectator : playersSpectators) {
			if (const auto &player = spectator->getPlayer()) {
				oldStackPosVector.push_back(player->canSeeCreature(creature) ? tile->getStackposOfCreature(player, creature) : -1);
			}
		}

		tile->removeCreature(creature);

		const Position &tilePosition = tile->getPosition();

		// Send to client
		size_t i = 0;
		for (const auto &spectator : playersSpectators) {
			if (const auto &player = spectator->getPlayer()) {
				player->sendRemoveTileThing(tilePosition, oldStackPosVector[i++]);
			}
		}

		// event method
		for (auto spectator : spectators) {
			spectator->onRemoveCreature(creature, isLogout);
		}
	}

	if (creature->getMaster() && !creature->getMaster()->isRemoved()) {
		creature->setMaster(nullptr);
	}

	creature->getParent()->postRemoveNotification(creature, nullptr, 0);
	afterCreatureZoneChange(creature, fromZones, {});

	creature->removeList();
	creature->setRemoved();

	removeCreatureCheck(creature);

	for (auto summon : creature->getSummons()) {
		summon->setSkillLoss(false);
		removeCreature(summon);
	}

	if (creature->getPlayer() && isLogout) {
		auto it = teamFinderMap.find(creature->getPlayer()->getGUID());
		if (it != teamFinderMap.end()) {
			teamFinderMap.erase(it);
		}
	}

	return true;
}

void Game::executeDeath(uint32_t creatureId) {
	metrics::method_latency measure(__METHOD_NAME__);
	std::shared_ptr<Creature> creature = getCreatureByID(creatureId);
	if (creature && !creature->isRemoved()) {
		afterCreatureZoneChange(creature, creature->getZones(), {});
		creature->onDeath();
	}
}

void Game::playerTeleport(uint32_t playerId, const Position &newPosition) {
	metrics::method_latency measure(__METHOD_NAME__);
	std::shared_ptr<Player> player = getPlayerByID(playerId);
	if (!player || !player->hasFlag(PlayerFlags_t::CanMapClickTeleport)) {
		return;
	}

	ReturnValue returnValue = g_game().internalTeleport(player, newPosition, false);
	if (returnValue != RETURNVALUE_NOERROR) {
		player->sendCancelMessage(returnValue);
	}
}

void Game::playerInspectItem(std::shared_ptr<Player> player, const Position &pos) {
	metrics::method_latency measure(__METHOD_NAME__);
	std::shared_ptr<Thing> thing = internalGetThing(player, pos, 0, 0, STACKPOS_TOPDOWN_ITEM);
	if (!thing) {
		player->sendCancelMessage(RETURNVALUE_NOTPOSSIBLE);
		return;
	}

	std::shared_ptr<Item> item = thing->getItem();
	if (!item) {
		player->sendCancelMessage(RETURNVALUE_NOTPOSSIBLE);
		return;
	}

	player->sendItemInspection(item->getID(), static_cast<uint8_t>(item->getItemCount()), item, false);
}

void Game::playerInspectItem(std::shared_ptr<Player> player, uint16_t itemId, uint8_t itemCount, bool cyclopedia) {
	metrics::method_latency measure(__METHOD_NAME__);
	player->sendItemInspection(itemId, itemCount, nullptr, cyclopedia);
}

FILELOADER_ERRORS Game::loadAppearanceProtobuf(const std::string &file) {
	using namespace Canary::protobuf::appearances;

	std::fstream fileStream(file, std::ios::in | std::ios::binary);
	if (!fileStream.is_open()) {
		g_logger().error("[Game::loadAppearanceProtobuf] - Failed to load {}, file cannot be oppened", file);
		fileStream.close();
		return ERROR_NOT_OPEN;
	}

	// Verify that the version of the library that we linked against is
	// compatible with the version of the headers we compiled against.
	GOOGLE_PROTOBUF_VERIFY_VERSION;
	m_appearancesPtr = std::make_unique<Appearances>();
	if (!m_appearancesPtr->ParseFromIstream(&fileStream)) {
		g_logger().error("[Game::loadAppearanceProtobuf] - Failed to parse binary file {}, file is invalid", file);
		fileStream.close();
		return ERROR_NOT_OPEN;
	}

	// Parsing all items into ItemType
	Item::items.loadFromProtobuf();

<<<<<<< HEAD
	// Registering distance effects
	for (uint32_t it = 0; it < appearances.effect_size(); it++) {
		registeredMagicEffects.push_back(static_cast<uint16_t>(appearances.effect(it).id()));
	}

	// Registering missile effects
	for (uint32_t it = 0; it < appearances.missile_size(); it++) {
		registeredDistanceEffects.push_back(static_cast<uint16_t>(appearances.missile(it).id()));
	}

	// Registering outfits
	for (uint32_t it = 0; it < appearances.outfit_size(); it++) {
		registeredLookTypes.push_back(static_cast<uint16_t>(appearances.outfit(it).id()));
=======
	// Only iterate other objects if necessary
	if (g_configManager().getBoolean(WARN_UNSAFE_SCRIPTS, __FUNCTION__)) {
		// Registering distance effects
		for (uint32_t it = 0; it < m_appearancesPtr->effect_size(); it++) {
			registeredMagicEffects.push_back(static_cast<uint16_t>(m_appearancesPtr->effect(it).id()));
		}

		// Registering missile effects
		for (uint32_t it = 0; it < m_appearancesPtr->missile_size(); it++) {
			registeredDistanceEffects.push_back(static_cast<uint16_t>(m_appearancesPtr->missile(it).id()));
		}

		// Registering outfits
		for (uint32_t it = 0; it < m_appearancesPtr->outfit_size(); it++) {
			registeredLookTypes.push_back(static_cast<uint16_t>(m_appearancesPtr->outfit(it).id()));
		}
>>>>>>> 0f6cc07b
	}

	fileStream.close();

	// Disposing allocated objects.
	google::protobuf::ShutdownProtobufLibrary();

	return ERROR_NONE;
}

void Game::playerMoveThing(uint32_t playerId, const Position &fromPos, uint16_t itemId, uint8_t fromStackPos, const Position &toPos, uint8_t count) {
	metrics::method_latency measure(__METHOD_NAME__);
	std::shared_ptr<Player> player = getPlayerByID(playerId);
	if (!player) {
		return;
	}

	// Prevent the player from being able to move the item within the imbuement window
	if (player->hasImbuingItem()) {
		return;
	}

	uint8_t fromIndex = 0;
	if (fromPos.x == 0xFFFF) {
		if (fromPos.y & 0x40) {
			fromIndex = fromPos.z;
		} else if ((fromPos.y == 0x20 || fromPos.y == 0x21) && !player->isDepotSearchOpenOnItem(itemId)) {
			// '0x20' -> From depot.
			// '0x21' -> From inbox.
			// Both only when the item is being moved from depot search window.
			player->sendCancelMessage(RETURNVALUE_NOTPOSSIBLE);
			return;
		} else {
			fromIndex = static_cast<uint8_t>(fromPos.y);
		}
	} else {
		fromIndex = fromStackPos;
	}

	std::shared_ptr<Thing> thing = internalGetThing(player, fromPos, fromIndex, itemId, STACKPOS_MOVE);
	if (!thing) {
		player->sendCancelMessage(RETURNVALUE_NOTPOSSIBLE);
		return;
	}

	if (std::shared_ptr<Creature> movingCreature = thing->getCreature()) {
		std::shared_ptr<Tile> tile = map.getTile(toPos);
		if (!tile) {
			player->sendCancelMessage(RETURNVALUE_NOTPOSSIBLE);
			return;
		}

		if (Position::areInRange<1, 1, 0>(movingCreature->getPosition(), player->getPosition())) {
			const auto &task = createPlayerTask(
				g_configManager().getNumber(PUSH_DELAY, __FUNCTION__),
				[this, player, movingCreature, tile] {
					playerMoveCreatureByID(player->getID(), movingCreature->getID(), movingCreature->getPosition(), tile->getPosition());
				},
				"Game::playerMoveCreatureByID"
			);
			player->setNextActionPushTask(task);
		} else {
			playerMoveCreature(player, movingCreature, movingCreature->getPosition(), tile);
		}
	} else if (thing->getItem()) {
		std::shared_ptr<Cylinder> toCylinder = internalGetCylinder(player, toPos);
		if (!toCylinder) {
			player->sendCancelMessage(RETURNVALUE_NOTPOSSIBLE);
			return;
		}

		playerMoveItem(player, fromPos, itemId, fromStackPos, toPos, count, thing->getItem(), toCylinder);
	}
}

void Game::playerMoveCreatureByID(uint32_t playerId, uint32_t movingCreatureId, const Position &movingCreatureOrigPos, const Position &toPos) {
	std::shared_ptr<Player> player = getPlayerByID(playerId);
	if (!player) {
		return;
	}

	std::shared_ptr<Creature> movingCreature = getCreatureByID(movingCreatureId);
	if (!movingCreature) {
		return;
	}

	std::shared_ptr<Tile> toTile = map.getTile(toPos);
	if (!toTile) {
		player->sendCancelMessage(RETURNVALUE_NOTPOSSIBLE);
		return;
	}

	playerMoveCreature(player, movingCreature, movingCreatureOrigPos, toTile);
}

void Game::playerMoveCreature(std::shared_ptr<Player> player, std::shared_ptr<Creature> movingCreature, const Position &movingCreatureOrigPos, std::shared_ptr<Tile> toTile) {
	metrics::method_latency measure(__METHOD_NAME__);
	if (!player->canDoAction()) {
		const auto &task = createPlayerTask(
			600, [this, player, movingCreature, toTile, movingCreatureOrigPos] { playerMoveCreatureByID(player->getID(), movingCreature->getID(), movingCreatureOrigPos, toTile->getPosition()); }, "Game::playerMoveCreatureByID"
		);

		player->setNextActionPushTask(task);
		return;
	}

	player->setNextActionTask(nullptr);

	if (!Position::areInRange<1, 1, 0>(movingCreatureOrigPos, player->getPosition())) {
		// need to walk to the creature first before moving it
		stdext::arraylist<Direction> listDir(128);
		if (player->getPathTo(movingCreatureOrigPos, listDir, 0, 1, true, true)) {
			g_dispatcher().addEvent([this, playerId = player->getID(), listDir = listDir.data()] { playerAutoWalk(playerId, listDir); }, "Game::playerAutoWalk");
			const auto &task = createPlayerTask(
				600, [this, player, movingCreature, toTile, movingCreatureOrigPos] { playerMoveCreatureByID(player->getID(), movingCreature->getID(), movingCreatureOrigPos, toTile->getPosition()); }, "Game::playerMoveCreatureByID"
			);
			player->pushEvent(true);
			player->setNextActionPushTask(task);
		} else {
			player->sendCancelMessage(RETURNVALUE_THEREISNOWAY);
		}
		return;
	}

	player->pushEvent(false);
	std::shared_ptr<Monster> monster = movingCreature->getMonster();
	bool isFamiliar = false;
	if (monster) {
		isFamiliar = monster->isFamiliar();
	}

	if (!isFamiliar && ((!movingCreature->isPushable() && !player->hasFlag(PlayerFlags_t::CanPushAllCreatures)) || (movingCreature->isInGhostMode() && !player->isAccessPlayer()))) {
		player->sendCancelMessage(RETURNVALUE_NOTMOVABLE);
		return;
	}

	// check throw distance
	const Position &movingCreaturePos = movingCreature->getPosition();
	const Position &toPos = toTile->getPosition();
	if ((Position::getDistanceX(movingCreaturePos, toPos) > movingCreature->getThrowRange()) || (Position::getDistanceY(movingCreaturePos, toPos) > movingCreature->getThrowRange()) || (Position::getDistanceZ(movingCreaturePos, toPos) * 4 > movingCreature->getThrowRange())) {
		player->sendCancelMessage(RETURNVALUE_DESTINATIONOUTOFREACH);
		return;
	}

	if (player != movingCreature) {
		if (toTile->hasFlag(TILESTATE_BLOCKPATH)) {
			player->sendCancelMessage(RETURNVALUE_NOTENOUGHROOM);
			return;
		} else if ((movingCreature->getZoneType() == ZONE_PROTECTION && !toTile->hasFlag(TILESTATE_PROTECTIONZONE)) || (movingCreature->getZoneType() == ZONE_NOPVP && !toTile->hasFlag(TILESTATE_NOPVPZONE))) {
			player->sendCancelMessage(RETURNVALUE_NOTPOSSIBLE);
			return;
		} else {
			if (CreatureVector* tileCreatures = toTile->getCreatures()) {
				for (auto &tileCreature : *tileCreatures) {
					if (!tileCreature->isInGhostMode()) {
						player->sendCancelMessage(RETURNVALUE_NOTENOUGHROOM);
						return;
					}
				}
			}

			auto movingNpc = movingCreature->getNpc();
			if (movingNpc && movingNpc->canInteract(toPos)) {
				player->sendCancelMessage(RETURNVALUE_NOTENOUGHROOM);
				return;
			}
		}

		movingCreature->setLastPosition(movingCreature->getPosition());
	}

	if (!g_events().eventPlayerOnMoveCreature(player, movingCreature, movingCreaturePos, toPos)) {
		return;
	}

	if (!g_callbacks().checkCallback(EventCallback_t::playerOnMoveCreature, &EventCallback::playerOnMoveCreature, player, movingCreature, movingCreaturePos, toPos)) {
		return;
	}

	ReturnValue ret = internalMoveCreature(movingCreature, toTile);
	if (ret != RETURNVALUE_NOERROR) {
		player->sendCancelMessage(ret);
	}
	player->setLastPosition(player->getPosition());
}

ReturnValue Game::internalMoveCreature(std::shared_ptr<Creature> creature, Direction direction, uint32_t flags /*= 0*/) {
	if (!creature) {
		return RETURNVALUE_NOTPOSSIBLE;
	}

	creature->setLastPosition(creature->getPosition());
	const Position &currentPos = creature->getPosition();
	Position destPos = getNextPosition(direction, currentPos);
	std::shared_ptr<Player> player = creature->getPlayer();

	bool diagonalMovement = (direction & DIRECTION_DIAGONAL_MASK) != 0;
	if (player && !diagonalMovement) {
		// try go up
		auto tile = creature->getTile();
		if (currentPos.z != 8 && tile && tile->hasHeight(3)) {
			std::shared_ptr<Tile> tmpTile = map.getTile(currentPos.x, currentPos.y, currentPos.getZ() - 1);
			if (tmpTile == nullptr || (tmpTile->getGround() == nullptr && !tmpTile->hasFlag(TILESTATE_BLOCKSOLID))) {
				tmpTile = map.getTile(destPos.x, destPos.y, destPos.getZ() - 1);
				if (tmpTile && tmpTile->getGround() && !tmpTile->hasFlag(TILESTATE_BLOCKSOLID)) {
					flags |= FLAG_IGNOREBLOCKITEM | FLAG_IGNOREBLOCKCREATURE;

					if (!tmpTile->hasFlag(TILESTATE_FLOORCHANGE)) {
						player->setDirection(direction);
						destPos.z--;
					}
				}
			}
		}

		// try go down
		if (currentPos.z != 7 && currentPos.z == destPos.z) {
			std::shared_ptr<Tile> tmpTile = map.getTile(destPos.x, destPos.y, destPos.z);
			if (tmpTile == nullptr || (tmpTile->getGround() == nullptr && !tmpTile->hasFlag(TILESTATE_BLOCKSOLID))) {
				tmpTile = map.getTile(destPos.x, destPos.y, destPos.z + 1);
				if (tmpTile && tmpTile->hasHeight(3)) {
					flags |= FLAG_IGNOREBLOCKITEM | FLAG_IGNOREBLOCKCREATURE;
					player->setDirection(direction);
					destPos.z++;
				}
			}
		}
	}

	std::shared_ptr<Tile> toTile = map.getTile(destPos);
	if (!toTile) {
		return RETURNVALUE_NOTPOSSIBLE;
	}
	return internalMoveCreature(creature, toTile, flags);
}

ReturnValue Game::internalMoveCreature(const std::shared_ptr<Creature> &creature, const std::shared_ptr<Tile> &toTile, uint32_t flags /*= 0*/) {
	metrics::method_latency measure(__METHOD_NAME__);
	if (creature->hasCondition(CONDITION_ROOTED)) {
		return RETURNVALUE_NOTPOSSIBLE;
	}

	// check if we can move the creature to the destination
	ReturnValue ret = toTile->queryAdd(0, creature, 1, flags);
	if (ret != RETURNVALUE_NOERROR) {
		return ret;
	}

	if (creature->hasCondition(CONDITION_ROOTED)) {
		return RETURNVALUE_NOTPOSSIBLE;
	}

	if (creature->hasCondition(CONDITION_FEARED)) {
		std::shared_ptr<MagicField> field = toTile->getFieldItem();
		if (field && !field->isBlocking() && field->getDamage() != 0) {
			return RETURNVALUE_NOTPOSSIBLE;
		}
	}

	map.moveCreature(creature, toTile);
	if (creature->getParent() != toTile) {
		return RETURNVALUE_NOERROR;
	}

	int32_t index = 0;
	std::shared_ptr<Item> toItem = nullptr;
	std::shared_ptr<Tile> subCylinder = nullptr;
	std::shared_ptr<Tile> toCylinder = toTile;
	std::shared_ptr<Tile> fromCylinder = nullptr;
	uint32_t n = 0;

	while ((subCylinder = toCylinder->queryDestination(index, creature, &toItem, flags)->getTile()) != toCylinder) {
		map.moveCreature(creature, subCylinder);

		if (creature->getParent() != subCylinder) {
			// could happen if a script move the creature
			fromCylinder = nullptr;
			break;
		}

		fromCylinder = toCylinder;
		toCylinder = subCylinder;
		flags = 0;

		// to prevent infinite loop
		if (++n >= MAP_MAX_LAYERS) {
			break;
		}
	}

	if (fromCylinder) {
		const Position &fromPosition = fromCylinder->getPosition();
		const Position &toPosition = toCylinder->getPosition();
		if (fromPosition.z != toPosition.z && (fromPosition.x != toPosition.x || fromPosition.y != toPosition.y)) {
			Direction dir = getDirectionTo(fromPosition, toPosition);
			if ((dir & DIRECTION_DIAGONAL_MASK) == 0) {
				internalCreatureTurn(creature, dir);
			}
		}
	}

	return RETURNVALUE_NOERROR;
}

void Game::playerMoveItemByPlayerID(uint32_t playerId, const Position &fromPos, uint16_t itemId, uint8_t fromStackPos, const Position &toPos, uint8_t count) {
	std::shared_ptr<Player> player = getPlayerByID(playerId);
	if (!player) {
		return;
	}
	playerMoveItem(player, fromPos, itemId, fromStackPos, toPos, count, nullptr, nullptr);
}

void Game::playerMoveItem(std::shared_ptr<Player> player, const Position &fromPos, uint16_t itemId, uint8_t fromStackPos, const Position &toPos, uint8_t count, std::shared_ptr<Item> item, std::shared_ptr<Cylinder> toCylinder) {
	if (!player->canDoAction()) {
		uint32_t delay = player->getNextActionTime();
		std::shared_ptr<Task> task = createPlayerTask(
			delay, [this, playerId = player->getID(), fromPos, itemId, fromStackPos, toPos, count] {
				playerMoveItemByPlayerID(playerId, fromPos, itemId, fromStackPos, toPos, count);
			},
			"Game::playerMoveItemByPlayerID"
		);
		player->setNextActionTask(task);
		return;
	}

	player->setNextActionTask(nullptr);

	if (item == nullptr) {
		uint8_t fromIndex = 0;
		if (fromPos.x == 0xFFFF) {
			if (fromPos.y & 0x40) {
				fromIndex = fromPos.z;
			} else if ((fromPos.y == 0x20 || fromPos.y == 0x21) && !player->isDepotSearchOpenOnItem(itemId)) {
				// '0x20' -> From depot.
				// '0x21' -> From inbox.
				// Both only when the item is being moved from depot search window.
				player->sendCancelMessage(RETURNVALUE_NOTPOSSIBLE);
				return;
			} else {
				fromIndex = static_cast<uint8_t>(fromPos.y);
			}
		} else {
			fromIndex = fromStackPos;
		}

		std::shared_ptr<Thing> thing = internalGetThing(player, fromPos, fromIndex, itemId, STACKPOS_MOVE);
		if (!thing || !thing->getItem()) {
			player->sendCancelMessage(RETURNVALUE_NOTPOSSIBLE);
			return;
		}

		item = thing->getItem();
	}

	if (item->getID() != itemId) {
		player->sendCancelMessage(RETURNVALUE_NOTPOSSIBLE);
		return;
	}

	std::shared_ptr<Cylinder> fromCylinder = nullptr;
	if (fromPos.x == 0xFFFF && (fromPos.y == 0x20 || fromPos.y == 0x21)) {
		// '0x20' -> From depot.
		// '0x21' -> From inbox.
		// Both only when the item is being moved from depot search window.
		if (!player->isDepotSearchOpenOnItem(itemId)) {
			player->sendCancelMessage(RETURNVALUE_NOTPOSSIBLE);
			return;
		}

		fromCylinder = item->getParent();
	} else {
		fromCylinder = internalGetCylinder(player, fromPos);
	}

	if (fromCylinder == nullptr) {
		player->sendCancelMessage(RETURNVALUE_NOTPOSSIBLE);
		return;
	}

	if (toCylinder == nullptr) {
		toCylinder = internalGetCylinder(player, toPos);
		if (toCylinder == nullptr) {
			player->sendCancelMessage(RETURNVALUE_NOTPOSSIBLE);
			return;
		}
	}

	// check if we can move this item
	if (ReturnValue ret = checkMoveItemToCylinder(player, fromCylinder, toCylinder, item, toPos); ret != RETURNVALUE_NOERROR) {
		player->sendCancelMessage(ret);
		return;
	}

	const Position &playerPos = player->getPosition();
	auto cylinderTile = fromCylinder->getTile();
	const Position &mapFromPos = cylinderTile ? cylinderTile->getPosition() : item->getPosition();
	if (playerPos.z != mapFromPos.z) {
		player->sendCancelMessage(playerPos.z > mapFromPos.z ? RETURNVALUE_FIRSTGOUPSTAIRS : RETURNVALUE_FIRSTGODOWNSTAIRS);
		return;
	}

	if (!Position::areInRange<1, 1>(playerPos, mapFromPos)) {
		// need to walk to the item first before using it
		stdext::arraylist<Direction> listDir(128);
		if (player->getPathTo(item->getPosition(), listDir, 0, 1, true, true)) {
			g_dispatcher().addEvent([this, playerId = player->getID(), listDir = listDir.data()] { playerAutoWalk(playerId, listDir); }, "Game::playerAutoWalk");

			std::shared_ptr<Task> task = createPlayerTask(
				400, [this, playerId = player->getID(), fromPos, itemId, fromStackPos, toPos, count] {
					playerMoveItemByPlayerID(playerId, fromPos, itemId, fromStackPos, toPos, count);
				},
				"Game::playerMoveItemByPlayerID"
			);
			player->setNextWalkActionTask(task);
		} else {
			player->sendCancelMessage(RETURNVALUE_THEREISNOWAY);
		}
		return;
	}

	std::shared_ptr<Tile> toCylinderTile = toCylinder->getTile();
	if (!toCylinderTile) {
		toCylinderTile = toCylinder->getRealParent() ? toCylinder->getRealParent()->getTile() : nullptr;
		if (!toCylinderTile) {
			g_logger().error("[{}] player {} can't move item {}, to position {}, to move item tile is nullptr", __FUNCTION__, player->getName(), Item::items[itemId].name, toPos);
			return;
		}
	}

	const Position &mapToPos = toCylinderTile->getPosition();
	// hangable item specific code
	if (item->isHangable() && toCylinderTile->hasFlag(TILESTATE_SUPPORTS_HANGABLE)) {
		// destination supports hangable objects so need to move there first
		bool vertical = toCylinderTile->hasProperty(CONST_PROP_ISVERTICAL);
		if (vertical) {
			if (playerPos.x + 1 == mapToPos.x) {
				player->sendCancelMessage(RETURNVALUE_NOTPOSSIBLE);
				return;
			}
		} else { // horizontal
			if (playerPos.y + 1 == mapToPos.y) {
				player->sendCancelMessage(RETURNVALUE_NOTPOSSIBLE);
				return;
			}
		}

		if (!Position::areInRange<1, 1, 0>(playerPos, mapToPos)) {
			Position walkPos = mapToPos;
			if (vertical) {
				walkPos.x++;
			} else {
				walkPos.y++;
			}

			Position itemPos = fromPos;
			uint8_t itemStackPos = fromStackPos;

			if (fromPos.x != 0xFFFF && Position::areInRange<1, 1>(mapFromPos, playerPos)
				&& !Position::areInRange<1, 1, 0>(mapFromPos, walkPos)) {
				// need to pickup the item first
				std::shared_ptr<Item> moveItem = nullptr;

				ReturnValue ret = internalMoveItem(fromCylinder, player, INDEX_WHEREEVER, item, count, &moveItem);
				if (ret != RETURNVALUE_NOERROR) {
					player->sendCancelMessage(ret);
					return;
				}

				// changing the position since its now in the inventory of the player
				internalGetPosition(moveItem, itemPos, itemStackPos);
			}

			stdext::arraylist<Direction> listDir(128);
			if (player->getPathTo(walkPos, listDir, 0, 0, true, true)) {
				g_dispatcher().addEvent([this, playerId = player->getID(), listDir = listDir.data()] { playerAutoWalk(playerId, listDir); }, "Game::playerAutoWalk");

				std::shared_ptr<Task> task = createPlayerTask(
					400, [this, playerId = player->getID(), itemPos, itemId, itemStackPos, toPos, count] {
						playerMoveItemByPlayerID(playerId, itemPos, itemId, itemStackPos, toPos, count);
					},
					"Game::playerMoveItemByPlayerID"
				);
				player->setNextWalkActionTask(task);
			} else {
				player->sendCancelMessage(RETURNVALUE_THEREISNOWAY);
			}
			return;
		}
	}

	auto throwRange = item->getThrowRange();
	if ((Position::getDistanceX(playerPos, mapToPos) > throwRange) || (Position::getDistanceY(playerPos, mapToPos) > throwRange) || (Position::getDistanceZ(mapFromPos, mapToPos) * 4 > throwRange)) {
		player->sendCancelMessage(RETURNVALUE_DESTINATIONOUTOFREACH);
		return;
	}

	if (!canThrowObjectTo(mapFromPos, mapToPos)) {
		player->sendCancelMessage(RETURNVALUE_CANNOTTHROW);
		return;
	}

	if (!g_callbacks().checkCallback(EventCallback_t::playerOnMoveItem, &EventCallback::playerOnMoveItem, player, item, count, fromPos, toPos, fromCylinder, toCylinder)) {
		return;
	}

	if (!g_events().eventPlayerOnMoveItem(player, item, count, fromPos, toPos, fromCylinder, toCylinder)) {
		return;
	}

	uint8_t toIndex = 0;
	if (toPos.x == 0xFFFF) {
		if (toPos.y & 0x40) {
			toIndex = toPos.z;
		} else {
			toIndex = static_cast<uint8_t>(toPos.y);
		}
	}

	if (item->isWrapable() || item->isStoreItem() || (item->hasOwner() && !item->isOwner(player))) {
		auto toHouseTile = map.getTile(mapToPos)->dynamic_self_cast<HouseTile>();
		auto fromHouseTile = map.getTile(mapFromPos)->dynamic_self_cast<HouseTile>();
		if (fromHouseTile && (!toHouseTile || toHouseTile->getHouse()->getId() != fromHouseTile->getHouse()->getId())) {
			player->sendCancelMessage("You cannot move this item out of this house.");
			return;
		}
	}

	if (isTryingToStow(toPos, toCylinder)) {
		player->stowItem(item, count, false);
		return;
	}

	if (!item->isPushable() || item->hasAttribute(ItemAttribute_t::UNIQUEID)) {
		player->sendCancelMessage(RETURNVALUE_NOTMOVABLE);
		return;
	}

	ReturnValue ret = internalMoveItem(fromCylinder, toCylinder, toIndex, item, count, nullptr, 0, player);
	if (ret != RETURNVALUE_NOERROR) {
		player->sendCancelMessage(ret);
	} else if (toCylinder->getContainer() && fromCylinder->getContainer() && fromCylinder->getContainer()->countsToLootAnalyzerBalance() && toCylinder->getContainer()->getTopParent() == player) {
		player->sendLootStats(item, count);
	}
	player->cancelPush();

	item->checkDecayMapItemOnMove();

	g_events().eventPlayerOnItemMoved(player, item, count, fromPos, toPos, fromCylinder, toCylinder);
	g_callbacks().executeCallback(EventCallback_t::playerOnItemMoved, &EventCallback::playerOnItemMoved, player, item, count, fromPos, toPos, fromCylinder, toCylinder);
}

bool Game::isTryingToStow(const Position &toPos, std::shared_ptr<Cylinder> toCylinder) const {
	return toCylinder->getContainer() && toCylinder->getItem()->getID() == ITEM_LOCKER && toPos.getZ() == ITEM_SUPPLY_STASH_INDEX;
}

ReturnValue Game::checkMoveItemToCylinder(std::shared_ptr<Player> player, std::shared_ptr<Cylinder> fromCylinder, std::shared_ptr<Cylinder> toCylinder, std::shared_ptr<Item> item, Position toPos) {
	if (!player || !toCylinder || !item) {
		return RETURNVALUE_NOTPOSSIBLE;
	}

	if (std::shared_ptr<Container> toCylinderContainer = toCylinder->getContainer()) {
		auto containerID = toCylinderContainer->getID();

		// check the store inbox index if gold pouch forces it as containerID
		if (containerID == ITEM_STORE_INBOX) {
			auto cylinderItem = toCylinderContainer->getItemByIndex(toPos.getZ());
			if (cylinderItem && cylinderItem->getID() == ITEM_GOLD_POUCH) {
				containerID = ITEM_GOLD_POUCH;
			}
		}

		if (containerID == ITEM_GOLD_POUCH) {
			if (g_configManager().getBoolean(TOGGLE_GOLD_POUCH_QUICKLOOT_ONLY, __FUNCTION__)) {
				return RETURNVALUE_CONTAINERNOTENOUGHROOM;
			}

			bool allowAnything = g_configManager().getBoolean(TOGGLE_GOLD_POUCH_ALLOW_ANYTHING, __FUNCTION__);

			if (!allowAnything && item->getID() != ITEM_GOLD_COIN && item->getID() != ITEM_PLATINUM_COIN && item->getID() != ITEM_CRYSTAL_COIN) {
				return RETURNVALUE_ITEMCANNOTBEMOVEDPOUCH;
			}

			// prevent move up from ponch to store inbox.
			if (!item->canBeMovedToStore() && fromCylinder->getContainer() && fromCylinder->getContainer()->getID() == ITEM_GOLD_POUCH) {
				return RETURNVALUE_NOTBOUGHTINSTORE;
			}

			return RETURNVALUE_NOERROR;
		}

		std::shared_ptr<Container> topParentContainer = toCylinderContainer->getRootContainer();
		const auto parentContainer = topParentContainer->getParent() ? topParentContainer->getParent()->getContainer() : nullptr;
		auto isStoreInbox = parentContainer && parentContainer->isStoreInbox();
		if (!item->canBeMovedToStore() && (containerID == ITEM_STORE_INBOX || isStoreInbox)) {
			return RETURNVALUE_NOTBOUGHTINSTORE;
		}

		if (item->isStoreItem()) {
			bool isValidMoveItem = false;
			auto fromHouseTile = fromCylinder->getTile();
			auto house = fromHouseTile ? fromHouseTile->getHouse() : nullptr;
			if (house && house->getHouseAccessLevel(player) < HOUSE_OWNER) {
				return RETURNVALUE_NOTPOSSIBLE;
			}

			if (containerID == ITEM_STORE_INBOX || containerID == ITEM_DEPOT || toCylinderContainer->isDepotChest()) {
				isValidMoveItem = true;
			}

			if (parentContainer && (parentContainer->isDepotChest() || isStoreInbox)) {
				isValidMoveItem = true;
			}

			if (item->getID() == ITEM_GOLD_POUCH) {
				isValidMoveItem = true;
			}

			if (!isValidMoveItem) {
				return RETURNVALUE_ITEMCANNOTBEMOVEDTHERE;
			}

			if (item->hasOwner() && !item->isOwner(player)) {
				return RETURNVALUE_ITEMISNOTYOURS;
			}
		}

		if (item->getContainer() && !item->isStoreItem()) {
			for (std::shared_ptr<Item> containerItem : item->getContainer()->getItems(true)) {
				if (containerItem->isStoreItem() && ((containerID != ITEM_GOLD_POUCH && containerID != ITEM_DEPOT && containerID != ITEM_STORE_INBOX) || (topParentContainer->getParent() && topParentContainer->getParent()->getContainer() && (!topParentContainer->getParent()->getContainer()->isDepotChest() || topParentContainer->getParent()->getContainer()->getID() != ITEM_STORE_INBOX)))) {
					return RETURNVALUE_NOTPOSSIBLE;
				}
			}
		}
	} else if (toCylinder->getTile()) {
		const auto toHouseTile = toCylinder->getTile();
		auto house = toHouseTile ? toHouseTile->getHouse() : nullptr;
		if (fromCylinder->getContainer()) {
			if (item->isStoreItem()) {
				if (house && house->getHouseAccessLevel(player) < HOUSE_OWNER) {
					return RETURNVALUE_NOTPOSSIBLE;
				}
			}
			if (item->getContainer() && !item->isStoreItem()) {
				for (std::shared_ptr<Item> containerItem : item->getContainer()->getItems(true)) {
					if (containerItem->isStoreItem()) {
						return RETURNVALUE_NOTPOSSIBLE;
					}
				}
			}

			if (item->isStoreItem() && !house) {
				return RETURNVALUE_ITEMCANNOTBEMOVEDTHERE;
			}
		}
	}

	return RETURNVALUE_NOERROR;
}

ReturnValue Game::internalMoveItem(std::shared_ptr<Cylinder> fromCylinder, std::shared_ptr<Cylinder> toCylinder, int32_t index, std::shared_ptr<Item> item, uint32_t count, std::shared_ptr<Item>* movedItem, uint32_t flags /*= 0*/, std::shared_ptr<Creature> actor /*=nullptr*/, std::shared_ptr<Item> tradeItem /* = nullptr*/, bool checkTile /* = true*/) {
	metrics::method_latency measure(__METHOD_NAME__);
	if (fromCylinder == nullptr) {
		g_logger().error("[{}] fromCylinder is nullptr", __FUNCTION__);
		return RETURNVALUE_NOTPOSSIBLE;
	}
	if (toCylinder == nullptr) {
		g_logger().error("[{}] toCylinder is nullptr", __FUNCTION__);
		return RETURNVALUE_NOTPOSSIBLE;
	}

	if (checkTile) {
		if (std::shared_ptr<Tile> fromTile = fromCylinder->getTile()) {
			if (fromTile && browseFields.contains(fromTile) && browseFields[fromTile].lock() == fromCylinder) {
				fromCylinder = fromTile;
			}
		}
	}

	std::shared_ptr<Item> toItem = nullptr;

	std::shared_ptr<Cylinder> subCylinder;
	int floorN = 0;

	while ((subCylinder = toCylinder->queryDestination(index, item, &toItem, flags)) != toCylinder) {
		toCylinder = subCylinder;
		flags = 0;

		// to prevent infinite loop
		if (++floorN >= MAP_MAX_LAYERS) {
			break;
		}
	}

	// destination is the same as the source?
	if (item == toItem) {
		return RETURNVALUE_NOERROR; // silently ignore move
	}

	// 'Move up' stackable items fix
	//  Cip's client never sends the count of stackables when using "Move up" menu option
	if (item->isStackable() && count == 255 && fromCylinder->getParent() == toCylinder) {
		count = item->getItemCount();
	}

	// check if we can remove this item (using count of 1 since we don't know how
	// much we can move yet)
	ReturnValue ret = fromCylinder->queryRemove(item, 1, flags, actor);
	if (ret != RETURNVALUE_NOERROR) {
		return ret;
	}

	// check if we can add this item
	ret = toCylinder->queryAdd(index, item, count, flags, actor);
	if (ret == RETURNVALUE_NEEDEXCHANGE) {
		// check if we can add it to source cylinder
		ret = fromCylinder->queryAdd(fromCylinder->getThingIndex(item), toItem, toItem->getItemCount(), 0);
		if (ret == RETURNVALUE_NOERROR) {
			// check how much we can move
			uint32_t maxExchangeQueryCount = 0;
			ReturnValue retExchangeMaxCount = fromCylinder->queryMaxCount(INDEX_WHEREEVER, toItem, toItem->getItemCount(), maxExchangeQueryCount, 0);

			if (retExchangeMaxCount != RETURNVALUE_NOERROR && maxExchangeQueryCount == 0) {
				return retExchangeMaxCount;
			}

			if (toCylinder->queryRemove(toItem, toItem->getItemCount(), flags, actor) == RETURNVALUE_NOERROR) {
				int32_t oldToItemIndex = toCylinder->getThingIndex(toItem);
				toCylinder->removeThing(toItem, toItem->getItemCount());
				fromCylinder->addThing(toItem);

				if (oldToItemIndex != -1) {
					toCylinder->postRemoveNotification(toItem, fromCylinder, oldToItemIndex);
				}

				int32_t newToItemIndex = fromCylinder->getThingIndex(toItem);
				if (newToItemIndex != -1) {
					fromCylinder->postAddNotification(toItem, toCylinder, newToItemIndex);
				}

				ret = toCylinder->queryAdd(index, item, count, flags);
				toItem = nullptr;
			}
		}
	}

	if (ret != RETURNVALUE_NOERROR) {
		return ret;
	}

	// check how much we can move
	uint32_t maxQueryCount = 0;
	ReturnValue retMaxCount = toCylinder->queryMaxCount(index, item, count, maxQueryCount, flags);
	if (retMaxCount != RETURNVALUE_NOERROR && maxQueryCount == 0) {
		return retMaxCount;
	}

	uint32_t m;
	if (item->isStackable()) {
		m = std::min<uint32_t>(count, maxQueryCount);
	} else {
		m = maxQueryCount;
	}

	std::shared_ptr<Item> moveItem = item;
	// check if we can remove this item
	ret = fromCylinder->queryRemove(item, m, flags, actor);
	if (ret != RETURNVALUE_NOERROR) {
		return ret;
	}

	if (tradeItem) {
		if (toCylinder->getItem() == tradeItem) {
			return RETURNVALUE_NOTENOUGHROOM;
		}

		std::shared_ptr<Cylinder> tmpCylinder = toCylinder->getParent();
		while (tmpCylinder) {
			if (tmpCylinder->getItem() == tradeItem) {
				return RETURNVALUE_NOTENOUGHROOM;
			}

			tmpCylinder = tmpCylinder->getParent();
		}
	}

	// remove the item
	int32_t itemIndex = fromCylinder->getThingIndex(item);
	std::shared_ptr<Item> updateItem = nullptr;
	fromCylinder->removeThing(item, m);

	// update item(s)
	if (item->isStackable()) {
		uint32_t n;

		if (toItem && item->equals(toItem)) {
			n = std::min<uint32_t>(toItem->getStackSize() - toItem->getItemCount(), m);
			toCylinder->updateThing(toItem, toItem->getID(), toItem->getItemCount() + n);
			updateItem = toItem;
		} else {
			n = 0;
		}

		int32_t newCount = m - n;
		if (newCount > 0) {
			moveItem = item->clone();
			moveItem->setItemCount(newCount);
		} else {
			moveItem = nullptr;
		}

		if (item->isRemoved()) {
			item->stopDecaying();
		}
	}

	// add item
	if (moveItem /*m - n > 0*/) {
		toCylinder->addThing(index, moveItem);
	}

	if (itemIndex != -1) {
		fromCylinder->postRemoveNotification(item, toCylinder, itemIndex);
	}

	if (moveItem) {
		int32_t moveItemIndex = toCylinder->getThingIndex(moveItem);
		if (moveItemIndex != -1) {
			toCylinder->postAddNotification(moveItem, fromCylinder, moveItemIndex);
		}
		moveItem->startDecaying();
	}

	if (updateItem) {
		int32_t updateItemIndex = toCylinder->getThingIndex(updateItem);
		if (updateItemIndex != -1) {
			toCylinder->postAddNotification(updateItem, fromCylinder, updateItemIndex);
		}
		updateItem->startDecaying();
	}

	if (movedItem) {
		if (moveItem) {
			*movedItem = moveItem;
		} else {
			*movedItem = item;
		}
	}

	std::shared_ptr<Item> quiver = toCylinder->getItem();
	if (quiver && quiver->isQuiver()
		&& quiver->getHoldingPlayer()
		&& quiver->getHoldingPlayer()->getThing(CONST_SLOT_RIGHT) == quiver) {
		quiver->getHoldingPlayer()->sendInventoryItem(CONST_SLOT_RIGHT, quiver);
	} else {
		quiver = fromCylinder->getItem();
		if (quiver && quiver->isQuiver()
			&& quiver->getHoldingPlayer()
			&& quiver->getHoldingPlayer()->getThing(CONST_SLOT_RIGHT) == quiver) {
			quiver->getHoldingPlayer()->sendInventoryItem(CONST_SLOT_RIGHT, quiver);
		}
	}

	if (SoundEffect_t soundEffect = item->getMovementSound(toCylinder);
		toCylinder && soundEffect != SoundEffect_t::SILENCE) {
		if (toCylinder->getContainer() && actor && actor->getPlayer() && (toCylinder->getContainer()->isInsideDepot(true) || toCylinder->getContainer()->getHoldingPlayer())) {
			actor->getPlayer()->sendSingleSoundEffect(toCylinder->getPosition(), soundEffect, SourceEffect_t::OWN);
		} else {
			sendSingleSoundEffect(toCylinder->getPosition(), soundEffect, actor);
		}
	}

	// we could not move all, inform the player
	if (item->isStackable() && maxQueryCount < count) {
		return retMaxCount;
	}

	auto fromContainer = fromCylinder ? fromCylinder->getContainer() : nullptr;
	auto toContainer = toCylinder ? toCylinder->getContainer() : nullptr;
	auto player = actor ? actor->getPlayer() : nullptr;
	if (player) {
		// Update containers
		player->onSendContainer(toContainer);
		player->onSendContainer(fromContainer);
	}

	// Actor related actions
	if (fromCylinder && actor && toCylinder) {
		if (!fromContainer || !toContainer || !player) {
			return ret;
		}

		if (std::shared_ptr<Player> player = actor->getPlayer()) {
			// Refresh depot search window if necessary
			if (player->isDepotSearchOpenOnItem(item->getID()) && ((fromCylinder->getItem() && fromCylinder->getItem()->isInsideDepot(true)) || (toCylinder->getItem() && toCylinder->getItem()->isInsideDepot(true)))) {
				player->requestDepotSearchItem(item->getID(), item->getTier());
			}

			const ItemType &it = Item::items[fromCylinder->getItem()->getID()];
			if (it.id <= 0) {
				return ret;
			}

			// Looting analyser
			if (it.isCorpse && toContainer->getTopParent() == player && item->getIsLootTrackeable()) {
				player->sendLootStats(item, static_cast<uint8_t>(item->getItemCount()));
			}
		}
	}

	return ret;
}

ReturnValue Game::internalAddItem(std::shared_ptr<Cylinder> toCylinder, std::shared_ptr<Item> item, int32_t index /*= INDEX_WHEREEVER*/, uint32_t flags /* = 0*/, bool test /* = false*/) {
	uint32_t remainderCount = 0;
	return internalAddItem(toCylinder, item, index, flags, test, remainderCount);
}

ReturnValue Game::internalAddItem(std::shared_ptr<Cylinder> toCylinder, std::shared_ptr<Item> item, int32_t index, uint32_t flags, bool test, uint32_t &remainderCount) {
	metrics::method_latency measure(__METHOD_NAME__);
	if (toCylinder == nullptr) {
		g_logger().error("[{}] fromCylinder is nullptr", __FUNCTION__);
		return RETURNVALUE_NOTPOSSIBLE;
	}
	if (item == nullptr) {
		g_logger().error("[{}] item is nullptr", __FUNCTION__);
		return RETURNVALUE_NOTPOSSIBLE;
	}

	auto addedItem = toCylinder->getItem();

	std::shared_ptr<Cylinder> destCylinder = toCylinder;
	std::shared_ptr<Item> toItem = nullptr;
	toCylinder = toCylinder->queryDestination(index, item, &toItem, flags);

	// check if we can add this item
	ReturnValue ret = toCylinder->queryAdd(index, item, item->getItemCount(), flags);
	if (ret != RETURNVALUE_NOERROR) {
		return ret;
	}

	/*
	Check if we can move add the whole amount, we do this by checking against the original cylinder,
	since the queryDestination can return a cylinder that might only hold a part of the full amount.
	*/
	uint32_t maxQueryCount = 0;
	ret = destCylinder->queryMaxCount(INDEX_WHEREEVER, item, item->getItemCount(), maxQueryCount, flags);

	if (ret != RETURNVALUE_NOERROR && addedItem && addedItem->getID() != ITEM_REWARD_CONTAINER) {
		return ret;
	}

	if (test) {
		return RETURNVALUE_NOERROR;
	}

	if (item->isStackable() && item->equals(toItem)) {
		uint32_t m = std::min<uint32_t>(item->getItemCount(), maxQueryCount);
		uint32_t n = std::min<uint32_t>(toItem->getStackSize() - toItem->getItemCount(), m);

		toCylinder->updateThing(toItem, toItem->getID(), toItem->getItemCount() + n);

		int32_t count = m - n;
		if (count > 0) {
			if (item->getItemCount() != count) {
				std::shared_ptr<Item> remainderItem = item->clone();
				remainderItem->setItemCount(count);
				if (internalAddItem(destCylinder, remainderItem, INDEX_WHEREEVER, flags, false) != RETURNVALUE_NOERROR) {
					remainderCount = count;
				}
			} else {
				toCylinder->addThing(index, item);

				int32_t itemIndex = toCylinder->getThingIndex(item);
				if (itemIndex != -1) {
					toCylinder->postAddNotification(item, nullptr, itemIndex);
				}
			}
		} else {
			// fully merged with toItem, item will be destroyed
			item->onRemoved();

			int32_t itemIndex = toCylinder->getThingIndex(toItem);
			if (itemIndex != -1) {
				toCylinder->postAddNotification(toItem, nullptr, itemIndex);
			}
		}
	} else {
		toCylinder->addThing(index, item);

		int32_t itemIndex = toCylinder->getThingIndex(item);
		if (itemIndex != -1) {
			toCylinder->postAddNotification(item, nullptr, itemIndex);
		}
	}

	if (addedItem && addedItem->isQuiver()
		&& addedItem->getHoldingPlayer()
		&& addedItem->getHoldingPlayer()->getThing(CONST_SLOT_RIGHT) == addedItem) {
		addedItem->getHoldingPlayer()->sendInventoryItem(CONST_SLOT_RIGHT, addedItem);
	}

	return RETURNVALUE_NOERROR;
}

ReturnValue Game::internalRemoveItem(std::shared_ptr<Item> item, int32_t count /*= -1*/, bool test /*= false*/, uint32_t flags /*= 0*/, bool force /*= false*/) {
	metrics::method_latency measure(__METHOD_NAME__);
	if (item == nullptr) {
		g_logger().debug("{} - Item is nullptr", __FUNCTION__);
		return RETURNVALUE_NOTPOSSIBLE;
	}
	std::shared_ptr<Cylinder> cylinder = item->getParent();
	if (cylinder == nullptr) {
		g_logger().debug("{} - Cylinder is nullptr", __FUNCTION__);
		return RETURNVALUE_NOTPOSSIBLE;
	}
	std::shared_ptr<Tile> fromTile = cylinder->getTile();
	if (fromTile) {
		if (fromTile && browseFields.contains(fromTile) && browseFields[fromTile].lock() == cylinder) {
			cylinder = fromTile;
		}
	}
	if (count == -1) {
		count = item->getItemCount();
	}

	ReturnValue ret = cylinder->queryRemove(item, count, flags | FLAG_IGNORENOTMOVABLE);
	if (!force && ret != RETURNVALUE_NOERROR) {
		g_logger().debug("{} - Failed to execute query remove", __FUNCTION__);
		return ret;
	}
	if (!force && !item->canRemove()) {
		g_logger().debug("{} - Failed to remove item", __FUNCTION__);
		return RETURNVALUE_NOTPOSSIBLE;
	}

	// Not remove item with decay loaded from map
	if (!force && item->canDecay() && cylinder->getTile() && item->isLoadedFromMap()) {
		g_logger().debug("Cannot remove item with id {}, name {}, on position {}", item->getID(), item->getName(), cylinder->getPosition().toString());
		item->stopDecaying();
		return RETURNVALUE_THISISIMPOSSIBLE;
	}

	if (!test) {
		int32_t index = cylinder->getThingIndex(item);
		// remove the item
		cylinder->removeThing(item, count);

		if (item->isRemoved()) {
			item->onRemoved();
			item->stopDecaying();
		}

		cylinder->postRemoveNotification(item, nullptr, index);
	}

	std::shared_ptr<Item> quiver = cylinder->getItem();
	if (quiver && quiver->isQuiver()
		&& quiver->getHoldingPlayer()
		&& quiver->getHoldingPlayer()->getThing(CONST_SLOT_RIGHT) == quiver) {
		quiver->getHoldingPlayer()->sendInventoryItem(CONST_SLOT_RIGHT, quiver);
	}

	return RETURNVALUE_NOERROR;
}

std::tuple<ReturnValue, uint32_t, uint32_t> Game::addItemBatch(const std::shared_ptr<Cylinder> &toCylinder, const std::vector<std::shared_ptr<Item>> &items, uint32_t flags /* = 0 */, bool dropOnMap /* = true */, uint32_t autoContainerId /* = 0 */) {
	uint32_t totalAdded = 0;
	uint32_t containersCreated = 0;
	ReturnValue ret = RETURNVALUE_NOTPOSSIBLE;
	if (dropOnMap) {
		for (const auto &item : items) {
			auto returnError = internalAddItem(toCylinder->getTile(), item, INDEX_WHEREEVER, FLAG_NOLIMIT);
			if (returnError == RETURNVALUE_NOERROR) {
				if (item->getContainer()) {
					containersCreated++;
				}
				totalAdded++;
			}

			ret = returnError;
		}

		return std::make_tuple(ret, totalAdded, containersCreated);
	}

	metrics::method_latency measure(__METHOD_NAME__);
	const auto player = toCylinder->getPlayer();
	bool dropping = false;
	auto setupDestination = [&]() -> std::shared_ptr<Cylinder> {
		if (autoContainerId == 0) {
			return toCylinder;
		}
		auto autoContainer = Item::CreateItem(autoContainerId);
		if (!autoContainer) {
			g_logger().error("[{}] Failed to create auto container", __FUNCTION__);
			return toCylinder;
		}
		if (internalAddItem(toCylinder, autoContainer, CONST_SLOT_WHEREEVER, flags) != RETURNVALUE_NOERROR) {
			if (internalAddItem(toCylinder->getTile(), autoContainer, INDEX_WHEREEVER, FLAG_NOLIMIT) != RETURNVALUE_NOERROR) {
				g_logger().error("[{}] Failed to add auto container", __FUNCTION__);
				return toCylinder;
			}
		}
		auto container = autoContainer->getContainer();
		if (!container) {
			g_logger().error("[{}] Failed to get auto container", __FUNCTION__);
			return toCylinder;
		}
		containersCreated++;
		return container;
	};
	auto destination = setupDestination();

	for (const auto &item : items) {
		auto container = destination->getContainer();
		if (container && container->getFreeSlots() == 0) {
			destination = setupDestination();
		}
		if (!dropping) {
			uint32_t remainderCount = 0;
			bool addedToAutoContainer = false;
			// First, try adding to the autoContainer, if it is set
			if (autoContainerId != 0) {
				ret = internalAddItem(destination, item, CONST_SLOT_WHEREEVER, flags, false, remainderCount);
				if (ret == RETURNVALUE_NOERROR) {
					addedToAutoContainer = true;
				}
			}
			// If it failed to add to the autoContainer, or it's not set, use the current logic
			if (!addedToAutoContainer) {
				ret = internalCollectManagedItems(player, item, g_game().getObjectCategory(item), false);
				// If it can't place in the player's backpacks, add normally
				if (ret != RETURNVALUE_NOERROR) {
					ret = internalAddItem(destination, item, CONST_SLOT_WHEREEVER, flags, false, remainderCount);
				}
			}

			if (remainderCount != 0) {
				std::shared_ptr<Item> remainderItem = Item::CreateItem(item->getID(), remainderCount);
				ReturnValue remaindRet = internalAddItem(destination->getTile(), remainderItem, INDEX_WHEREEVER, FLAG_NOLIMIT);
				if (player && remaindRet != RETURNVALUE_NOERROR) {
					player->sendLootStats(item, static_cast<uint8_t>(item->getItemCount()));
				}
			}
		}

		if (dropping || (ret != RETURNVALUE_NOERROR && dropOnMap)) {
			dropping = true;
			ret = internalAddItem(destination->getTile(), item, INDEX_WHEREEVER, FLAG_NOLIMIT);
		}

		if (player && ret == RETURNVALUE_NOERROR) {
			player->sendForgingData();
		}
		if (ret != RETURNVALUE_NOERROR) {
			break;
		} else {
			totalAdded += item->getItemCount();
		}
	}

	return std::make_tuple(ret, totalAdded, containersCreated);
}

std::tuple<ReturnValue, uint32_t, uint32_t> Game::createItemBatch(const std::shared_ptr<Cylinder> &toCylinder, const std::vector<std::tuple<uint16_t, uint32_t, uint16_t>> &itemCounts, uint32_t flags /* = 0 */, bool dropOnMap /* = true */, uint32_t autoContainerId /* = 0 */) {
	metrics::method_latency measure(__METHOD_NAME__);
	std::vector<std::shared_ptr<Item>> items;
	for (const auto &[itemId, count, subType] : itemCounts) {
		const auto &itemType = Item::items[itemId];
		if (itemType.id <= 0) {
			continue;
		}
		if (count == 0) {
			continue;
		}
		uint32_t countPerItem = itemType.stackable ? itemType.stackSize : 1;
		for (uint32_t i = 0; i < count; ++i) {
			std::shared_ptr<Item> item;
			if (itemType.isWrappable()) {
				countPerItem = 1;
				item = Item::CreateItem(ITEM_DECORATION_KIT, subType);
				item->setAttribute(ItemAttribute_t::DESCRIPTION, "Unwrap this item in your own house to create a <" + itemType.name + ">.");
				item->setCustomAttribute("unWrapId", static_cast<int64_t>(itemId));
			} else {
				item = Item::CreateItem(itemId, itemType.stackable ? std::min<uint32_t>(countPerItem, count - i) : subType);
			}
			items.push_back(item);
			i += countPerItem - 1;
		}
	}

	return addItemBatch(toCylinder, items, flags, dropOnMap, autoContainerId);
}

std::tuple<ReturnValue, uint32_t, uint32_t> Game::createItem(const std::shared_ptr<Cylinder> &toCylinder, uint16_t itemId, uint32_t count, uint16_t subType, uint32_t flags /* = 0 */, bool dropOnMap /* = true */, uint32_t autoContainerId /* = 0 */) {
	return createItemBatch(toCylinder, { std::make_tuple(itemId, count, subType) }, flags, dropOnMap, autoContainerId);
}

ReturnValue Game::internalPlayerAddItem(std::shared_ptr<Player> player, std::shared_ptr<Item> item, bool dropOnMap /*= true*/, Slots_t slot /*= CONST_SLOT_WHEREEVER*/) {
	metrics::method_latency measure(__METHOD_NAME__);
	uint32_t remainderCount = 0;
	ReturnValue ret;
	if (slot == CONST_SLOT_WHEREEVER) {
		ret = internalCollectManagedItems(player, item, getObjectCategory(item), false);
		// If cannot place it in the obtain containers, will add it normally
		if (ret != RETURNVALUE_NOERROR) {
			ret = internalAddItem(player, item, slot, 0, false, remainderCount);
		}
	} else {
		ret = internalAddItem(player, item, slot, 0, false, remainderCount);
	}
	if (remainderCount != 0) {
		std::shared_ptr<Item> remainderItem = Item::CreateItem(item->getID(), remainderCount);
		ReturnValue remaindRet = internalAddItem(player->getTile(), remainderItem, INDEX_WHEREEVER, FLAG_NOLIMIT);
		if (remaindRet != RETURNVALUE_NOERROR) {
			player->sendLootStats(item, static_cast<uint8_t>(item->getItemCount()));
		}
	}

	if (ret != RETURNVALUE_NOERROR && dropOnMap) {
		ret = internalAddItem(player->getTile(), item, INDEX_WHEREEVER, FLAG_NOLIMIT);
	}

	if (ret == RETURNVALUE_NOERROR) {
		player->sendForgingData();
	}

	return ret;
}

std::shared_ptr<Item> Game::findItemOfType(std::shared_ptr<Cylinder> cylinder, uint16_t itemId, bool depthSearch /*= true*/, int32_t subType /*= -1*/) const {
	metrics::method_latency measure(__METHOD_NAME__);
	if (cylinder == nullptr) {
		g_logger().error("[{}] Cylinder is nullptr", __FUNCTION__);
		return nullptr;
	}

	std::vector<std::shared_ptr<Container>> containers;
	for (size_t i = cylinder->getFirstIndex(), j = cylinder->getLastIndex(); i < j; ++i) {
		std::shared_ptr<Thing> thing = cylinder->getThing(i);
		if (!thing) {
			continue;
		}

		std::shared_ptr<Item> item = thing->getItem();
		if (!item) {
			continue;
		}

		if (item->getID() == itemId && (subType == -1 || subType == item->getSubType())) {
			return item;
		}

		if (depthSearch) {
			std::shared_ptr<Container> container = item->getContainer();
			if (container) {
				containers.push_back(container);
			}
		}
	}

	size_t i = 0;
	while (i < containers.size()) {
		std::shared_ptr<Container> container = containers[i++];
		for (std::shared_ptr<Item> item : container->getItemList()) {
			if (item->getID() == itemId && (subType == -1 || subType == item->getSubType())) {
				return item;
			}

			std::shared_ptr<Container> subContainer = item->getContainer();
			if (subContainer) {
				containers.push_back(subContainer);
			}
		}
	}
	return nullptr;
}

bool Game::removeMoney(std::shared_ptr<Cylinder> cylinder, uint64_t money, uint32_t flags /*= 0*/, bool useBalance /*= false*/) {
	if (cylinder == nullptr) {
		g_logger().error("[{}] cylinder is nullptr", __FUNCTION__);
		return false;
	}
	if (money == 0) {
		return true;
	}
	std::vector<std::shared_ptr<Container>> containers;
	std::multimap<uint32_t, std::shared_ptr<Item>> moneyMap;
	uint64_t moneyCount = 0;
	for (size_t i = cylinder->getFirstIndex(), j = cylinder->getLastIndex(); i < j; ++i) {
		std::shared_ptr<Thing> thing = cylinder->getThing(i);
		if (!thing) {
			continue;
		}
		std::shared_ptr<Item> item = thing->getItem();
		if (!item) {
			continue;
		}
		std::shared_ptr<Container> container = item->getContainer();
		if (container) {
			containers.push_back(container);
		} else {
			const uint32_t worth = item->getWorth();
			if (worth != 0) {
				moneyCount += worth;
				moneyMap.emplace(worth, item);
			}
		}
	}
	size_t i = 0;
	while (i < containers.size()) {
		std::shared_ptr<Container> container = containers[i++];
		for (std::shared_ptr<Item> item : container->getItemList()) {
			std::shared_ptr<Container> tmpContainer = item->getContainer();
			if (tmpContainer) {
				containers.push_back(tmpContainer);
			} else {
				const uint32_t worth = item->getWorth();
				if (worth != 0) {
					moneyCount += worth;
					moneyMap.emplace(worth, item);
				}
			}
		}
	}

	std::shared_ptr<Player> player = useBalance ? std::dynamic_pointer_cast<Player>(cylinder) : nullptr;
	uint64_t balance = 0;
	if (useBalance && player) {
		balance = player->getBankBalance();
	}

	if (moneyCount + balance < money) {
		return false;
	}

	for (const auto &moneyEntry : moneyMap) {
		std::shared_ptr<Item> item = moneyEntry.second;
		if (moneyEntry.first < money) {
			internalRemoveItem(item);
			money -= moneyEntry.first;
		} else if (moneyEntry.first > money) {
			const uint32_t worth = moneyEntry.first / item->getItemCount();
			const uint32_t removeCount = std::ceil(money / static_cast<double>(worth));
			addMoney(cylinder, (worth * removeCount) - money, flags);
			internalRemoveItem(item, removeCount);
			return true;
		} else {
			internalRemoveItem(item);
			return true;
		}
	}

	if (useBalance && player && player->getBankBalance() >= money) {
		player->setBankBalance(player->getBankBalance() - money);
	}

	return true;
}

void Game::addMoney(std::shared_ptr<Cylinder> cylinder, uint64_t money, uint32_t flags /*= 0*/) {
	if (cylinder == nullptr) {
		g_logger().error("[{}] cylinder is nullptr", __FUNCTION__);
		return;
	}
	if (money == 0) {
		return;
	}

	uint32_t crystalCoins = money / 10000;
	money -= crystalCoins * 10000;
	while (crystalCoins > 0) {
		const uint16_t count = std::min<uint32_t>(100, crystalCoins);

		std::shared_ptr<Item> remaindItem = Item::CreateItem(ITEM_CRYSTAL_COIN, count);

		ReturnValue ret = internalAddItem(cylinder, remaindItem, INDEX_WHEREEVER, flags);
		if (ret != RETURNVALUE_NOERROR) {
			internalAddItem(cylinder->getTile(), remaindItem, INDEX_WHEREEVER, FLAG_NOLIMIT);
		}

		crystalCoins -= count;
	}

	uint16_t platinumCoins = money / 100;
	if (platinumCoins != 0) {
		std::shared_ptr<Item> remaindItem = Item::CreateItem(ITEM_PLATINUM_COIN, platinumCoins);

		ReturnValue ret = internalAddItem(cylinder, remaindItem, INDEX_WHEREEVER, flags);
		if (ret != RETURNVALUE_NOERROR) {
			internalAddItem(cylinder->getTile(), remaindItem, INDEX_WHEREEVER, FLAG_NOLIMIT);
		}

		money -= platinumCoins * 100;
	}

	if (money != 0) {
		std::shared_ptr<Item> remaindItem = Item::CreateItem(ITEM_GOLD_COIN, money);

		ReturnValue ret = internalAddItem(cylinder, remaindItem, INDEX_WHEREEVER, flags);
		if (ret != RETURNVALUE_NOERROR) {
			internalAddItem(cylinder->getTile(), remaindItem, INDEX_WHEREEVER, FLAG_NOLIMIT);
		}
	}
}

std::shared_ptr<Item> Game::transformItem(std::shared_ptr<Item> item, uint16_t newId, int32_t newCount /*= -1*/) {
	metrics::method_latency measure(__METHOD_NAME__);
	if (item->getID() == newId && (newCount == -1 || (newCount == item->getSubType() && newCount != 0))) { // chargeless item placed on map = infinite
		return item;
	}

	std::shared_ptr<Cylinder> cylinder = item->getParent();
	if (cylinder == nullptr) {
		return nullptr;
	}

	std::shared_ptr<Tile> fromTile = cylinder->getTile();
	if (fromTile && browseFields.contains(fromTile) && browseFields[fromTile].lock() == cylinder) {
		cylinder = fromTile;
	}

	int32_t itemIndex = cylinder->getThingIndex(item);
	if (itemIndex == -1) {
		return item;
	}

	if (!item->canTransform()) {
		return item;
	}

	const ItemType &newType = Item::items[newId];
	if (newType.id == 0) {
		return item;
	}

	const ItemType &curType = Item::items[item->getID()];
	if (item->isAlwaysOnTop() != (newType.alwaysOnTopOrder != 0)) {
		// This only occurs when you transform items on tiles from a downItem to a topItem (or vice versa)
		// Remove the old, and add the new
		cylinder->removeThing(item, item->getItemCount());
		cylinder->postRemoveNotification(item, cylinder, itemIndex);

		item->setID(newId);
		if (newCount != -1) {
			item->setSubType(newCount);
		}
		cylinder->addThing(item);

		std::shared_ptr<Cylinder> newParent = item->getParent();
		if (newParent == nullptr) {
			item->stopDecaying();
			return nullptr;
		}

		newParent->postAddNotification(item, cylinder, newParent->getThingIndex(item));
		item->startDecaying();

		return item;
	}

	if (curType.type == newType.type) {
		// Both items has the same type so we can safely change id/subtype
		if (newCount == 0 && (item->isStackable() || item->hasAttribute(ItemAttribute_t::CHARGES))) {
			if (item->isStackable()) {
				internalRemoveItem(item);
				return nullptr;
			} else {
				int32_t newItemId = newId;
				if (curType.id == newType.id) {
					newItemId = curType.decayTo;
				}

				if (newItemId < 0) {
					internalRemoveItem(item);
					return nullptr;
				} else if (newItemId != newId) {
					// Replacing the the old item with the std::make_shared< while> maintaining the old position
					auto newItem = item->transform(newItemId);
					if (newItem == nullptr) {
						g_logger().error("[{}] new item with id {} is nullptr, (ERROR CODE: 01)", __FUNCTION__, newItemId);
						return nullptr;
					}

					return newItem;
				} else {
					return transformItem(item, newItemId);
				}
			}
		} else {
			cylinder->postRemoveNotification(item, cylinder, itemIndex);
			uint16_t itemId = item->getID();
			int32_t count = item->getSubType();

			auto decaying = item->getDecaying();
			// If the item is decaying, we need to transform it to the new item
			if (decaying > DECAYING_FALSE && item->getDuration() <= 1 && newType.decayTo) {
				g_logger().debug("Decay duration old type {}, transformEquipTo {}, transformDeEquipTo {}", curType.decayTo, curType.transformEquipTo, curType.transformDeEquipTo);
				g_logger().debug("Decay duration new type decayTo {}, transformEquipTo {}, transformDeEquipTo {}", newType.decayTo, newType.transformEquipTo, newType.transformDeEquipTo);
				itemId = newType.decayTo;
			} else if (curType.id != newType.id) {
				if (newType.group != curType.group) {
					item->setDefaultSubtype();
				}

				itemId = newId;
			}

			if (newCount != -1 && newType.hasSubType()) {
				count = newCount;
			}

			cylinder->updateThing(item, itemId, count);
			cylinder->postAddNotification(item, cylinder, itemIndex);

			std::shared_ptr<Item> quiver = cylinder->getItem();
			if (quiver && quiver->isQuiver()
				&& quiver->getHoldingPlayer()
				&& quiver->getHoldingPlayer()->getThing(CONST_SLOT_RIGHT) == quiver) {
				quiver->getHoldingPlayer()->sendInventoryItem(CONST_SLOT_RIGHT, quiver);
			}
			item->startDecaying();

			return item;
		}
	}

	std::shared_ptr<Item> quiver = cylinder->getItem();
	if (quiver && quiver->isQuiver()
		&& quiver->getHoldingPlayer()
		&& quiver->getHoldingPlayer()->getThing(CONST_SLOT_RIGHT) == quiver) {
		quiver->getHoldingPlayer()->sendInventoryItem(CONST_SLOT_RIGHT, quiver);
	}

	// Replacing the the old item with the new while maintaining the old position
	auto newItem = item->transform(newId, newCount);
	if (newItem == nullptr) {
		g_logger().error("[{}] new item with id {} is nullptr (ERROR CODE: 02)", __FUNCTION__, newId);
		return nullptr;
	}

	return newItem;
}

ReturnValue Game::internalTeleport(const std::shared_ptr<Thing> &thing, const Position &newPos, bool pushMove /* = true*/, uint32_t flags /*= 0*/) {
	metrics::method_latency measure(__METHOD_NAME__);
	if (thing == nullptr) {
		g_logger().error("[{}] thing is nullptr", __FUNCTION__);
		return RETURNVALUE_NOTPOSSIBLE;
	}

	if (newPos == thing->getPosition()) {
		return RETURNVALUE_CONTACTADMINISTRATOR;
	} else if (thing->isRemoved()) {
		return RETURNVALUE_NOTPOSSIBLE;
	}

	std::shared_ptr<Tile> toTile = map.getTile(newPos);
	if (!toTile) {
		return RETURNVALUE_NOTPOSSIBLE;
	}

	if (std::shared_ptr<Creature> creature = thing->getCreature()) {
		ReturnValue ret = toTile->queryAdd(0, creature, 1, FLAG_NOLIMIT);
		if (ret != RETURNVALUE_NOERROR) {
			return ret;
		}

		map.moveCreature(creature, toTile, !pushMove);
		return RETURNVALUE_NOERROR;
	} else if (std::shared_ptr<Item> item = thing->getItem()) {
		return internalMoveItem(item->getParent(), toTile, INDEX_WHEREEVER, item, item->getItemCount(), nullptr, flags);
	}
	return RETURNVALUE_NOTPOSSIBLE;
}

void Game::playerQuickLootCorpse(std::shared_ptr<Player> player, std::shared_ptr<Container> corpse, const Position &position) {
	if (!player || !corpse) {
		return;
	}

	std::vector<std::shared_ptr<Item>> itemList;
	bool ignoreListItems = (player->quickLootFilter == QUICKLOOTFILTER_SKIPPEDLOOT);

	bool missedAnyGold = false;
	bool missedAnyItem = false;

	for (ContainerIterator it = corpse->iterator(); it.hasNext(); it.advance()) {
		std::shared_ptr<Item> item = *it;
		bool listed = player->isQuickLootListedItem(item);
		if ((listed && ignoreListItems) || (!listed && !ignoreListItems)) {
			if (item->getWorth() != 0) {
				missedAnyGold = true;
			} else {
				missedAnyItem = true;
			}
			continue;
		}

		itemList.push_back(item);
	}

	bool shouldNotifyCapacity = false;
	ObjectCategory_t shouldNotifyNotEnoughRoom = OBJECTCATEGORY_NONE;

	uint32_t totalLootedGold = 0;
	uint32_t totalLootedItems = 0;
	for (std::shared_ptr<Item> item : itemList) {
		uint32_t worth = item->getWorth();
		uint16_t baseCount = item->getItemCount();
		ObjectCategory_t category = getObjectCategory(item);

		ReturnValue ret = internalCollectManagedItems(player, item, category);
		if (ret == RETURNVALUE_NOTENOUGHCAPACITY) {
			shouldNotifyCapacity = true;
		} else if (ret == RETURNVALUE_CONTAINERNOTENOUGHROOM) {
			shouldNotifyNotEnoughRoom = category;
		}

		bool success = ret == RETURNVALUE_NOERROR;
		if (worth != 0) {
			missedAnyGold = missedAnyGold || !success;
			if (success) {
				player->sendLootStats(item, baseCount);
				totalLootedGold += worth;
			} else {
				// item is not completely moved
				totalLootedGold += worth - item->getWorth();
			}
		} else {
			missedAnyItem = missedAnyItem || !success;
			if (success || item->getItemCount() != baseCount) {
				totalLootedItems++;
				player->sendLootStats(item, item->getItemCount());
			}
		}
	}

	std::stringstream ss;
	if (totalLootedGold != 0 || missedAnyGold || totalLootedItems != 0 || missedAnyItem) {
		bool lootedAllGold = totalLootedGold != 0 && !missedAnyGold;
		bool lootedAllItems = totalLootedItems != 0 && !missedAnyItem;
		if (lootedAllGold) {
			if (totalLootedItems != 0 || missedAnyItem) {
				ss << "You looted the complete " << totalLootedGold << " gold";

				if (lootedAllItems) {
					ss << " and all dropped items";
				} else if (totalLootedItems != 0) {
					ss << ", but you only looted some of the items";
				} else if (missedAnyItem) {
					ss << " but none of the dropped items";
				}
			} else {
				ss << "You looted " << totalLootedGold << " gold";
			}
		} else if (lootedAllItems) {
			if (totalLootedItems == 1) {
				ss << "You looted 1 item";
			} else if (totalLootedGold != 0 || missedAnyGold) {
				ss << "You looted all of the dropped items";
			} else {
				ss << "You looted all items";
			}

			if (totalLootedGold != 0) {
				ss << ", but you only looted " << totalLootedGold << " of the dropped gold";
			} else if (missedAnyGold) {
				ss << " but none of the dropped gold";
			}
		} else if (totalLootedGold != 0) {
			ss << "You only looted " << totalLootedGold << " of the dropped gold";
			if (totalLootedItems != 0) {
				ss << " and some of the dropped items";
			} else if (missedAnyItem) {
				ss << " but none of the dropped items";
			}
		} else if (totalLootedItems != 0) {
			ss << "You looted some of the dropped items";
			if (missedAnyGold) {
				ss << " but none of the dropped gold";
			}
		} else if (missedAnyGold) {
			ss << "You looted none of the dropped gold";
			if (missedAnyItem) {
				ss << " and none of the items";
			}
		} else if (missedAnyItem) {
			ss << "You looted none of the dropped items";
		}
	} else {
		ss << "No loot";
	}
	ss << ".";
	player->sendTextMessage(MESSAGE_STATUS, ss.str());

	if (shouldNotifyCapacity) {
		ss.str(std::string());
		ss << "Attention! The loot you are trying to pick up is too heavy for you to carry.";
	} else if (shouldNotifyNotEnoughRoom != OBJECTCATEGORY_NONE) {
		ss.str(std::string());
		ss << "Attention! The container assigned to category " << getObjectCategoryName(shouldNotifyNotEnoughRoom) << " is full.";
	} else {
		return;
	}

	if (player->lastQuickLootNotification + 15000 < OTSYS_TIME()) {
		player->sendTextMessage(MESSAGE_GAME_HIGHLIGHT, ss.str());
	} else {
		player->sendTextMessage(MESSAGE_EVENT_ADVANCE, ss.str());
	}

	player->lastQuickLootNotification = OTSYS_TIME();
}

std::shared_ptr<Container> Game::findManagedContainer(std::shared_ptr<Player> player, bool &fallbackConsumed, ObjectCategory_t category, bool isLootContainer) {
	auto lootContainer = player->getManagedContainer(category, isLootContainer);
	if (!lootContainer && player->quickLootFallbackToMainContainer && !fallbackConsumed) {
		auto fallbackItem = player->getInventoryItem(CONST_SLOT_BACKPACK);
		auto mainBackpack = fallbackItem ? fallbackItem->getContainer() : nullptr;

		if (mainBackpack) {
			player->refreshManagedContainer(OBJECTCATEGORY_DEFAULT, mainBackpack, isLootContainer);
			player->sendInventoryItem(CONST_SLOT_BACKPACK, player->getInventoryItem(CONST_SLOT_BACKPACK));
			lootContainer = mainBackpack;
			fallbackConsumed = true;
		}
	}

	return lootContainer;
}

std::shared_ptr<Container> Game::findNextAvailableContainer(ContainerIterator &containerIterator, std::shared_ptr<Container> &lootContainer, std::shared_ptr<Container> &lastSubContainer) {
	while (containerIterator.hasNext()) {
		std::shared_ptr<Item> cur = *containerIterator;
		std::shared_ptr<Container> subContainer = cur ? cur->getContainer() : nullptr;
		containerIterator.advance();

		if (subContainer) {
			lastSubContainer = subContainer;
			lootContainer = subContainer;
			return lootContainer;
		}
	}

	// Fix last empty sub-container
	if (lastSubContainer && !lastSubContainer->empty()) {
		auto cur = lastSubContainer->getItemByIndex(lastSubContainer->size() - 1);
		lootContainer = cur ? cur->getContainer() : nullptr;
		lastSubContainer = nullptr;
		return lootContainer;
	}

	return nullptr;
}

bool Game::handleFallbackLogic(std::shared_ptr<Player> player, std::shared_ptr<Container> &lootContainer, ContainerIterator &containerIterator, const bool &fallbackConsumed) {
	if (fallbackConsumed || !player->quickLootFallbackToMainContainer) {
		return false;
	}

	std::shared_ptr<Item> fallbackItem = player->getInventoryItem(CONST_SLOT_BACKPACK);
	if (!fallbackItem || !fallbackItem->getContainer()) {
		return false;
	}

	lootContainer = fallbackItem->getContainer();
	containerIterator = lootContainer->iterator();

	return true;
}

ReturnValue Game::processMoveOrAddItemToLootContainer(std::shared_ptr<Item> item, std::shared_ptr<Container> lootContainer, uint32_t &remainderCount, std::shared_ptr<Player> player) {
	std::shared_ptr<Item> moveItem = nullptr;
	ReturnValue ret;
	if (item->getParent()) {
		ret = internalMoveItem(item->getParent(), lootContainer, INDEX_WHEREEVER, item, item->getItemCount(), &moveItem, 0, player, nullptr, false);
	} else {
		ret = internalAddItem(lootContainer, item, INDEX_WHEREEVER);
	}
	if (moveItem) {
		remainderCount -= moveItem->getItemCount();
	}
	return ret;
}

ReturnValue Game::processLootItems(std::shared_ptr<Player> player, std::shared_ptr<Container> lootContainer, std::shared_ptr<Item> item, bool &fallbackConsumed) {
	std::shared_ptr<Container> lastSubContainer = nullptr;
	uint32_t remainderCount = item->getItemCount();
	ContainerIterator containerIterator = lootContainer->iterator();

	ReturnValue ret;
	do {
		ret = processMoveOrAddItemToLootContainer(item, lootContainer, remainderCount, player);
		if (ret != RETURNVALUE_CONTAINERNOTENOUGHROOM) {
			return ret;
		}

		std::shared_ptr<Container> nextContainer = findNextAvailableContainer(containerIterator, lootContainer, lastSubContainer);
		if (!nextContainer && !handleFallbackLogic(player, lootContainer, containerIterator, fallbackConsumed)) {
			break;
		}
		fallbackConsumed = fallbackConsumed || (nextContainer == nullptr);
	} while (remainderCount != 0);

	return ret;
}

ReturnValue Game::internalCollectManagedItems(std::shared_ptr<Player> player, std::shared_ptr<Item> item, ObjectCategory_t category /* = OBJECTCATEGORY_DEFAULT*/, bool isLootContainer /* = true*/) {
	if (!player || !item) {
		return RETURNVALUE_NOTPOSSIBLE;
	}

	// Send money to the bank
	if (g_configManager().getBoolean(AUTOBANK, __FUNCTION__)) {
		if (item->getID() == ITEM_GOLD_COIN || item->getID() == ITEM_PLATINUM_COIN || item->getID() == ITEM_CRYSTAL_COIN) {
			uint64_t money = 0;
			if (item->getID() == ITEM_PLATINUM_COIN) {
				money = item->getItemCount() * 100;
			} else if (item->getID() == ITEM_CRYSTAL_COIN) {
				money = item->getItemCount() * 10000;
			} else {
				money = item->getItemCount();
			}
			auto parent = item->getParent();
			if (parent) {
				parent->removeThing(item, item->getItemCount());
			} else {
				g_logger().debug("Item has no parent");
				return RETURNVALUE_NOTPOSSIBLE;
			}
			player->setBankBalance(player->getBankBalance() + money);
			g_metrics().addCounter("balance_increase", money, { { "player", player->getName() }, { "context", "loot" } });
			return RETURNVALUE_NOERROR;
		}
	}

	bool fallbackConsumed = false;
	std::shared_ptr<Container> lootContainer = findManagedContainer(player, fallbackConsumed, category, isLootContainer);
	if (!lootContainer) {
		return RETURNVALUE_NOTPOSSIBLE;
	}

	return processLootItems(player, lootContainer, item, fallbackConsumed);
}

ReturnValue Game::collectRewardChestItems(std::shared_ptr<Player> player, uint32_t maxMoveItems /* = 0*/) {
	// Check if have item on player reward chest
	std::shared_ptr<RewardChest> rewardChest = player->getRewardChest();
	if (rewardChest->empty()) {
		g_logger().debug("Reward chest is empty");
		return RETURNVALUE_REWARDCHESTISEMPTY;
	}

	auto rewardItemsVector = player->getRewardsFromContainer(rewardChest->getContainer());
	auto rewardCount = rewardItemsVector.size();
	uint32_t movedRewardItems = 0;
	std::string lootedItemsMessage;
	for (auto item : rewardItemsVector) {
		// Stop if player not have free capacity
		if (item && player->getCapacity() < item->getWeight()) {
			player->sendCancelMessage(RETURNVALUE_NOTENOUGHCAPACITY);
			break;
		}

		// Limit the collect count if the "maxMoveItems" is not "0"
		auto limitMove = maxMoveItems != 0 && movedRewardItems == maxMoveItems;
		if (limitMove) {
			lootedItemsMessage = fmt::format("You can only collect {} items at a time. {} of {} objects were picked up.", maxMoveItems, movedRewardItems, rewardCount);
			player->sendTextMessage(MESSAGE_EVENT_ADVANCE, lootedItemsMessage);
			return RETURNVALUE_NOERROR;
		}

		ObjectCategory_t category = getObjectCategory(item);
		if (internalCollectManagedItems(player, item, category) == RETURNVALUE_NOERROR) {
			movedRewardItems++;
		}
	}

	lootedItemsMessage = fmt::format("{} of {} objects were picked up.", movedRewardItems, rewardCount);
	player->sendTextMessage(MESSAGE_EVENT_ADVANCE, lootedItemsMessage);

	if (movedRewardItems == 0) {
		return RETURNVALUE_NOTPOSSIBLE;
	}

	return RETURNVALUE_NOERROR;
}

ObjectCategory_t Game::getObjectCategory(std::shared_ptr<Item> item) {
	ObjectCategory_t category = OBJECTCATEGORY_DEFAULT;
	if (!item) {
		return OBJECTCATEGORY_NONE;
	}

	const ItemType &it = Item::items[item->getID()];
	if (item->getWorth() != 0) {
		category = OBJECTCATEGORY_GOLD;
	} else {
		category = getObjectCategory(it);
	}

	return category;
}

ObjectCategory_t Game::getObjectCategory(const ItemType &it) {
	ObjectCategory_t category = OBJECTCATEGORY_DEFAULT;
	if (it.weaponType != WEAPON_NONE) {
		switch (it.weaponType) {
			case WEAPON_SWORD:
				category = OBJECTCATEGORY_SWORDS;
				break;
			case WEAPON_CLUB:
				category = OBJECTCATEGORY_CLUBS;
				break;
			case WEAPON_AXE:
				category = OBJECTCATEGORY_AXES;
				break;
			case WEAPON_SHIELD:
				category = OBJECTCATEGORY_SHIELDS;
				break;
			case WEAPON_MISSILE:
			case WEAPON_DISTANCE:
				category = OBJECTCATEGORY_DISTANCEWEAPONS;
				break;
			case WEAPON_WAND:
				category = OBJECTCATEGORY_WANDS;
				break;
			case WEAPON_AMMO:
				category = OBJECTCATEGORY_AMMO;
				break;
			default:
				break;
		}
	} else if (it.slotPosition != SLOTP_HAND) { // if it's a weapon/shield should have been parsed earlier
		if ((it.slotPosition & SLOTP_HEAD) != 0) {
			category = OBJECTCATEGORY_HELMETS;
		} else if ((it.slotPosition & SLOTP_NECKLACE) != 0) {
			category = OBJECTCATEGORY_NECKLACES;
		} else if ((it.slotPosition & SLOTP_BACKPACK) != 0) {
			category = OBJECTCATEGORY_CONTAINERS;
		} else if ((it.slotPosition & SLOTP_ARMOR) != 0) {
			category = OBJECTCATEGORY_ARMORS;
		} else if ((it.slotPosition & SLOTP_LEGS) != 0) {
			category = OBJECTCATEGORY_LEGS;
		} else if ((it.slotPosition & SLOTP_FEET) != 0) {
			category = OBJECTCATEGORY_BOOTS;
		} else if ((it.slotPosition & SLOTP_RING) != 0) {
			category = OBJECTCATEGORY_RINGS;
		}
	} else if (it.type == ITEM_TYPE_RUNE) {
		category = OBJECTCATEGORY_RUNES;
	} else if (it.type == ITEM_TYPE_CREATUREPRODUCT) {
		category = OBJECTCATEGORY_CREATUREPRODUCTS;
	} else if (it.type == ITEM_TYPE_FOOD) {
		category = OBJECTCATEGORY_FOOD;
	} else if (it.type == ITEM_TYPE_VALUABLE) {
		category = OBJECTCATEGORY_VALUABLES;
	} else if (it.type == ITEM_TYPE_POTION) {
		category = OBJECTCATEGORY_POTIONS;
	} else {
		category = OBJECTCATEGORY_OTHERS;
	}

	return category;
}

uint64_t Game::getItemMarketPrice(const std::map<uint16_t, uint64_t> &itemMap, bool buyPrice) const {
	uint64_t total = 0;
	for (const auto &it : itemMap) {
		if (it.first == ITEM_GOLD_COIN) {
			total += it.second;
		} else if (it.first == ITEM_PLATINUM_COIN) {
			total += 100 * it.second;
		} else if (it.first == ITEM_CRYSTAL_COIN) {
			total += 10000 * it.second;
		} else {
			auto marketIt = itemsPriceMap.find(it.first);
			if (marketIt != itemsPriceMap.end()) {
				for (auto &[tier, price] : (*marketIt).second) {
					total += price * it.second;
				}
			} else {
				const ItemType &iType = Item::items[it.first];
				total += (buyPrice ? iType.buyPrice : iType.sellPrice) * it.second;
			}
		}
	}

	return total;
}

std::shared_ptr<Item> searchForItem(std::shared_ptr<Container> container, uint16_t itemId, bool hasTier /* = false*/, uint8_t tier /* = 0*/) {
	for (ContainerIterator it = container->iterator(); it.hasNext(); it.advance()) {
		if ((*it)->getID() == itemId && (!hasTier || (*it)->getTier() == tier)) {
			return *it;
		}
	}

	return nullptr;
}

Slots_t getSlotType(const ItemType &it) {
	Slots_t slot = CONST_SLOT_RIGHT;
	if (it.weaponType != WeaponType_t::WEAPON_SHIELD) {
		int32_t slotPosition = it.slotPosition;

		if (slotPosition & SLOTP_HEAD) {
			slot = CONST_SLOT_HEAD;
		} else if (slotPosition & SLOTP_NECKLACE) {
			slot = CONST_SLOT_NECKLACE;
		} else if (slotPosition & SLOTP_ARMOR) {
			slot = CONST_SLOT_ARMOR;
		} else if (slotPosition & SLOTP_LEGS) {
			slot = CONST_SLOT_LEGS;
		} else if (slotPosition & SLOTP_FEET) {
			slot = CONST_SLOT_FEET;
		} else if (slotPosition & SLOTP_RING) {
			slot = CONST_SLOT_RING;
		} else if (slotPosition & SLOTP_AMMO) {
			slot = CONST_SLOT_AMMO;
		} else if (slotPosition & SLOTP_TWO_HAND || slotPosition & SLOTP_LEFT) {
			slot = CONST_SLOT_LEFT;
		}
	}

	return slot;
}

// Implementation of player invoked events
void Game::playerEquipItem(uint32_t playerId, uint16_t itemId, bool hasTier /* = false*/, uint8_t tier /* = 0*/) {
	std::shared_ptr<Player> player = getPlayerByID(playerId);
	if (!player) {
		return;
	}

	if (player->hasCondition(CONDITION_FEARED)) {
		/*
		 *	When player is feared the player can´t equip any items.
		 */
		player->sendTextMessage(MESSAGE_FAILURE, "You are feared.");
		return;
	}

	std::shared_ptr<Item> item = player->getInventoryItem(CONST_SLOT_BACKPACK);
	if (!item) {
		return;
	}

	std::shared_ptr<Container> backpack = item->getContainer();
	if (!backpack) {
		return;
	}

	if (player->getFreeBackpackSlots() == 0) {
		player->sendCancelMessage(RETURNVALUE_NOTENOUGHROOM);
		return;
	}

	const ItemType &it = Item::items[itemId];
	Slots_t slot = getSlotType(it);

	auto slotItem = player->getInventoryItem(slot);
	auto equipItem = searchForItem(backpack, it.id, hasTier, tier);
	ReturnValue ret = RETURNVALUE_NOERROR;
	if (slotItem && slotItem->getID() == it.id && (!it.stackable || slotItem->getItemCount() == slotItem->getStackSize() || !equipItem)) {
		ret = internalMoveItem(slotItem->getParent(), player, CONST_SLOT_WHEREEVER, slotItem, slotItem->getItemCount(), nullptr);
		g_logger().debug("Item {} was unequipped", slotItem->getName());
	} else if (equipItem) {
		// Shield slot item
		const auto &rightItem = player->getInventoryItem(CONST_SLOT_RIGHT);
		// Check Ammo item
		if (it.weaponType == WEAPON_AMMO) {
			if (rightItem && rightItem->isQuiver()) {
				ret = internalMoveItem(equipItem->getParent(), rightItem->getContainer(), 0, equipItem, equipItem->getItemCount(), nullptr);
			}
		} else {
			const int32_t &slotPosition = equipItem->getSlotPosition();
			// Checks if a two-handed item is being equipped in the left slot when the right slot is already occupied and move to backpack
			if (slotPosition & SLOTP_LEFT && rightItem && (slotPosition & SLOTP_TWO_HAND)) {
				ret = internalCollectManagedItems(player, rightItem, getObjectCategory(rightItem), false);
			}

			if (slotItem) {
				ret = internalMoveItem(slotItem->getParent(), player, INDEX_WHEREEVER, slotItem, slotItem->getItemCount(), nullptr);
				g_logger().debug("Item {} was moved back to player", slotItem->getName());
			}

			ret = internalMoveItem(equipItem->getParent(), player, slot, equipItem, equipItem->getItemCount(), nullptr);
			if (ret == RETURNVALUE_NOERROR) {
				g_logger().debug("Item {} was equipped", equipItem->getName());
			}
		}
	}

	if (ret != RETURNVALUE_NOERROR) {
		player->sendCancelMessage(ret);
	}
}

void Game::playerMove(uint32_t playerId, Direction direction) {
	std::shared_ptr<Player> player = getPlayerByID(playerId);
	if (!player) {
		return;
	}

	player->resetIdleTime();
	player->setNextWalkActionTask(nullptr);
	player->cancelPush();

	player->startAutoWalk(std::vector<Direction> { direction }, false);
}

void Game::forcePlayerMove(uint32_t playerId, Direction direction) {
	std::shared_ptr<Player> player = getPlayerByID(playerId);
	if (!player) {
		return;
	}

	player->resetIdleTime();
	player->setNextWalkActionTask(nullptr);
	player->cancelPush();

	player->startAutoWalk(std::vector<Direction> { direction }, true);
}

bool Game::playerBroadcastMessage(std::shared_ptr<Player> player, const std::string &text) const {
	if (!player->hasFlag(PlayerFlags_t::CanBroadcast)) {
		return false;
	}

	g_logger().info("{} broadcasted: {}", player->getName(), text);

	for (const auto &it : players) {
		it.second->sendPrivateMessage(player, TALKTYPE_BROADCAST, text);
	}

	return true;
}

void Game::playerCreatePrivateChannel(uint32_t playerId) {
	std::shared_ptr<Player> player = getPlayerByID(playerId);
	if (!player || !player->isPremium()) {
		return;
	}

	const auto &channel = g_chat().createChannel(player, CHANNEL_PRIVATE);
	if (!channel || !channel->addUser(player)) {
		return;
	}

	player->sendCreatePrivateChannel(channel->getId(), channel->getName());
}

void Game::playerChannelInvite(uint32_t playerId, const std::string &name) {
	std::shared_ptr<Player> player = getPlayerByID(playerId);
	if (!player) {
		return;
	}

	const auto &channel = g_chat().getPrivateChannel(player);
	if (!channel) {
		return;
	}

	std::shared_ptr<Player> invitePlayer = getPlayerByName(name);
	if (!invitePlayer) {
		return;
	}

	if (player == invitePlayer) {
		return;
	}

	channel->invitePlayer(player, invitePlayer);
}

void Game::playerChannelExclude(uint32_t playerId, const std::string &name) {
	std::shared_ptr<Player> player = getPlayerByID(playerId);
	if (!player) {
		return;
	}

	const auto &channel = g_chat().getPrivateChannel(player);
	if (!channel) {
		return;
	}

	std::shared_ptr<Player> excludePlayer = getPlayerByName(name);
	if (!excludePlayer) {
		return;
	}

	if (player == excludePlayer) {
		return;
	}

	channel->excludePlayer(player, excludePlayer);
}

void Game::playerRequestChannels(uint32_t playerId) {
	std::shared_ptr<Player> player = getPlayerByID(playerId);
	if (!player) {
		return;
	}

	player->sendChannelsDialog();
}

void Game::playerOpenChannel(uint32_t playerId, uint16_t channelId) {
	std::shared_ptr<Player> player = getPlayerByID(playerId);
	if (!player) {
		return;
	}

	const auto &channel = g_chat().addUserToChannel(player, channelId);
	if (!channel) {
		return;
	}

	const InvitedMap* invitedUsers = channel->getInvitedUsers();
	const UsersMap* users;
	if (!channel->isPublicChannel()) {
		users = &channel->getUsers();
	} else {
		users = nullptr;
	}

	player->sendChannel(channel->getId(), channel->getName(), users, invitedUsers);
}

void Game::playerCloseChannel(uint32_t playerId, uint16_t channelId) {
	std::shared_ptr<Player> player = getPlayerByID(playerId);
	if (!player) {
		return;
	}

	g_chat().removeUserFromChannel(player, channelId);
}

void Game::playerOpenPrivateChannel(uint32_t playerId, std::string &receiver) {
	std::shared_ptr<Player> player = getPlayerByID(playerId);
	if (!player) {
		return;
	}

	if (!IOLoginData::formatPlayerName(receiver)) {
		player->sendCancelMessage("A player with this name does not exist.");
		return;
	}

	if (player->getName() == receiver) {
		player->sendCancelMessage("You cannot set up a private message channel with yourself.");
		return;
	}

	player->sendOpenPrivateChannel(receiver);
}

void Game::playerCloseNpcChannel(uint32_t playerId) {
	const auto &player = getPlayerByID(playerId);
	if (!player) {
		return;
	}

	for (const auto &spectator : Spectators().find<Creature>(player->getPosition()).filter<Npc>()) {
		spectator->getNpc()->onPlayerCloseChannel(player);
	}
}

void Game::playerReceivePing(uint32_t playerId) {
	std::shared_ptr<Player> player = getPlayerByID(playerId);
	if (!player) {
		return;
	}

	player->receivePing();
}

void Game::playerReceivePingBack(uint32_t playerId) {
	std::shared_ptr<Player> player = getPlayerByID(playerId);
	if (!player) {
		return;
	}

	player->sendPingBack();
}

void Game::playerAutoWalk(uint32_t playerId, const std::vector<Direction> &listDir) {
	std::shared_ptr<Player> player = getPlayerByID(playerId);
	if (!player) {
		return;
	}

	player->resetIdleTime();
	player->setNextWalkTask(nullptr);
	player->startAutoWalk(listDir, false);
}

void Game::forcePlayerAutoWalk(uint32_t playerId, const std::vector<Direction> &listDir) {
	std::shared_ptr<Player> player = getPlayerByID(playerId);
	if (!player) {
		return;
	}

	player->stopEventWalk();

	player->sendCancelTarget();
	player->setFollowCreature(nullptr);

	player->resetIdleTime();
	player->setNextWalkTask(nullptr);

	player->startAutoWalk(listDir, true);
}

void Game::playerStopAutoWalk(uint32_t playerId) {
	std::shared_ptr<Player> player = getPlayerByID(playerId);
	if (!player) {
		return;
	}

	player->stopWalk();
}

void Game::playerUseItemEx(uint32_t playerId, const Position &fromPos, uint8_t fromStackPos, uint16_t fromItemId, const Position &toPos, uint8_t toStackPos, uint16_t toItemId) {
	metrics::method_latency measure(__METHOD_NAME__);
	std::shared_ptr<Player> player = getPlayerByID(playerId);
	if (!player) {
		return;
	}

	bool isHotkey = (fromPos.x == 0xFFFF && fromPos.y == 0 && fromPos.z == 0);
	if (isHotkey && !g_configManager().getBoolean(AIMBOT_HOTKEY_ENABLED, __FUNCTION__)) {
		return;
	}

	std::shared_ptr<Thing> thing = internalGetThing(player, fromPos, fromStackPos, fromItemId, STACKPOS_FIND_THING);
	if (!thing) {
		player->sendCancelMessage(RETURNVALUE_NOTPOSSIBLE);
		return;
	}

	std::shared_ptr<Item> item = thing->getItem();
	if (!item || !item->isMultiUse() || item->getID() != fromItemId) {
		player->sendCancelMessage(RETURNVALUE_CANNOTUSETHISOBJECT);
		return;
	}

	bool canUseHouseItem = !g_configManager().getBoolean(ONLY_INVITED_CAN_MOVE_HOUSE_ITEMS, __FUNCTION__) || InternalGame::playerCanUseItemOnHouseTile(player, item);
	if (!canUseHouseItem && item->hasOwner() && !item->isOwner(player)) {
		player->sendCancelMessage(RETURNVALUE_ITEMISNOTYOURS);
		return;
	} else if (!canUseHouseItem) {
		player->sendCancelMessage(RETURNVALUE_CANNOTUSETHISOBJECT);
		return;
	}

	Position walkToPos = fromPos;
	ReturnValue ret = g_actions().canUse(player, fromPos);
	if (ret == RETURNVALUE_NOERROR) {
		ret = g_actions().canUse(player, toPos, item);
		if (ret == RETURNVALUE_TOOFARAWAY) {
			walkToPos = toPos;
		}
	}

	const ItemType &it = Item::items[item->getID()];
	if (it.isRune() || it.type == ITEM_TYPE_POTION) {
		if (player->walkExhausted()) {
			player->sendCancelMessage(RETURNVALUE_YOUAREEXHAUSTED);
			return;
		}
	}

	if (ret != RETURNVALUE_NOERROR) {
		if (ret == RETURNVALUE_TOOFARAWAY) {
			Position itemPos = fromPos;
			uint8_t itemStackPos = fromStackPos;

			if (fromPos.x != 0xFFFF && toPos.x != 0xFFFF && Position::areInRange<1, 1, 0>(fromPos, player->getPosition()) && !Position::areInRange<1, 1, 0>(fromPos, toPos)) {
				std::shared_ptr<Item> moveItem = nullptr;

				ret = internalMoveItem(item->getParent(), player, INDEX_WHEREEVER, item, item->getItemCount(), &moveItem);
				if (ret != RETURNVALUE_NOERROR) {
					player->sendCancelMessage(ret);
					return;
				}

				// changing the position since its now in the inventory of the player
				internalGetPosition(moveItem, itemPos, itemStackPos);
			}

			stdext::arraylist<Direction> listDir(128);
			if (player->getPathTo(walkToPos, listDir, 0, 1, true, true)) {
				g_dispatcher().addEvent([this, playerId = player->getID(), listDir = listDir.data()] { playerAutoWalk(playerId, listDir); }, "Game::playerAutoWalk");

				std::shared_ptr<Task> task = createPlayerTask(
					400, [this, playerId, itemPos, itemStackPos, fromItemId, toPos, toStackPos, toItemId] { playerUseItemEx(playerId, itemPos, itemStackPos, fromItemId, toPos, toStackPos, toItemId); }, "Game::playerUseItemEx"
				);
				if (it.isRune() || it.type == ITEM_TYPE_POTION) {
					player->setNextPotionActionTask(task);
				} else {
					player->setNextWalkActionTask(task);
				}
			} else {
				player->sendCancelMessage(RETURNVALUE_THEREISNOWAY);
			}
			return;
		}

		player->sendCancelMessage(ret);
		return;
	}

	bool canDoAction = player->canDoAction();
	if (it.isRune() || it.type == ITEM_TYPE_POTION) {
		canDoAction = player->canDoPotionAction();
	}

	if (!canDoAction) {
		uint32_t delay = player->getNextActionTime();
		if (it.isRune() || it.type == ITEM_TYPE_POTION) {
			delay = player->getNextPotionActionTime();
		}
		std::shared_ptr<Task> task = createPlayerTask(
			delay, [this, playerId, fromPos, fromStackPos, fromItemId, toPos, toStackPos, toItemId] { playerUseItemEx(playerId, fromPos, fromStackPos, fromItemId, toPos, toStackPos, toItemId); }, "Game::playerUseItemEx"
		);
		if (it.isRune() || it.type == ITEM_TYPE_POTION) {
			player->setNextPotionActionTask(task);
		} else {
			player->setNextActionTask(task);
		}
		return;
	}

	player->resetIdleTime();
	if (it.isRune() || it.type == ITEM_TYPE_POTION) {
		player->setNextPotionActionTask(nullptr);
	} else {
		player->setNextActionTask(nullptr);
	}

	// Refresh depot search window if necessary
	bool mustReloadDepotSearch = false;
	if (player->isDepotSearchOpenOnItem(fromItemId)) {
		if (item->isInsideDepot(true)) {
			mustReloadDepotSearch = true;
		} else {
			if (auto targetThing = internalGetThing(player, toPos, toStackPos, toItemId, STACKPOS_FIND_THING);
				targetThing && targetThing->getItem() && targetThing->getItem()->isInsideDepot(true)) {
				mustReloadDepotSearch = true;
			}
		}
	}

	g_actions().useItemEx(player, fromPos, toPos, toStackPos, item, isHotkey);

	if (mustReloadDepotSearch) {
		player->requestDepotSearchItem(fromItemId, fromStackPos);
	}
}

void Game::playerUseItem(uint32_t playerId, const Position &pos, uint8_t stackPos, uint8_t index, uint16_t itemId) {
	metrics::method_latency measure(__METHOD_NAME__);
	std::shared_ptr<Player> player = getPlayerByID(playerId);
	if (!player) {
		return;
	}

	bool isHotkey = (pos.x == 0xFFFF && pos.y == 0 && pos.z == 0);
	if (isHotkey && !g_configManager().getBoolean(AIMBOT_HOTKEY_ENABLED, __FUNCTION__)) {
		return;
	}

	std::shared_ptr<Thing> thing = internalGetThing(player, pos, stackPos, itemId, STACKPOS_FIND_THING);
	if (!thing) {
		player->sendCancelMessage(RETURNVALUE_NOTPOSSIBLE);
		return;
	}

	std::shared_ptr<Item> item = thing->getItem();
	if (!item || item->isMultiUse() || item->getID() != itemId) {
		player->sendCancelMessage(RETURNVALUE_CANNOTUSETHISOBJECT);
		return;
	}

#if CLIENT_VERSION >= 1100
	bool canUseHouseItem = !g_configManager().getBoolean(ONLY_INVITED_CAN_MOVE_HOUSE_ITEMS, __FUNCTION__) || InternalGame::playerCanUseItemOnHouseTile(player, item);
	if (!canUseHouseItem && item->hasOwner() && !item->isOwner(player)) {
		player->sendCancelMessage(RETURNVALUE_ITEMISNOTYOURS);
		return;
	} else if (!canUseHouseItem) {
		player->sendCancelMessage(RETURNVALUE_CANNOTUSETHISOBJECT);
		return;
	}
#endif

	const ItemType &it = Item::items[item->getID()];
	if (it.isRune() || it.type == ITEM_TYPE_POTION) {
		if (player->walkExhausted()) {
			player->sendCancelMessage(RETURNVALUE_YOUAREEXHAUSTED);
			return;
		}
	}

	ReturnValue ret = g_actions().canUse(player, pos);
	if (ret != RETURNVALUE_NOERROR) {
		if (ret == RETURNVALUE_TOOFARAWAY) {
			stdext::arraylist<Direction> listDir(128);
			if (player->getPathTo(pos, listDir, 0, 1, true, true)) {
				g_dispatcher().addEvent([this, playerId = player->getID(), listDir = listDir.data()] { playerAutoWalk(playerId, listDir); }, "Game::playerAutoWalk");

				std::shared_ptr<Task> task = createPlayerTask(
					400, [this, playerId, pos, stackPos, index, itemId] { playerUseItem(playerId, pos, stackPos, index, itemId); }, "Game::playerUseItem"
				);
				if (it.isRune() || it.type == ITEM_TYPE_POTION) {
					player->setNextPotionActionTask(task);
				} else {
					player->setNextWalkActionTask(task);
				}
				return;
			}

			ret = RETURNVALUE_THEREISNOWAY;
		}

		player->sendCancelMessage(ret);
		return;
	}

	bool canDoAction = player->canDoAction();
	if (it.isRune() || it.type == ITEM_TYPE_POTION) {
		canDoAction = player->canDoPotionAction();
	}

	if (!canDoAction) {
		uint32_t delay = player->getNextActionTime();
		if (it.isRune() || it.type == ITEM_TYPE_POTION) {
			delay = player->getNextPotionActionTime();
		}
		std::shared_ptr<Task> task = createPlayerTask(
			delay, [this, playerId, pos, stackPos, index, itemId] { playerUseItem(playerId, pos, stackPos, index, itemId); }, "Game::playerUseItem"
		);
		if (it.isRune() || it.type == ITEM_TYPE_POTION) {
			player->setNextPotionActionTask(task);
		} else {
			player->setNextActionTask(task);
		}
		return;
	}

	player->resetIdleTime();
	player->setNextActionTask(nullptr);

	// Refresh depot search window if necessary
	bool refreshDepotSearch = false;
	if (player->isDepotSearchOpenOnItem(itemId) && item->isInsideDepot(true)) {
		refreshDepotSearch = true;
	}

	g_actions().useItem(player, pos, index, item, isHotkey);

	if (refreshDepotSearch) {
		player->requestDepotSearchItem(itemId, stackPos);
	}
}

void Game::playerUseWithCreature(uint32_t playerId, const Position &fromPos, uint8_t fromStackPos, uint32_t creatureId, uint16_t itemId) {
	metrics::method_latency measure(__METHOD_NAME__);
	std::shared_ptr<Player> player = getPlayerByID(playerId);
	if (!player) {
		return;
	}

	std::shared_ptr<Creature> creature = getCreatureByID(creatureId);
	if (!creature) {
		return;
	}

	if (!Position::areInRange<7, 5, 0>(creature->getPosition(), player->getPosition())) {
		return;
	}

	bool isHotkey = (fromPos.x == 0xFFFF && fromPos.y == 0 && fromPos.z == 0);
	if (!g_configManager().getBoolean(AIMBOT_HOTKEY_ENABLED, __FUNCTION__)) {
		if (creature->getPlayer() || isHotkey) {
			player->sendCancelMessage(RETURNVALUE_DIRECTPLAYERSHOOT);
			return;
		}
	}

	std::shared_ptr<Thing> thing = internalGetThing(player, fromPos, fromStackPos, itemId, STACKPOS_FIND_THING);
	if (!thing) {
		player->sendCancelMessage(RETURNVALUE_NOTPOSSIBLE);
		return;
	}

	std::shared_ptr<Item> item = thing->getItem();
	if (!item || !item->isMultiUse() || item->getID() != itemId) {
		player->sendCancelMessage(RETURNVALUE_CANNOTUSETHISOBJECT);
		return;
	}

	if (item->hasOwner() && !item->isOwner(player)) {
		player->sendCancelMessage(RETURNVALUE_ITEMISNOTYOURS);
		return;
	}

	if (g_configManager().getBoolean(ONLY_INVITED_CAN_MOVE_HOUSE_ITEMS, __FUNCTION__)) {
		if (std::shared_ptr<HouseTile> houseTile = std::dynamic_pointer_cast<HouseTile>(item->getTile())) {
			const auto &house = houseTile->getHouse();
			if (house && item->getRealParent() && item->getRealParent() != player && (!house->isInvited(player) || house->getHouseAccessLevel(player) == HOUSE_GUEST)) {
				player->sendCancelMessage(RETURNVALUE_CANNOTUSETHISOBJECT);
				return;
			}
		}
	}

	const ItemType &it = Item::items[item->getID()];
	if (it.isRune() || it.type == ITEM_TYPE_POTION) {
		if (player->walkExhausted()) {
			player->sendCancelMessage(RETURNVALUE_YOUAREEXHAUSTED);
			return;
		}
	}
	Position toPos = creature->getPosition();
	Position walkToPos = fromPos;
	ReturnValue ret = g_actions().canUse(player, fromPos);
	if (ret == RETURNVALUE_NOERROR) {
		ret = g_actions().canUse(player, toPos, item);
		if (ret == RETURNVALUE_TOOFARAWAY) {
			walkToPos = toPos;
		}
	}

	if (ret != RETURNVALUE_NOERROR) {
		if (ret == RETURNVALUE_TOOFARAWAY) {
			Position itemPos = fromPos;
			uint8_t itemStackPos = fromStackPos;

			if (fromPos.x != 0xFFFF && Position::areInRange<1, 1, 0>(fromPos, player->getPosition()) && !Position::areInRange<1, 1, 0>(fromPos, toPos)) {
				std::shared_ptr<Item> moveItem = nullptr;
				ret = internalMoveItem(item->getParent(), player, INDEX_WHEREEVER, item, item->getItemCount(), &moveItem);
				if (ret != RETURNVALUE_NOERROR) {
					player->sendCancelMessage(ret);
					return;
				}

				// changing the position since its now in the inventory of the player
				internalGetPosition(moveItem, itemPos, itemStackPos);
			}

			stdext::arraylist<Direction> listDir(128);
			if (player->getPathTo(walkToPos, listDir, 0, 1, true, true)) {
				g_dispatcher().addEvent([this, playerId = player->getID(), listDir = listDir.data()] { playerAutoWalk(playerId, listDir); }, "Game::playerAutoWalk");

				std::shared_ptr<Task> task = createPlayerTask(
					400, [this, playerId, itemPos, itemStackPos, creatureId, itemId] {
						playerUseWithCreature(playerId, itemPos, itemStackPos, creatureId, itemId);
					},
					"Game::playerUseWithCreature"
				);
				if (it.isRune() || it.type == ITEM_TYPE_POTION) {
					player->setNextPotionActionTask(task);
				} else {
					player->setNextWalkActionTask(task);
				}
			} else {
				player->sendCancelMessage(RETURNVALUE_THEREISNOWAY);
			}
			return;
		}

		player->sendCancelMessage(ret);
		return;
	}

	bool canDoAction = player->canDoAction();
	if (it.isRune() || it.type == ITEM_TYPE_POTION) {
		canDoAction = player->canDoPotionAction();
	}

	if (!canDoAction) {
		uint32_t delay = player->getNextActionTime();
		if (it.isRune() || it.type == ITEM_TYPE_POTION) {
			delay = player->getNextPotionActionTime();
		}
		std::shared_ptr<Task> task = createPlayerTask(
			delay, [this, playerId, fromPos, fromStackPos, creatureId, itemId] { playerUseWithCreature(playerId, fromPos, fromStackPos, creatureId, itemId); }, "Game::playerUseWithCreature"
		);

		if (it.isRune() || it.type == ITEM_TYPE_POTION) {
			player->setNextPotionActionTask(task);
		} else {
			player->setNextActionTask(task);
		}
		return;
	}

	player->resetIdleTime();
	if (it.isRune() || it.type == ITEM_TYPE_POTION) {
		player->setNextPotionActionTask(nullptr);
	} else {
		player->setNextActionTask(nullptr);
	}

	g_actions().useItemEx(player, fromPos, creature->getPosition(), creature->getParent()->getThingIndex(creature), item, isHotkey, creature);
}

void Game::playerCloseContainer(uint32_t playerId, uint8_t cid) {
	std::shared_ptr<Player> player = getPlayerByID(playerId);
	if (!player) {
		return;
	}

	player->closeContainer(cid);
	player->sendCloseContainer(cid);
}

void Game::playerMoveUpContainer(uint32_t playerId, uint8_t cid) {
	std::shared_ptr<Player> player = getPlayerByID(playerId);
	if (!player) {
		return;
	}

	std::shared_ptr<Container> container = player->getContainerByID(cid);
	if (!container) {
		return;
	}

	std::shared_ptr<Container> parentContainer = std::dynamic_pointer_cast<Container>(container->getRealParent());
	if (!parentContainer) {
		std::shared_ptr<Tile> tile = container->getTile();
		if (!tile) {
			return;
		}

		if (!g_events().eventPlayerOnBrowseField(player, tile->getPosition())) {
			return;
		}

		if (!g_callbacks().checkCallback(EventCallback_t::playerOnBrowseField, &EventCallback::playerOnBrowseField, player, tile->getPosition())) {
			return;
		}

		auto it = browseFields.find(tile);
		if (it == browseFields.end() || it->second.expired()) {
			parentContainer = Container::create(tile);
			browseFields[tile] = parentContainer;
		} else {
			parentContainer = it->second.lock();
		}
	}

	if (parentContainer->hasOwner() && !parentContainer->isOwner(player)) {
		player->sendCancelMessage(RETURNVALUE_ITEMISNOTYOURS);
		return;
	}

	if (parentContainer->hasPagination() && parentContainer->hasParent()) {
		uint16_t indexContainer = std::floor(parentContainer->getThingIndex(container) / parentContainer->capacity()) * parentContainer->capacity();
		player->addContainer(cid, parentContainer);

		player->setContainerIndex(cid, indexContainer);
		player->sendContainer(cid, parentContainer, parentContainer->hasParent(), indexContainer);
	} else {
		player->addContainer(cid, parentContainer);
		player->sendContainer(cid, parentContainer, parentContainer->hasParent(), player->getContainerIndex(cid));
	}
}

void Game::playerUpdateContainer(uint32_t playerId, uint8_t cid) {
	std::shared_ptr<Player> player = getPlayerByGUID(playerId);
	if (!player) {
		return;
	}

	std::shared_ptr<Container> container = player->getContainerByID(cid);
	if (!container) {
		return;
	}

	player->sendContainer(cid, container, container->hasParent(), player->getContainerIndex(cid));
}

void Game::playerRotateItem(uint32_t playerId, const Position &pos, uint8_t stackPos, const uint16_t itemId) {
	std::shared_ptr<Player> player = getPlayerByID(playerId);
	if (!player) {
		return;
	}

	std::shared_ptr<Thing> thing = internalGetThing(player, pos, stackPos, itemId, STACKPOS_TOPDOWN_ITEM);
	if (!thing) {
		return;
	}

	std::shared_ptr<Item> item = thing->getItem();
	if (!item || item->getID() != itemId || !item->isRotatable() || item->hasAttribute(ItemAttribute_t::UNIQUEID)) {
		player->sendCancelMessage(RETURNVALUE_NOTPOSSIBLE);
		return;
	}

	if (item->hasOwner() && !item->isOwner(player)) {
		player->sendCancelMessage(RETURNVALUE_ITEMISNOTYOURS);
		return;
	}

	if (g_configManager().getBoolean(ONLY_INVITED_CAN_MOVE_HOUSE_ITEMS, __FUNCTION__) && !InternalGame::playerCanUseItemOnHouseTile(player, item)) {
		player->sendCancelMessage(RETURNVALUE_CANNOTUSETHISOBJECT);
		return;
	}

	if (pos.x != 0xFFFF && !Position::areInRange<1, 1, 0>(pos, player->getPosition())) {
		stdext::arraylist<Direction> listDir(128);
		if (player->getPathTo(pos, listDir, 0, 1, true, true)) {
			g_dispatcher().addEvent([this, playerId = player->getID(), listDir = listDir.data()] { playerAutoWalk(playerId, listDir); }, "Game::playerAutoWalk");

			std::shared_ptr<Task> task = createPlayerTask(
				400, [this, playerId, pos, stackPos, itemId] {
					playerRotateItem(playerId, pos, stackPos, itemId);
				},
				"Game::playerRotateItem"
			);
			player->setNextWalkActionTask(task);
		} else {
			player->sendCancelMessage(RETURNVALUE_THEREISNOWAY);
		}
		return;
	}

	if (!g_callbacks().checkCallback(EventCallback_t::playerOnRotateItem, &EventCallback::playerOnRotateItem, player, item, pos)) {
		return;
	}

	uint16_t newId = Item::items[item->getID()].rotateTo;
	if (newId != 0) {
		transformItem(item, newId);
	}
}

#if CLIENT_VERSION >= 1100
void Game::playerConfigureShowOffSocket(uint32_t playerId, const Position &pos, uint8_t stackPos, const uint16_t itemId) {
	std::shared_ptr<Player> player = getPlayerByID(playerId);
	if (!player || pos.x == 0xFFFF) {
		return;
	}

	std::shared_ptr<Thing> thing = internalGetThing(player, pos, stackPos, itemId, STACKPOS_TOPDOWN_ITEM);
	if (!thing) {
		return;
	}

	std::shared_ptr<Item> item = thing->getItem();
	if (!item || item->getID() != itemId || !item->isPodium() || item->hasAttribute(ItemAttribute_t::UNIQUEID)) {
		player->sendCancelMessage(RETURNVALUE_NOTPOSSIBLE);
		return;
	}

	if (item->hasOwner() && !item->isOwner(player)) {
		player->sendCancelMessage(RETURNVALUE_ITEMISNOTYOURS);
		return;
	}

	if (g_configManager().getBoolean(ONLY_INVITED_CAN_MOVE_HOUSE_ITEMS, __FUNCTION__) && !InternalGame::playerCanUseItemOnHouseTile(player, item)) {
		player->sendCancelMessage(RETURNVALUE_CANNOTUSETHISOBJECT);
		return;
	}

	bool isPodiumOfRenown = itemId == ITEM_PODIUM_OF_RENOWN1 || itemId == ITEM_PODIUM_OF_RENOWN2;
	if (!Position::areInRange<1, 1, 0>(pos, player->getPosition())) {
		stdext::arraylist<Direction> listDir(128);
		if (player->getPathTo(pos, listDir, 0, 1, true, false)) {
			g_dispatcher().addEvent([this, playerId = player->getID(), listDir = listDir.data()] { playerAutoWalk(playerId, listDir); }, "Game::playerAutoWalk");
			std::shared_ptr<Task> task;
			if (isPodiumOfRenown) {
				task = createPlayerTask(
					400, [player, item, pos, itemId, stackPos] { player->sendPodiumWindow(item, pos, itemId, stackPos); }, "Game::playerConfigureShowOffSocket"
				);
			} else {
				task = createPlayerTask(
					400, [player, item, pos, itemId, stackPos] { player->sendMonsterPodiumWindow(item, pos, itemId, stackPos); }, "Game::playerConfigureShowOffSocket"
				);
			}
			player->setNextWalkActionTask(task);
		} else {
			player->sendCancelMessage(RETURNVALUE_THEREISNOWAY);
		}
		return;
	}

	if (isPodiumOfRenown) {
		player->sendPodiumWindow(item, pos, itemId, stackPos);
	} else {
		player->sendMonsterPodiumWindow(item, pos, itemId, stackPos);
	}
}

void Game::playerSetShowOffSocket(uint32_t playerId, Outfit_t &outfit, const Position &pos, uint8_t stackPos, const uint16_t itemId, uint8_t podiumVisible, uint8_t direction) {
	std::shared_ptr<Player> player = getPlayerByID(playerId);
	if (!player || pos.x == 0xFFFF) {
		return;
	}

	std::shared_ptr<Thing> thing = internalGetThing(player, pos, stackPos, itemId, STACKPOS_TOPDOWN_ITEM);
	if (!thing) {
		return;
	}

	std::shared_ptr<Item> item = thing->getItem();
	if (!item || item->getID() != itemId || !item->isPodium() || item->hasAttribute(ItemAttribute_t::UNIQUEID)) {
		player->sendCancelMessage(RETURNVALUE_NOTPOSSIBLE);
		return;
	}

	if (item->hasOwner() && !item->isOwner(player)) {
		player->sendCancelMessage(RETURNVALUE_ITEMISNOTYOURS);
		return;
	}

	if (g_configManager().getBoolean(ONLY_INVITED_CAN_MOVE_HOUSE_ITEMS, __FUNCTION__) && !InternalGame::playerCanUseItemOnHouseTile(player, item)) {
		player->sendCancelMessage(RETURNVALUE_CANNOTUSETHISOBJECT);
		return;
	}

	const auto tile = item->getParent() ? item->getParent()->getTile() : nullptr;
	if (!tile) {
		player->sendCancelMessage(RETURNVALUE_NOTPOSSIBLE);
		return;
	}

	if (!Position::areInRange<1, 1, 0>(pos, player->getPosition())) {
		stdext::arraylist<Direction> listDir(128);
		if (player->getPathTo(pos, listDir, 0, 1, true, false)) {
			g_dispatcher().addEvent([this, playerId = player->getID(), listDir = listDir.data()] { playerAutoWalk(playerId, listDir); }, "Game::playerAutoWalk");
			std::shared_ptr<Task> task = createPlayerTask(
				400, [this, playerId, pos] { playerBrowseField(playerId, pos); }, "Game::playerBrowseField"
			);
			player->setNextWalkActionTask(task);
		} else {
			player->sendCancelMessage(RETURNVALUE_THEREISNOWAY);
		}
		return;
	}

	if (g_configManager().getBoolean(ONLY_INVITED_CAN_MOVE_HOUSE_ITEMS, __FUNCTION__) && !InternalGame::playerCanUseItemOnHouseTile(player, item)) {
		player->sendCancelMessage(RETURNVALUE_NOTPOSSIBLE);
		return;
	}

	if (outfit.lookType != 0) {
		item->setCustomAttribute("PastLookType", static_cast<int64_t>(outfit.lookType));
	}

	if (outfit.lookMount != 0) {
		item->setCustomAttribute("PastLookMount", static_cast<int64_t>(outfit.lookMount));
	}

	if (!player->canWear(outfit.lookType, outfit.lookAddons)) {
		outfit.lookType = 0;
		outfit.lookAddons = 0;
	}

	const auto &mount = m_mountsPtr->getMountByClientID(outfit.lookMount);
	if (!mount || !player->hasMount(mount)) {
		outfit.lookMount = 0;
	}

	if (outfit.lookMount != 0) {
		item->setCustomAttribute("LookMount", static_cast<int64_t>(outfit.lookMount));
		item->setCustomAttribute("LookMountHead", static_cast<int64_t>(outfit.lookMountHead));
		item->setCustomAttribute("LookMountBody", static_cast<int64_t>(outfit.lookMountBody));
		item->setCustomAttribute("LookMountLegs", static_cast<int64_t>(outfit.lookMountLegs));
		item->setCustomAttribute("LookMountFeet", static_cast<int64_t>(outfit.lookMountFeet));
	} else if (auto pastLookMount = item->getCustomAttribute("PastLookMount");
			   pastLookMount && pastLookMount->getInteger() > 0) {
		item->removeCustomAttribute("LookMount");
		item->removeCustomAttribute("PastLookMount");
	}

	if (outfit.lookType != 0) {
		item->setCustomAttribute("LookType", static_cast<int64_t>(outfit.lookType));
		item->setCustomAttribute("LookHead", static_cast<int64_t>(outfit.lookHead));
		item->setCustomAttribute("LookBody", static_cast<int64_t>(outfit.lookBody));
		item->setCustomAttribute("LookLegs", static_cast<int64_t>(outfit.lookLegs));
		item->setCustomAttribute("LookFeet", static_cast<int64_t>(outfit.lookFeet));
		item->setCustomAttribute("LookAddons", static_cast<int64_t>(outfit.lookAddons));
	} else if (auto pastLookType = item->getCustomAttribute("PastLookType");
			   pastLookType && pastLookType->getInteger() > 0) {
		item->removeCustomAttribute("LookType");
		item->removeCustomAttribute("PastLookType");
	}

	item->setCustomAttribute("PodiumVisible", static_cast<int64_t>(podiumVisible));
	item->setCustomAttribute("LookDirection", static_cast<int64_t>(direction));

	// Change Podium name

	if (outfit.lookType != 0 || outfit.lookMount != 0) {
		std::ostringstream name;
		name << item->getName() << " displaying the ";
		bool outfited = false;
		if (outfit.lookType != 0) {
			const auto &outfitInfo = Outfits::getInstance().getOutfitByLookType(player->getSex(), outfit.lookType);
			if (!outfitInfo) {
				return;
			}

			name << outfitInfo->name << " outfit";
			outfited = true;
		}

		if (outfit.lookMount != 0) {
			if (outfited) {
				name << " on the ";
			}
			name << mount->name << " mount";
		}
		item->setAttribute(ItemAttribute_t::NAME, name.str());
	} else {
		item->removeAttribute(ItemAttribute_t::NAME);
	}

	// Send to client
	for (const auto &spectator : Spectators().find<Player>(pos, true)) {
		spectator->getPlayer()->sendUpdateTileItem(tile, pos, item);
	}
}
#endif

void Game::playerWrapableItem(uint32_t playerId, const Position &pos, uint8_t stackPos, const uint16_t itemId) {
	std::shared_ptr<Player> player = getPlayerByID(playerId);
	if (!player) {
		return;
	}

	std::shared_ptr<Thing> thing = internalGetThing(player, pos, stackPos, itemId, STACKPOS_FIND_THING);
	if (!thing) {
		return;
	}

	const auto item = thing->getItem();
	const auto tile = map.getTile(item->getPosition());
	const auto houseTile = tile->dynamic_self_cast<HouseTile>();
	if (!tile->hasFlag(TILESTATE_PROTECTIONZONE) || !houseTile) {
		player->sendCancelMessage("You may construct this only inside a house.");
		return;
	}
	const auto house = houseTile->getHouse();
	if (!house) {
		player->sendCancelMessage("You may construct this only inside a house.");
		return;
	}

	if (house->getHouseAccessLevel(player) < HOUSE_OWNER) {
		player->sendCancelMessage("You are not allowed to construct this here.");
		return;
	}

	if (!item || item->getID() != itemId || item->hasAttribute(ItemAttribute_t::UNIQUEID) || (!item->isWrapable() && item->getID() != ITEM_DECORATION_KIT)) {
		player->sendCancelMessage(RETURNVALUE_NOTPOSSIBLE);
		return;
	}

	if (item->hasOwner() && !item->isOwner(player)) {
		player->sendCancelMessage(RETURNVALUE_ITEMISNOTYOURS);
		return;
	}

	if (g_configManager().getBoolean(ONLY_INVITED_CAN_MOVE_HOUSE_ITEMS, __FUNCTION__) && !InternalGame::playerCanUseItemOnHouseTile(player, item)) {
		player->sendCancelMessage(RETURNVALUE_CANNOTUSETHISOBJECT);
		return;
	}

	if (pos.x != 0xFFFF && !Position::areInRange<1, 1, 0>(pos, player->getPosition())) {
		stdext::arraylist<Direction> listDir(128);
		if (player->getPathTo(pos, listDir, 0, 1, true, true)) {
			g_dispatcher().addEvent([this, playerId = player->getID(), listDir = listDir.data()] { playerAutoWalk(playerId, listDir); }, "Game::playerAutoWalk");

			std::shared_ptr<Task> task = createPlayerTask(
				400, [this, playerId, pos, stackPos, itemId] { playerWrapableItem(playerId, pos, stackPos, itemId); }, "Game::playerWrapableItem"
			);
			player->setNextWalkActionTask(task);
		} else {
			player->sendCancelMessage(RETURNVALUE_THEREISNOWAY);
		}
		return;
	}

	std::shared_ptr<Container> container = item->getContainer();
	if (container && container->getItemHoldingCount() > 0) {
		player->sendCancelMessage(RETURNVALUE_NOTPOSSIBLE);
		return;
	}

	auto topItem = tile->getTopTopItem();
	bool unwrappable = item->getHoldingPlayer() && item->getID() == ITEM_DECORATION_KIT;
	bool blockedUnwrap = topItem && topItem->canReceiveAutoCarpet() && !item->hasProperty(CONST_PROP_IMMOVABLEBLOCKSOLID);

	if (unwrappable || blockedUnwrap) {
		player->sendCancelMessage("You can only wrap/unwrap on the floor.");
		return;
	}

	std::string itemName = item->getName();
	auto unWrapAttribute = item->getCustomAttribute("unWrapId");
	uint16_t unWrapId = 0;
	if (unWrapAttribute != nullptr) {
		unWrapId = static_cast<uint16_t>(unWrapAttribute->getInteger());
	}

	// Prevent to wrap a filled bath tube
	if (item->getID() == ITEM_FILLED_BATH_TUBE) {
		player->sendCancelMessage(RETURNVALUE_NOTPOSSIBLE);
		return;
	}

	if (item->isWrapable() && item->getID() != ITEM_DECORATION_KIT) {
		wrapItem(item, houseTile->getHouse());
	} else if (item->getID() == ITEM_DECORATION_KIT && unWrapId != 0) {
		unwrapItem(item, unWrapId, houseTile->getHouse(), player);
	}
	addMagicEffect(pos, CONST_ME_POFF);
}

std::shared_ptr<Item> Game::wrapItem(std::shared_ptr<Item> item, std::shared_ptr<House> house) {
	uint16_t hiddenCharges = 0;
	uint16_t amount = item->getItemCount();
	if (isCaskItem(item->getID())) {
		hiddenCharges = item->getSubType();
	}
	if (house != nullptr && Item::items.getItemType(item->getID()).isBed()) {
		item->getBed()->wakeUp(nullptr);
		house->removeBed(item->getBed());
	}
	uint16_t oldItemID = item->getID();
	auto itemName = item->getName();
	std::shared_ptr<Item> newItem = transformItem(item, ITEM_DECORATION_KIT);
	newItem->setCustomAttribute("unWrapId", static_cast<int64_t>(oldItemID));
	newItem->setAttribute(ItemAttribute_t::DESCRIPTION, "Unwrap it in your own house to create a <" + itemName + ">.");
	if (hiddenCharges > 0) {
		newItem->setAttribute(DATE, hiddenCharges);
	}
	if (amount > 0) {
		newItem->setAttribute(AMOUNT, amount);
	}
	newItem->startDecaying();
	return newItem;
}

void Game::unwrapItem(std::shared_ptr<Item> item, uint16_t unWrapId, std::shared_ptr<House> house, std::shared_ptr<Player> player) {
	if (item->hasOwner() && !item->isOwner(player)) {
		player->sendCancelMessage(RETURNVALUE_ITEMISNOTYOURS);
		return;
	}
	auto hiddenCharges = item->getAttribute<uint16_t>(DATE);
	const ItemType &newiType = Item::items.getItemType(unWrapId);
	if (player != nullptr && house != nullptr && newiType.isBed() && house->getMaxBeds() > -1 && house->getBedCount() >= house->getMaxBeds()) {
		player->sendCancelMessage("You reached the maximum beds in this house");
		return;
	}
	auto amount = item->getAttribute<uint16_t>(AMOUNT);
	if (!amount) {
		amount = 1;
	}
	std::shared_ptr<Item> newItem = transformItem(item, unWrapId, amount);
	if (house && newiType.isBed()) {
		house->addBed(newItem->getBed());
	}
	if (newItem) {
		if (hiddenCharges > 0 && isCaskItem(unWrapId)) {
			newItem->setSubType(hiddenCharges);
		}
		newItem->removeCustomAttribute("unWrapId");
		newItem->removeAttribute(DESCRIPTION);
		newItem->startDecaying();
	}
}

void Game::playerWriteItem(uint32_t playerId, uint32_t windowTextId, const std::string &text) {
	std::shared_ptr<Player> player = getPlayerByID(playerId);
	if (!player) {
		return;
	}

	uint16_t maxTextLength = 0;
	uint32_t internalWindowTextId = 0;

	std::shared_ptr<Item> writeItem = player->getWriteItem(internalWindowTextId, maxTextLength);
	if (text.length() > maxTextLength || windowTextId != internalWindowTextId) {
		return;
	}

	if (!writeItem || writeItem->isRemoved()) {
		player->sendCancelMessage(RETURNVALUE_NOTPOSSIBLE);
		return;
	}

	if (writeItem->hasOwner() && !writeItem->isOwner(player)) {
		player->sendCancelMessage(RETURNVALUE_ITEMISNOTYOURS);
		return;
	}

	std::shared_ptr<Cylinder> topParent = writeItem->getTopParent();

	std::shared_ptr<Player> owner = std::dynamic_pointer_cast<Player>(topParent);
	if (owner && owner != player) {
		player->sendCancelMessage(RETURNVALUE_NOTPOSSIBLE);
		return;
	}

	if (!Position::areInRange<1, 1, 0>(writeItem->getPosition(), player->getPosition())) {
		player->sendCancelMessage(RETURNVALUE_NOTPOSSIBLE);
		return;
	}

	for (auto creatureEvent : player->getCreatureEvents(CREATURE_EVENT_TEXTEDIT)) {
		if (!creatureEvent->executeTextEdit(player, writeItem, text)) {
			player->setWriteItem(nullptr);
			return;
		}
	}

	if (!text.empty()) {
		if (writeItem->getAttribute<std::string>(ItemAttribute_t::TEXT) != text) {
			writeItem->setAttribute(ItemAttribute_t::TEXT, text);
			writeItem->setAttribute(ItemAttribute_t::WRITER, player->getName());
			writeItem->setAttribute(ItemAttribute_t::DATE, getTimeNow());
		}
	} else {
		writeItem->removeAttribute(ItemAttribute_t::TEXT);
		writeItem->removeAttribute(ItemAttribute_t::WRITER);
		writeItem->removeAttribute(ItemAttribute_t::DATE);
	}

	uint16_t newId = Item::items[writeItem->getID()].writeOnceItemId;
	if (newId != 0) {
		transformItem(writeItem, newId);
	}

	player->setWriteItem(nullptr);
}

void Game::playerBrowseField(uint32_t playerId, const Position &pos) {
	std::shared_ptr<Player> player = getPlayerByID(playerId);
	if (!player) {
		return;
	}

	const Position &playerPos = player->getPosition();
	if (playerPos.z != pos.z) {
		player->sendCancelMessage(playerPos.z > pos.z ? RETURNVALUE_FIRSTGOUPSTAIRS : RETURNVALUE_FIRSTGODOWNSTAIRS);
		return;
	}

	if (!Position::areInRange<1, 1>(playerPos, pos)) {
		stdext::arraylist<Direction> listDir(128);
		if (player->getPathTo(pos, listDir, 0, 1, true, true)) {
			g_dispatcher().addEvent([this, playerId = player->getID(), listDir = listDir.data()] { playerAutoWalk(playerId, listDir); }, "Game::playerAutoWalk");
			std::shared_ptr<Task> task = createPlayerTask(
				400, [this, playerId, pos] { playerBrowseField(playerId, pos); }, "Game::playerBrowseField"
			);
			player->setNextWalkActionTask(task);
		} else {
			player->sendCancelMessage(RETURNVALUE_THEREISNOWAY);
		}
		return;
	}

	std::shared_ptr<Tile> tile = map.getTile(pos);
	if (!tile) {
		return;
	}

	if (!g_events().eventPlayerOnBrowseField(player, pos)) {
		return;
	}

	if (!g_callbacks().checkCallback(EventCallback_t::playerOnBrowseField, &EventCallback::playerOnBrowseField, player, tile->getPosition())) {
		return;
	}

	std::shared_ptr<Container> container;

	auto it = browseFields.find(tile);
	if (it == browseFields.end() || it->second.expired()) {
		container = Container::create(tile);
		browseFields[tile] = container;
	} else {
		container = it->second.lock();
	}

	uint8_t dummyContainerId = 0xF - ((pos.x % 3) * 3 + (pos.y % 3));
	std::shared_ptr<Container> openContainer = player->getContainerByID(dummyContainerId);
	if (openContainer) {
		player->onCloseContainer(openContainer);
		player->closeContainer(dummyContainerId);
	} else {
		player->addContainer(dummyContainerId, container);
		player->sendContainer(dummyContainerId, container, false, 0);
	}
}

void Game::playerStowItem(uint32_t playerId, const Position &pos, uint16_t itemId, uint8_t stackpos, uint8_t count, bool allItems) {
	std::shared_ptr<Player> player = getPlayerByID(playerId);
	if (!player) {
		return;
	}

	if (!player->isPremium()) {
		player->sendCancelMessage(RETURNVALUE_YOUNEEDPREMIUMACCOUNT);
		return;
	}

	std::shared_ptr<Thing> thing = internalGetThing(player, pos, stackpos, itemId, STACKPOS_TOPDOWN_ITEM);
	if (!thing) {
		return;
	}

	std::shared_ptr<Item> item = thing->getItem();
	if (!item || item->getID() != itemId || item->getItemCount() < count || item->isStoreItem()) {
		player->sendCancelMessage(RETURNVALUE_NOTPOSSIBLE);
		return;
	}

	if (item->hasOwner() && !item->isOwner(player)) {
		player->sendCancelMessage(RETURNVALUE_ITEMISNOTYOURS);
		return;
	}

	if (pos.x != 0xFFFF && !Position::areInRange<1, 1, 0>(pos, player->getPosition())) {
		player->sendCancelMessage(RETURNVALUE_NOTPOSSIBLE);
		return;
	}

	player->stowItem(item, count, allItems);

	// Refresh depot search window if necessary
	if (player->isDepotSearchOpenOnItem(itemId)) {
		// Tier for item stackable is 0
		player->requestDepotSearchItem(itemId, 0);
	}
}

void Game::playerStashWithdraw(uint32_t playerId, uint16_t itemId, uint32_t count, uint8_t) {
	std::shared_ptr<Player> player = getPlayerByID(playerId);
	if (!player) {
		return;
	}

	if (player->hasFlag(PlayerFlags_t::CannotPickupItem)) {
		return;
	}

	const ItemType &it = Item::items[itemId];
	if (it.id == 0 || count == 0) {
		return;
	}

	uint16_t freeSlots = player->getFreeBackpackSlots();
	auto stashContainer = player->getManagedContainer(getObjectCategory(it), false);
	if (stashContainer && !(player->quickLootFallbackToMainContainer)) {
		freeSlots = stashContainer->getFreeSlots();
	}

	if (freeSlots == 0) {
		player->sendCancelMessage(RETURNVALUE_NOTENOUGHROOM);
		return;
	}

	if (player->getFreeCapacity() < 100) {
		player->sendCancelMessage(RETURNVALUE_NOTENOUGHCAPACITY);
		return;
	}

	int32_t NDSlots = ((freeSlots) - (count < it.stackSize ? 1 : (count / it.stackSize)));
	uint32_t SlotsWith = count;
	uint32_t noSlotsWith = 0;

	if (NDSlots <= 0) {
		SlotsWith = (freeSlots * it.stackSize);
		noSlotsWith = (count - SlotsWith);
	}

	uint32_t capWith = count;
	uint32_t noCapWith = 0;
	if (player->getFreeCapacity() < (count * it.weight)) {
		capWith = (player->getFreeCapacity() / it.weight);
		noCapWith = (count - capWith);
	}

	std::stringstream ss;
	uint32_t WithdrawCount = (SlotsWith > capWith ? capWith : SlotsWith);
	uint32_t NoWithdrawCount = (noSlotsWith < noCapWith ? noCapWith : noSlotsWith);
	const char* NoWithdrawMsg = (noSlotsWith < noCapWith ? "capacity" : "slots");

	if (WithdrawCount != count) {
		ss << "Retrieved " << WithdrawCount << "x " << it.name << ".\n";
		ss << NoWithdrawCount << "x are impossible to retrieve due to insufficient inventory " << NoWithdrawMsg << ".";
	} else {
		ss << "Retrieved " << WithdrawCount << "x " << it.name << '.';
	}

	player->sendTextMessage(MESSAGE_STATUS, ss.str());

	if (player->withdrawItem(itemId, WithdrawCount)) {
		player->addItemFromStash(it.id, WithdrawCount);
	} else {
		player->sendCancelMessage(RETURNVALUE_NOTPOSSIBLE);
	}

	// Refresh depot search window if necessary
	if (player->isDepotSearchOpenOnItem(itemId)) {
		player->requestDepotSearchItem(itemId, 0);
	}

	player->sendOpenStash(true);
}

void Game::playerSeekInContainer(uint32_t playerId, uint8_t containerId, uint16_t index, uint8_t containerCategory) {
	std::shared_ptr<Player> player = getPlayerByID(playerId);
	if (!player) {
		return;
	}

	std::shared_ptr<Container> container = player->getContainerByID(containerId);
	if (!container || !container->hasPagination()) {
		return;
	}

	if (container->isStoreInbox()) {
		auto enumName = magic_enum::enum_name(static_cast<ContainerCategory_t>(containerCategory)).data();
		container->setAttribute(ItemAttribute_t::STORE_INBOX_CATEGORY, enumName);
		g_logger().debug("Setting new container with store inbox category name {}", enumName);
	}

	if ((index % container->capacity()) != 0 || index >= container->size()) {
		return;
	}

	player->setContainerIndex(containerId, index);
	player->sendContainer(containerId, container, container->hasParent(), index);
}

void Game::playerUpdateHouseWindow(uint32_t playerId, uint8_t listId, uint32_t windowTextId, const std::string &text) {
	std::shared_ptr<Player> player = getPlayerByID(playerId);
	if (!player) {
		return;
	}

	uint32_t internalWindowTextId;
	uint32_t internalListId;

	const auto &house = player->getEditHouse(internalWindowTextId, internalListId);
	if (house && house->canEditAccessList(internalListId, player) && internalWindowTextId == windowTextId && listId == 0) {
		house->setAccessList(internalListId, text);
	}

	player->setEditHouse(nullptr);
}

void Game::playerRequestTrade(uint32_t playerId, const Position &pos, uint8_t stackPos, uint32_t tradePlayerId, uint16_t itemId) {
	std::shared_ptr<Player> player = getPlayerByID(playerId);
	if (!player) {
		return;
	}

	std::shared_ptr<Player> tradePartner = getPlayerByID(tradePlayerId);
	if (!tradePartner || tradePartner == player) {
		player->sendTextMessage(MESSAGE_FAILURE, "Sorry, not possible.");
		return;
	}

	if (!Position::areInRange<2, 2, 0>(tradePartner->getPosition(), player->getPosition())) {
		std::ostringstream ss;
		ss << tradePartner->getName() << " tells you to move closer.";
		player->sendTextMessage(MESSAGE_TRADE, ss.str());
		return;
	}

	if (!canThrowObjectTo(tradePartner->getPosition(), player->getPosition())) {
		player->sendCancelMessage(RETURNVALUE_CREATUREISNOTREACHABLE);
		return;
	}

	std::shared_ptr<Thing> tradeThing = internalGetThing(player, pos, stackPos, itemId, STACKPOS_TOPDOWN_ITEM);
	if (!tradeThing) {
		player->sendCancelMessage(RETURNVALUE_NOTPOSSIBLE);
		return;
	}

	std::shared_ptr<Item> tradeItem = tradeThing->getItem();
	if (tradeItem->getID() != itemId || !tradeItem->isPickupable() || tradeItem->hasAttribute(ItemAttribute_t::UNIQUEID)) {
		player->sendCancelMessage(RETURNVALUE_NOTPOSSIBLE);
		return;
	}
	if (tradeItem->isStoreItem() || tradeItem->hasOwner()) {
		player->sendCancelMessage(RETURNVALUE_ITEMUNTRADEABLE);
		return;
	}

	if (g_configManager().getBoolean(ONLY_INVITED_CAN_MOVE_HOUSE_ITEMS, __FUNCTION__)) {
		if (std::shared_ptr<HouseTile> houseTile = std::dynamic_pointer_cast<HouseTile>(tradeItem->getTile())) {
			const auto &house = houseTile->getHouse();
			if (house && tradeItem->getRealParent() != player && (!house->isInvited(player) || house->getHouseAccessLevel(player) == HOUSE_GUEST)) {
				player->sendCancelMessage(RETURNVALUE_NOTMOVABLE);
				return;
			}
		}
	}

	const Position &playerPosition = player->getPosition();
	const Position &tradeItemPosition = tradeItem->getPosition();
	if (playerPosition.z != tradeItemPosition.z) {
		player->sendCancelMessage(playerPosition.z > tradeItemPosition.z ? RETURNVALUE_FIRSTGOUPSTAIRS : RETURNVALUE_FIRSTGODOWNSTAIRS);
		return;
	}

	if (!Position::areInRange<1, 1>(tradeItemPosition, playerPosition)) {
		stdext::arraylist<Direction> listDir(128);
		if (player->getPathTo(pos, listDir, 0, 1, true, true)) {
			g_dispatcher().addEvent([this, playerId = player->getID(), listDir = listDir.data()] { playerAutoWalk(playerId, listDir); }, "Game::playerAutoWalk");

			std::shared_ptr<Task> task = createPlayerTask(
				400, [this, playerId, pos, stackPos, tradePlayerId, itemId] { playerRequestTrade(playerId, pos, stackPos, tradePlayerId, itemId); }, "Game::playerRequestTrade"
			);
			player->setNextWalkActionTask(task);
		} else {
			player->sendCancelMessage(RETURNVALUE_THEREISNOWAY);
		}
		return;
	}

	std::shared_ptr<Container> tradeItemContainer = tradeItem->getContainer();
	if (tradeItemContainer) {
		for (const auto &it : tradeItems) {
			std::shared_ptr<Item> item = it.first;
			if (tradeItem == item) {
				player->sendTextMessage(MESSAGE_TRADE, "This item is already being traded.");
				return;
			}

			if (tradeItemContainer->isHoldingItem(item)) {
				player->sendTextMessage(MESSAGE_TRADE, "This item is already being traded.");
				return;
			}

			std::shared_ptr<Container> container = item->getContainer();
			if (container && container->isHoldingItem(tradeItem)) {
				player->sendTextMessage(MESSAGE_TRADE, "This item is already being traded.");
				return;
			}
		}
	} else {
		for (const auto &it : tradeItems) {
			std::shared_ptr<Item> item = it.first;
			if (tradeItem == item) {
				player->sendTextMessage(MESSAGE_TRADE, "This item is already being traded.");
				return;
			}

			std::shared_ptr<Container> container = item->getContainer();
			if (container && container->isHoldingItem(tradeItem)) {
				player->sendTextMessage(MESSAGE_TRADE, "This item is already being traded.");
				return;
			}
		}
	}

	auto tradeContainer = tradeItem->getContainer();
	if (tradeContainer && tradeContainer->getItemHoldingCount() + 1 > 100) {
		player->sendTextMessage(MESSAGE_TRADE, "You can not trade more than 100 items.");
		return;
	}

	if (tradeItem->isStoreItem()) {
		player->sendTextMessage(MESSAGE_TRADE, "This item cannot be trade.");
		return;
	}

	if (tradeItemContainer) {
		for (std::shared_ptr<Item> containerItem : tradeItemContainer->getItems(true)) {
			if (containerItem->isStoreItem()) {
				player->sendTextMessage(MESSAGE_TRADE, "This item cannot be trade.");
				return;
			}
		}
	}

	if (!g_events().eventPlayerOnTradeRequest(player, tradePartner, tradeItem)) {
		return;
	}

	if (!g_callbacks().checkCallback(EventCallback_t::playerOnTradeRequest, &EventCallback::playerOnTradeRequest, player, tradePartner, tradeItem)) {
		return;
	}

	internalStartTrade(player, tradePartner, tradeItem);
}

bool Game::internalStartTrade(std::shared_ptr<Player> player, std::shared_ptr<Player> tradePartner, std::shared_ptr<Item> tradeItem) {
	if (player->tradeState != TRADE_NONE && !(player->tradeState == TRADE_ACKNOWLEDGE && player->tradePartner == tradePartner)) {
		player->sendCancelMessage(RETURNVALUE_YOUAREALREADYTRADING);
		return false;
	} else if (tradePartner->tradeState != TRADE_NONE && tradePartner->tradePartner != player) {
		player->sendCancelMessage(RETURNVALUE_THISPLAYERISALREADYTRADING);
		return false;
	}
	if (tradeItem->isStoreItem() || tradeItem->hasOwner()) {
		player->sendCancelMessage(RETURNVALUE_ITEMUNTRADEABLE);
		return false;
	}

	player->tradePartner = tradePartner;
	player->tradeItem = tradeItem;
	player->tradeState = TRADE_INITIATED;
	tradeItems[tradeItem] = player->getID();

	player->sendTradeItemRequest(player->getName(), tradeItem, true);

	if (tradePartner->tradeState == TRADE_NONE) {
		std::ostringstream ss;
		ss << player->getName() << " wants to trade with you.";
		tradePartner->sendTextMessage(MESSAGE_TRANSACTION, ss.str());
		tradePartner->tradeState = TRADE_ACKNOWLEDGE;
		tradePartner->tradePartner = player;
	} else {
		std::shared_ptr<Item> counterOfferItem = tradePartner->tradeItem;
		player->sendTradeItemRequest(tradePartner->getName(), counterOfferItem, false);
		tradePartner->sendTradeItemRequest(player->getName(), tradeItem, false);
	}

	return true;
}

void Game::playerAcceptTrade(uint32_t playerId) {
	std::shared_ptr<Player> player = getPlayerByID(playerId);
	if (!player) {
		return;
	}

	if (!(player->getTradeState() == TRADE_ACKNOWLEDGE || player->getTradeState() == TRADE_INITIATED)) {
		return;
	}

	std::shared_ptr<Player> tradePartner = player->tradePartner;
	if (!tradePartner) {
		return;
	}

	if (!canThrowObjectTo(tradePartner->getPosition(), player->getPosition())) {
		player->sendCancelMessage(RETURNVALUE_CREATUREISNOTREACHABLE);
		return;
	}

	player->setTradeState(TRADE_ACCEPT);

	if (tradePartner->getTradeState() == TRADE_ACCEPT) {
		std::shared_ptr<Item> tradeItem1 = player->tradeItem;
		std::shared_ptr<Item> tradeItem2 = tradePartner->tradeItem;
		if (!g_events().eventPlayerOnTradeAccept(player, tradePartner, tradeItem1, tradeItem2)) {
			internalCloseTrade(player);
			return;
		}

		if (!g_callbacks().checkCallback(EventCallback_t::playerOnTradeAccept, &EventCallback::playerOnTradeAccept, player, tradePartner, tradeItem1, tradeItem2)) {
			internalCloseTrade(player);
			return;
		}

		player->setTradeState(TRADE_TRANSFER);
		tradePartner->setTradeState(TRADE_TRANSFER);

		auto it = tradeItems.find(tradeItem1);
		if (it != tradeItems.end()) {
			tradeItems.erase(it);
		}

		it = tradeItems.find(tradeItem2);
		if (it != tradeItems.end()) {
			tradeItems.erase(it);
		}

		bool isSuccess = false;

		ReturnValue ret1 = internalAddItem(tradePartner, tradeItem1, INDEX_WHEREEVER, 0, true);
		ReturnValue ret2 = internalAddItem(player, tradeItem2, INDEX_WHEREEVER, 0, true);
		if (ret1 == RETURNVALUE_NOERROR && ret2 == RETURNVALUE_NOERROR) {
			ret1 = internalRemoveItem(tradeItem1, tradeItem1->getItemCount(), true);
			ret2 = internalRemoveItem(tradeItem2, tradeItem2->getItemCount(), true);
			if (ret1 == RETURNVALUE_NOERROR && ret2 == RETURNVALUE_NOERROR) {
				std::shared_ptr<Cylinder> cylinder1 = tradeItem1->getParent();
				std::shared_ptr<Cylinder> cylinder2 = tradeItem2->getParent();

				uint32_t count1 = tradeItem1->getItemCount();
				uint32_t count2 = tradeItem2->getItemCount();

				ret1 = internalMoveItem(cylinder1, tradePartner, INDEX_WHEREEVER, tradeItem1, count1, nullptr, FLAG_IGNOREAUTOSTACK, nullptr, tradeItem2);
				if (ret1 == RETURNVALUE_NOERROR) {
					internalMoveItem(cylinder2, player, INDEX_WHEREEVER, tradeItem2, count2, nullptr, FLAG_IGNOREAUTOSTACK);

					tradeItem1->onTradeEvent(ON_TRADE_TRANSFER, tradePartner);
					tradeItem2->onTradeEvent(ON_TRADE_TRANSFER, player);

					isSuccess = true;
				}
			}
		}

		if (!isSuccess) {
			std::string errorDescription;

			if (tradePartner->tradeItem) {
				errorDescription = getTradeErrorDescription(ret1, tradeItem1);
				tradePartner->sendTextMessage(MESSAGE_TRANSACTION, errorDescription);
				tradePartner->tradeItem->onTradeEvent(ON_TRADE_CANCEL, tradePartner);
			}

			if (player->tradeItem) {
				errorDescription = getTradeErrorDescription(ret2, tradeItem2);
				player->sendTextMessage(MESSAGE_TRANSACTION, errorDescription);
				player->tradeItem->onTradeEvent(ON_TRADE_CANCEL, player);
			}
		}

		player->setTradeState(TRADE_NONE);
		player->tradeItem = nullptr;
		player->tradePartner = nullptr;
		player->sendTradeClose();

		tradePartner->setTradeState(TRADE_NONE);
		tradePartner->tradeItem = nullptr;
		tradePartner->tradePartner = nullptr;
		tradePartner->sendTradeClose();
	}
}

std::string Game::getTradeErrorDescription(ReturnValue ret, std::shared_ptr<Item> item) {
	if (item) {
		if (ret == RETURNVALUE_NOTENOUGHCAPACITY) {
			std::ostringstream ss;
			ss << "You do not have enough capacity to carry";

			if (item->isStackable() && item->getItemCount() > 1) {
				ss << " these objects.";
			} else {
				ss << " this object.";
			}

			ss << std::endl
			   << ' ' << item->getWeightDescription();
			return ss.str();
		} else if (ret == RETURNVALUE_NOTENOUGHROOM || ret == RETURNVALUE_CONTAINERNOTENOUGHROOM) {
			std::ostringstream ss;
			ss << "You do not have enough room to carry";

			if (item->isStackable() && item->getItemCount() > 1) {
				ss << " these objects.";
			} else {
				ss << " this object.";
			}

			return ss.str();
		}
	}
	return "Trade could not be completed.";
}

void Game::playerLookInTrade(uint32_t playerId, bool lookAtCounterOffer, uint8_t index) {
	std::shared_ptr<Player> player = getPlayerByID(playerId);
	if (!player) {
		return;
	}

	std::shared_ptr<Player> tradePartner = player->tradePartner;
	if (!tradePartner) {
		return;
	}

	std::shared_ptr<Item> tradeItem;
	if (lookAtCounterOffer) {
		tradeItem = tradePartner->getTradeItem();
	} else {
		tradeItem = player->getTradeItem();
	}

	if (!tradeItem) {
		return;
	}

	const Position &playerPosition = player->getPosition();
	const Position &tradeItemPosition = tradeItem->getPosition();

	int32_t lookDistance = std::max<int32_t>(
		Position::getDistanceX(playerPosition, tradeItemPosition),
		Position::getDistanceY(playerPosition, tradeItemPosition)
	);
	if (index == 0) {
		g_events().eventPlayerOnLookInTrade(player, tradePartner, tradeItem, lookDistance);
		g_callbacks().executeCallback(EventCallback_t::playerOnLookInTrade, &EventCallback::playerOnLookInTrade, player, tradePartner, tradeItem, lookDistance);
		return;
	}

	std::shared_ptr<Container> tradeContainer = tradeItem->getContainer();
	if (!tradeContainer) {
		return;
	}

	std::vector<std::shared_ptr<Container>> containers { tradeContainer };
	size_t i = 0;
	while (i < containers.size()) {
		std::shared_ptr<Container> container = containers[i++];
		for (std::shared_ptr<Item> item : container->getItemList()) {
			std::shared_ptr<Container> tmpContainer = item->getContainer();
			if (tmpContainer) {
				containers.push_back(tmpContainer);
			}

			if (--index == 0) {
				g_events().eventPlayerOnLookInTrade(player, tradePartner, item, lookDistance);
				g_callbacks().executeCallback(EventCallback_t::playerOnLookInTrade, &EventCallback::playerOnLookInTrade, player, tradePartner, item, lookDistance);
				return;
			}
		}
	}
}

void Game::playerCloseTrade(uint32_t playerId) {
	std::shared_ptr<Player> player = getPlayerByID(playerId);
	if (!player) {
		return;
	}

	internalCloseTrade(player);
}

void Game::internalCloseTrade(std::shared_ptr<Player> player) {
	std::shared_ptr<Player> tradePartner = player->tradePartner;
	if ((tradePartner && tradePartner->getTradeState() == TRADE_TRANSFER) || player->getTradeState() == TRADE_TRANSFER) {
		return;
	}

	if (player->getTradeItem()) {
		auto it = tradeItems.find(player->getTradeItem());
		if (it != tradeItems.end()) {
			tradeItems.erase(it);
		}

		player->tradeItem->onTradeEvent(ON_TRADE_CANCEL, player);
		player->tradeItem = nullptr;
	}

	player->setTradeState(TRADE_NONE);
	player->tradePartner = nullptr;

	player->sendTextMessage(MESSAGE_FAILURE, "Trade cancelled.");
	player->sendTradeClose();

	if (tradePartner) {
		if (tradePartner->getTradeItem()) {
			auto it = tradeItems.find(tradePartner->getTradeItem());
			if (it != tradeItems.end()) {
				tradeItems.erase(it);
			}

			tradePartner->tradeItem->onTradeEvent(ON_TRADE_CANCEL, tradePartner);
			tradePartner->tradeItem = nullptr;
		}

		tradePartner->setTradeState(TRADE_NONE);
		tradePartner->tradePartner = nullptr;

		tradePartner->sendTextMessage(MESSAGE_FAILURE, "Trade cancelled.");
		tradePartner->sendTradeClose();
	}
}

void Game::playerBuyItem(uint32_t playerId, uint16_t itemId, uint8_t count, uint16_t amount, bool ignoreCap /* = false*/, bool inBackpacks /* = false*/) {
	metrics::method_latency measure(__METHOD_NAME__);
	if (amount == 0) {
		return;
	}

	std::shared_ptr<Player> player = getPlayerByID(playerId);
	if (!player) {
		return;
	}

	std::shared_ptr<Npc> merchant = player->getShopOwner();
	if (!merchant) {
		return;
	}

	const ItemType &it = Item::items[itemId];
	if (it.id == 0) {
		return;
	}

	if ((it.stackable && amount > 10000) || (!it.stackable && amount > 100)) {
		return;
	}

	if (!player->hasShopItemForSale(it.id, count)) {
		return;
	}

	// Check npc say exhausted
	if (player->isUIExhausted()) {
		player->sendCancelMessage(RETURNVALUE_YOUAREEXHAUSTED);
		return;
	}

	merchant->onPlayerBuyItem(player, it.id, count, amount, ignoreCap, inBackpacks);
	player->updateUIExhausted();
}

void Game::playerSellItem(uint32_t playerId, uint16_t itemId, uint8_t count, uint16_t amount, bool ignoreEquipped) {
	metrics::method_latency measure(__METHOD_NAME__);
	if (amount == 0) {
		return;
	}

	std::shared_ptr<Player> player = getPlayerByID(playerId);
	if (!player) {
		return;
	}

	std::shared_ptr<Npc> merchant = player->getShopOwner();
	if (!merchant) {
		return;
	}

	const ItemType &it = Item::items[itemId];
	if (it.id == 0) {
		return;
	}

	if ((it.stackable && amount > 10000) || (!it.stackable && amount > 100)) {
		return;
	}

	// Check npc say exhausted
	if (player->isUIExhausted()) {
		player->sendCancelMessage(RETURNVALUE_YOUAREEXHAUSTED);
		return;
	}

	merchant->onPlayerSellItem(player, it.id, count, amount, ignoreEquipped);
	player->updateUIExhausted();
}

void Game::playerCloseShop(uint32_t playerId) {
	std::shared_ptr<Player> player = getPlayerByID(playerId);
	if (!player) {
		return;
	}

	player->closeShopWindow();
}

void Game::playerLookInShop(uint32_t playerId, uint16_t itemId, uint8_t count) {
	std::shared_ptr<Player> player = getPlayerByID(playerId);
	if (!player) {
		return;
	}

	std::shared_ptr<Npc> merchant = player->getShopOwner();
	if (!merchant) {
		return;
	}

	const ItemType &it = Item::items[itemId];
	if (it.id == 0) {
		return;
	}

	if (!g_events().eventPlayerOnLookInShop(player, &it, count)) {
		return;
	}

	if (!g_callbacks().checkCallback(EventCallback_t::playerOnLookInShop, &EventCallback::playerOnLookInShop, player, &it, count)) {
		return;
	}

	std::ostringstream ss;
	ss << "You see " << Item::getDescription(it, 1, nullptr, count);
	player->sendTextMessage(MESSAGE_LOOK, ss.str());
	merchant->onPlayerCheckItem(player, it.id, count);
}

void Game::playerLookAt(uint32_t playerId, uint16_t itemId, const Position &pos, uint8_t stackPos) {
	std::shared_ptr<Player> player = getPlayerByID(playerId);
	if (!player) {
		return;
	}

	std::shared_ptr<Thing> thing = internalGetThing(player, pos, stackPos, itemId, STACKPOS_LOOK);
	if (!thing) {
		player->sendCancelMessage(RETURNVALUE_NOTPOSSIBLE);
		return;
	}

	Position thingPos = thing->getPosition();
	if (!player->canSee(thingPos)) {
		player->sendCancelMessage(RETURNVALUE_NOTPOSSIBLE);
		return;
	}

	Position playerPos = player->getPosition();

	int32_t lookDistance;
	if (thing != player) {
		lookDistance = std::max<int32_t>(Position::getDistanceX(playerPos, thingPos), Position::getDistanceY(playerPos, thingPos));
		if (playerPos.z != thingPos.z) {
			lookDistance += 15;
		}
	} else {
		lookDistance = -1;
	}

	// Parse onLook from event player
	g_events().eventPlayerOnLook(player, pos, thing, stackPos, lookDistance);
	g_callbacks().executeCallback(EventCallback_t::playerOnLook, &EventCallback::playerOnLook, player, pos, thing, stackPos, lookDistance);
}

void Game::playerLookInBattleList(uint32_t playerId, uint32_t creatureId) {
	std::shared_ptr<Player> player = getPlayerByID(playerId);
	if (!player) {
		return;
	}

	std::shared_ptr<Creature> creature = getCreatureByID(creatureId);
	if (!creature) {
		return;
	}

	if (!player->canSeeCreature(creature)) {
		return;
	}

	const Position &creaturePos = creature->getPosition();
	if (!player->canSee(creaturePos)) {
		return;
	}

	int32_t lookDistance;
	if (creature != player) {
		const Position &playerPos = player->getPosition();
		lookDistance = std::max<int32_t>(Position::getDistanceX(playerPos, creaturePos), Position::getDistanceY(playerPos, creaturePos));
		if (playerPos.z != creaturePos.z) {
			lookDistance += 15;
		}
	} else {
		lookDistance = -1;
	}

	g_events().eventPlayerOnLookInBattleList(player, creature, lookDistance);
	g_callbacks().executeCallback(EventCallback_t::playerOnLookInBattleList, &EventCallback::playerOnLookInBattleList, player, creature, lookDistance);
}

void Game::playerQuickLoot(uint32_t playerId, const Position &pos, uint16_t itemId, uint8_t stackPos, std::shared_ptr<Item> defaultItem, bool lootAllCorpses, bool autoLoot) {
	std::shared_ptr<Player> player = getPlayerByID(playerId);
	if (!player) {
		return;
	}

	if (!autoLoot && !player->canDoAction()) {
		uint32_t delay = player->getNextActionTime();
		std::shared_ptr<Task> task = createPlayerTask(
			delay, [this, playerId = player->getID(), pos, itemId, stackPos, defaultItem, lootAllCorpses, autoLoot] {
				playerQuickLoot(playerId, pos, itemId, stackPos, defaultItem, lootAllCorpses, autoLoot);
			},
			"Game::playerQuickLoot"
		);
		player->setNextActionTask(task);
		return;
	}

	if (!autoLoot && pos.x != 0xffff) {
		if (!Position::areInRange<1, 1, 0>(pos, player->getPosition())) {
			// need to walk to the corpse first before looting it
			stdext::arraylist<Direction> listDir(128);
			if (player->getPathTo(pos, listDir, 0, 1, true, true)) {
				g_dispatcher().addEvent([this, playerId = player->getID(), listDir = listDir.data()] { playerAutoWalk(playerId, listDir); }, "Game::playerAutoWalk");
				std::shared_ptr<Task> task = createPlayerTask(
					0, [this, playerId = player->getID(), pos, itemId, stackPos, defaultItem, lootAllCorpses, autoLoot] {
						playerQuickLoot(playerId, pos, itemId, stackPos, defaultItem, lootAllCorpses, autoLoot);
					},
					"Game::playerQuickLoot"
				);
				player->setNextWalkActionTask(task);
			} else {
				player->sendCancelMessage(RETURNVALUE_THEREISNOWAY);
			}

			return;
		}
	} else if (!player->isPremium()) {
		player->sendCancelMessage("You must be premium.");
		return;
	}

	Player::PlayerLock lock(player);
	if (!autoLoot) {
		player->setNextActionTask(nullptr);
	}

	std::shared_ptr<Item> item = nullptr;
	if (!defaultItem) {
		std::shared_ptr<Thing> thing = internalGetThing(player, pos, stackPos, itemId, STACKPOS_FIND_THING);
		if (!thing) {
			player->sendCancelMessage(RETURNVALUE_NOTPOSSIBLE);
			return;
		}

		item = thing->getItem();
	} else {
		item = defaultItem;
	}

	if (!item || !item->getParent()) {
		player->sendCancelMessage(RETURNVALUE_NOTPOSSIBLE);
		return;
	}

	std::shared_ptr<Container> corpse = nullptr;
	if (pos.x == 0xffff) {
		corpse = item->getParent()->getContainer();
		if (corpse && corpse->getID() == ITEM_BROWSEFIELD) {
			corpse = item->getContainer();
			browseField = true;
		}
	} else {
		corpse = item->getContainer();
	}

	if (!corpse || corpse->hasAttribute(ItemAttribute_t::UNIQUEID) || corpse->hasAttribute(ItemAttribute_t::ACTIONID)) {
		player->sendCancelMessage(RETURNVALUE_NOTPOSSIBLE);
		return;
	}

	if (!corpse->isRewardCorpse()) {
		uint32_t corpseOwner = corpse->getCorpseOwner();
		if (corpseOwner != 0 && !player->canOpenCorpse(corpseOwner)) {
			player->sendCancelMessage(RETURNVALUE_NOTPOSSIBLE);
			return;
		}
	}

	if (pos.x == 0xffff && !browseField && !corpse->isRewardCorpse()) {
		uint32_t worth = item->getWorth();
		ObjectCategory_t category = getObjectCategory(item);
		ReturnValue ret = internalCollectManagedItems(player, item, category);

		std::stringstream ss;
		if (ret == RETURNVALUE_NOTENOUGHCAPACITY) {
			ss << "Attention! The loot you are trying to pick up is too heavy for you to carry.";
		} else if (ret == RETURNVALUE_CONTAINERNOTENOUGHROOM) {
			ss << "Attention! The container for " << getObjectCategoryName(category) << " is full.";
		} else {
			if (ret == RETURNVALUE_NOERROR) {
				player->sendLootStats(item, item->getItemCount());
				ss << "You looted ";
			} else {
				ss << "You could not loot ";
			}

			if (worth != 0) {
				ss << worth << " gold.";
			} else {
				ss << "1 item.";
			}

			player->sendTextMessage(MESSAGE_LOOT, ss.str());
			return;
		}

		if (player->lastQuickLootNotification + 15000 < OTSYS_TIME()) {
			player->sendTextMessage(MESSAGE_GAME_HIGHLIGHT, ss.str());
		} else {
			player->sendTextMessage(MESSAGE_EVENT_ADVANCE, ss.str());
		}

		player->lastQuickLootNotification = OTSYS_TIME();
	} else {
		if (corpse->isRewardCorpse()) {
			auto rewardId = corpse->getAttribute<time_t>(ItemAttribute_t::DATE);
			auto reward = player->getReward(rewardId, false);
			if (reward) {
				playerQuickLootCorpse(player, reward->getContainer(), corpse->getPosition());
			}
		} else {
			if (!lootAllCorpses) {
				playerQuickLootCorpse(player, corpse, corpse->getPosition());
			} else {
				playerLootAllCorpses(player, pos, lootAllCorpses);
			}
		}
	}
}

void Game::playerLootAllCorpses(std::shared_ptr<Player> player, const Position &pos, bool lootAllCorpses) {
	if (lootAllCorpses) {
		std::shared_ptr<Tile> tile = g_game().map.getTile(pos.x, pos.y, pos.z);
		if (!tile) {
			player->sendCancelMessage(RETURNVALUE_NOTPOSSIBLE);
			return;
		}

		const TileItemVector* itemVector = tile->getItemList();
		uint16_t corpses = 0;
		for (auto &tileItem : *itemVector) {
			if (!tileItem) {
				continue;
			}

			std::shared_ptr<Container> tileCorpse = tileItem->getContainer();
			if (!tileCorpse || !tileCorpse->isCorpse() || tileCorpse->hasAttribute(ItemAttribute_t::UNIQUEID) || tileCorpse->hasAttribute(ItemAttribute_t::ACTIONID)) {
				continue;
			}

			if (!tileCorpse->isRewardCorpse()
				&& tileCorpse->getCorpseOwner() != 0
				&& !player->canOpenCorpse(tileCorpse->getCorpseOwner())) {
				player->sendCancelMessage(RETURNVALUE_NOTPOSSIBLE);
				g_logger().debug("Player {} cannot loot corpse from id {} in position {}", player->getName(), tileItem->getID(), tileItem->getPosition().toString());
				continue;
			}

			corpses++;
			playerQuickLootCorpse(player, tileCorpse, tileCorpse->getPosition());
			if (corpses >= 30) {
				break;
			}
		}

		if (corpses > 0) {
			if (corpses > 1) {
				std::stringstream string;
				string << "You looted " << corpses << " corpses.";
				player->sendTextMessage(MESSAGE_LOOT, string.str());
			}

			return;
		}
	}

	browseField = false;
}

void Game::playerSetManagedContainer(uint32_t playerId, ObjectCategory_t category, const Position &pos, uint16_t itemId, uint8_t stackPos, bool isLootContainer) {
	std::shared_ptr<Player> player = getPlayerByID(playerId);
	if (!player || pos.x != 0xffff) {
		return;
	}

	std::shared_ptr<Thing> thing = internalGetThing(player, pos, stackPos, itemId, STACKPOS_USEITEM);
	if (!thing) {
		player->sendCancelMessage(RETURNVALUE_NOTPOSSIBLE);
		return;
	}

	std::shared_ptr<Container> container = thing->getContainer();
	auto allowConfig = g_configManager().getBoolean(TOGGLE_GOLD_POUCH_ALLOW_ANYTHING, __FUNCTION__) || g_configManager().getBoolean(TOGGLE_GOLD_POUCH_QUICKLOOT_ONLY, __FUNCTION__);
	if (!container || (container->getID() == ITEM_GOLD_POUCH && category != OBJECTCATEGORY_GOLD) && !allowConfig) {
		player->sendCancelMessage(RETURNVALUE_NOTPOSSIBLE);
		return;
	}

	if (container->getHoldingPlayer() != player) {
		player->sendCancelMessage("You must be holding the container to set it as a loot container.");
		return;
	}

	std::shared_ptr<Container> previousContainer = player->refreshManagedContainer(category, container, isLootContainer);
	player->sendLootContainers();

	std::shared_ptr<Cylinder> parent = container->getParent();
	if (parent) {
		parent->updateThing(container, container->getID(), container->getItemCount());
	}

	if (previousContainer != nullptr) {
		parent = previousContainer->getParent();
		if (parent) {
			parent->updateThing(previousContainer, previousContainer->getID(), previousContainer->getItemCount());
		}
	}
}

void Game::playerClearManagedContainer(uint32_t playerId, ObjectCategory_t category, bool isLootContainer) {
	std::shared_ptr<Player> player = getPlayerByID(playerId);
	if (!player) {
		return;
	}

	std::shared_ptr<Container> previousContainer = player->refreshManagedContainer(category, nullptr, isLootContainer);
	player->sendLootContainers();

	if (previousContainer != nullptr) {
		std::shared_ptr<Cylinder> parent = previousContainer->getParent();
		if (parent) {
			parent->updateThing(previousContainer, previousContainer->getID(), previousContainer->getItemCount());
		}
	}
}

void Game::playerOpenManagedContainer(uint32_t playerId, ObjectCategory_t category, bool isLootContainer) {
	std::shared_ptr<Player> player = getPlayerByID(playerId);
	if (!player) {
		return;
	}

	std::shared_ptr<Container> container = player->getManagedContainer(category, isLootContainer);
	if (!container) {
		return;
	}

	player->sendContainer(static_cast<uint8_t>(container->getID()), container, container->hasParent(), 0);
}

void Game::playerSetQuickLootFallback(uint32_t playerId, bool fallback) {
	std::shared_ptr<Player> player = getPlayerByID(playerId);
	if (!player) {
		return;
	}

	player->quickLootFallbackToMainContainer = fallback;
}

void Game::playerQuickLootBlackWhitelist(uint32_t playerId, QuickLootFilter_t filter, const std::vector<uint16_t> itemIds) {
	std::shared_ptr<Player> player = getPlayerByID(playerId);
	if (!player) {
		return;
	}

	player->quickLootFilter = filter;
	player->quickLootListItemIds = itemIds;
}

/*******************************************************************************
 * Depot search system
 ******************************************************************************/
void Game::playerRequestDepotItems(uint32_t playerId) {
	std::shared_ptr<Player> player = getPlayerByID(playerId);
	if (!player || !player->isDepotSearchAvailable()) {
		return;
	}

	if (player->isUIExhausted(500)) {
		player->sendCancelMessage(RETURNVALUE_YOUAREEXHAUSTED);
		return;
	}

	player->requestDepotItems();
	player->updateUIExhausted();
}

void Game::playerRequestCloseDepotSearch(uint32_t playerId) {
	std::shared_ptr<Player> player = getPlayerByID(playerId);
	if (!player || !player->isDepotSearchOpen()) {
		return;
	}

	player->setDepotSearchIsOpen(0, 0);
	player->sendCloseDepotSearch();
}

void Game::playerRequestDepotSearchItem(uint32_t playerId, uint16_t itemId, uint8_t tier) {
	std::shared_ptr<Player> player = getPlayerByID(playerId);
	if (!player || !player->isDepotSearchOpen()) {
		return;
	}

	if (player->isUIExhausted(500)) {
		player->sendCancelMessage(RETURNVALUE_YOUAREEXHAUSTED);
		return;
	}

	player->requestDepotSearchItem(itemId, tier);
	player->updateUIExhausted();
}

void Game::playerRequestDepotSearchRetrieve(uint32_t playerId, uint16_t itemId, uint8_t tier, uint8_t type) {
	std::shared_ptr<Player> player = getPlayerByID(playerId);
	if (!player || !player->isDepotSearchOpenOnItem(itemId)) {
		return;
	}

	if (player->isUIExhausted(500)) {
		player->sendCancelMessage(RETURNVALUE_YOUAREEXHAUSTED);
		return;
	}

	player->retrieveAllItemsFromDepotSearch(itemId, tier, type == 1);
	player->updateUIExhausted();
}

void Game::playerRequestOpenContainerFromDepotSearch(uint32_t playerId, const Position &pos) {
	std::shared_ptr<Player> player = getPlayerByID(playerId);
	if (!player || !player->isDepotSearchOpen()) {
		return;
	}

	if (player->isUIExhausted(500)) {
		player->sendCancelMessage(RETURNVALUE_YOUAREEXHAUSTED);
		return;
	}

	player->openContainerFromDepotSearch(pos);
	player->updateUIExhausted();
}

void Game::playerCancelAttackAndFollow(uint32_t playerId) {
	std::shared_ptr<Player> player = getPlayerByID(playerId);
	if (!player) {
		return;
	}

	playerSetAttackedCreature(playerId, 0);
	playerFollowCreature(playerId, 0);
	player->stopWalk();
}

void Game::playerSetAttackedCreature(uint32_t playerId, uint32_t creatureId) {
	std::shared_ptr<Player> player = getPlayerByID(playerId);
	if (!player) {
		return;
	}

	if (player->getAttackedCreature() && creatureId == 0) {
		player->setAttackedCreature(nullptr);
		player->sendCancelTarget();
		return;
	}

	std::shared_ptr<Creature> attackCreature = getCreatureByID(creatureId);
	if (!attackCreature) {
		player->setAttackedCreature(nullptr);
		player->sendCancelTarget();
		return;
	}

	ReturnValue ret = Combat::canTargetCreature(player, attackCreature);
	if (ret != RETURNVALUE_NOERROR) {
		player->sendCancelMessage(ret);
		player->sendCancelTarget();
		player->setAttackedCreature(nullptr);
		return;
	}

	player->setAttackedCreature(attackCreature);
	g_dispatcher().addEvent([this, plyerId = player->getID()] { updateCreatureWalk(plyerId); }, "Game::updateCreatureWalk");
}

void Game::playerFollowCreature(uint32_t playerId, uint32_t creatureId) {
	std::shared_ptr<Player> player = getPlayerByID(playerId);
	if (!player) {
		return;
	}

	player->setAttackedCreature(nullptr);
	g_dispatcher().addEvent([this, plyerId = player->getID()] { updateCreatureWalk(plyerId); }, "Game::updateCreatureWalk");
	player->setFollowCreature(getCreatureByID(creatureId));
}

void Game::playerSetFightModes(uint32_t playerId, FightMode_t fightMode, bool chaseMode, bool secureMode) {
	std::shared_ptr<Player> player = getPlayerByID(playerId);
	if (!player) {
		return;
	}

	player->setFightMode(fightMode);
	player->setChaseMode(chaseMode);
	player->setSecureMode(secureMode);
}

void Game::playerRequestAddVip(uint32_t playerId, const std::string &name) {
	if (name.length() > 25) {
		return;
	}

	std::shared_ptr<Player> player = getPlayerByID(playerId);
	if (!player) {
		return;
	}

	std::shared_ptr<Player> vipPlayer = getPlayerByName(name);
	if (!vipPlayer) {
		uint32_t guid;
		bool specialVip;
		std::string formattedName = name;
		if (!IOLoginData::getGuidByNameEx(guid, specialVip, formattedName)) {
			player->sendTextMessage(MESSAGE_FAILURE, "A player with this name does not exist.");
			return;
		}

		if (specialVip && !player->hasFlag(PlayerFlags_t::SpecialVIP)) {
			player->sendTextMessage(MESSAGE_FAILURE, "You can not add this player->");
			return;
		}

		player->addVIP(guid, formattedName, VIPSTATUS_OFFLINE);
	} else {
		if (vipPlayer->hasFlag(PlayerFlags_t::SpecialVIP) && !player->hasFlag(PlayerFlags_t::SpecialVIP)) {
			player->sendTextMessage(MESSAGE_FAILURE, "You can not add this player->");
			return;
		}

		if (!vipPlayer->isInGhostMode() || player->isAccessPlayer()) {
			player->addVIP(vipPlayer->getGUID(), vipPlayer->getName(), vipPlayer->statusVipList);
		} else {
			player->addVIP(vipPlayer->getGUID(), vipPlayer->getName(), VIPSTATUS_OFFLINE);
		}
	}
}

void Game::playerRequestRemoveVip(uint32_t playerId, uint32_t guid) {
	std::shared_ptr<Player> player = getPlayerByID(playerId);
	if (!player) {
		return;
	}

	player->removeVIP(guid);
}

void Game::playerRequestEditVip(uint32_t playerId, uint32_t guid, const std::string &description, uint32_t icon, bool notify) {
	std::shared_ptr<Player> player = getPlayerByID(playerId);
	if (!player) {
		return;
	}

	player->editVIP(guid, description, icon, notify);
}

void Game::playerApplyImbuement(uint32_t playerId, uint16_t imbuementid, uint8_t slot, bool protectionCharm) {
	std::shared_ptr<Player> player = getPlayerByID(playerId);
	if (!player) {
		return;
	}

	if (!player->hasImbuingItem()) {
		return;
	}

	Imbuement* imbuement = g_imbuements().getImbuement(imbuementid);
	if (!imbuement) {
		return;
	}

	std::shared_ptr<Item> item = player->imbuingItem;
	if (!item) {
		return;
	}

	if (item->getTopParent() != player) {
		g_logger().error("[Game::playerApplyImbuement] - An error occurred while player with name {} try to apply imbuement", player->getName());
		player->sendImbuementResult("An error has occurred, reopen the imbuement window. If the problem persists, contact your administrator.");
		return;
	}

	player->onApplyImbuement(imbuement, item, slot, protectionCharm);
}

void Game::playerClearImbuement(uint32_t playerid, uint8_t slot) {
	std::shared_ptr<Player> player = getPlayerByID(playerid);
	if (!player) {
		return;
	}

	if (!player->hasImbuingItem()) {
		return;
	}

	std::shared_ptr<Item> item = player->imbuingItem;
	if (!item) {
		return;
	}

	player->onClearImbuement(item, slot);
}

void Game::playerCloseImbuementWindow(uint32_t playerid) {
	std::shared_ptr<Player> player = getPlayerByID(playerid);
	if (!player) {
		return;
	}

	player->setImbuingItem(nullptr);
	return;
}

void Game::playerTurn(uint32_t playerId, Direction dir) {
	std::shared_ptr<Player> player = getPlayerByID(playerId);
	if (!player) {
		return;
	}

	if (!g_events().eventPlayerOnTurn(player, dir)) {
		return;
	}

	if (!g_callbacks().checkCallback(EventCallback_t::playerOnTurn, &EventCallback::playerOnTurn, player, dir)) {
		return;
	}

	player->resetIdleTime();
	internalCreatureTurn(player, dir);
}

void Game::playerRequestOutfit(uint32_t playerId) {
	if (!g_configManager().getBoolean(ALLOW_CHANGEOUTFIT, __FUNCTION__)) {
		return;
	}

	std::shared_ptr<Player> player = getPlayerByID(playerId);
	if (!player) {
		return;
	}

	player->sendOutfitWindow();
}

void Game::playerToggleMount(uint32_t playerId, bool mount) {
#if CLIENT_VERSION >= 870
	std::shared_ptr<Player> player = getPlayerByID(playerId);
	if (!player) {
		return;
	}

	player->toggleMount(mount);
#endif
}

void Game::playerChangeOutfit(uint32_t playerId, Outfit_t outfit, uint8_t isMountRandomized /* = 0*/) {
	if (!g_configManager().getBoolean(ALLOW_CHANGEOUTFIT, __FUNCTION__)) {
		return;
	}

	std::shared_ptr<Player> player = getPlayerByID(playerId);
	if (!player) {
		return;
	}

#if CLIENT_VERSION > 870
	player->setRandomMount(isMountRandomized);

	if (isMountRandomized && outfit.lookMount != 0 && player->hasAnyMount()) {
		auto randomMount = m_mountsPtr->getMountByID(player->getRandomMountId());
		outfit.lookMount = randomMount->clientId;
	}

	const auto playerOutfit = Outfits::getInstance().getOutfitByLookType(player->getSex(), outfit.lookType);
	if (!playerOutfit) {
		outfit.lookMount = 0;
	}

	if (outfit.lookMount != 0) {
		const auto mount = m_mountsPtr->getMountByClientID(outfit.lookMount);
		if (!mount) {
			return;
		}

		if (!player->hasMount(mount)) {
			return;
		}

		std::shared_ptr<Tile> playerTile = player->getTile();
		if (!playerTile) {
			return;
		}

		if (!g_configManager().getBoolean(TOGGLE_MOUNT_IN_PZ, __FUNCTION__) && playerTile->hasFlag(TILESTATE_PROTECTIONZONE)) {
			outfit.lookMount = 0;
		}

		auto deltaSpeedChange = mount->speed;
		if (player->isMounted()) {
			const auto prevMount = m_mountsPtr->getMountByID(player->getLastMount());
			if (prevMount) {
				deltaSpeedChange -= prevMount->speed;
			}
		}

		player->setCurrentMount(mount->id);
		changeSpeed(player, deltaSpeedChange);
	} else if (player->isMounted()) {
		player->dismount();
	}
#endif

	if (player->canWear(outfit.lookType, outfit.lookAddons)) {
		player->defaultOutfit = outfit;

		if (player->hasCondition(CONDITION_OUTFIT)) {
			return;
		}

		internalCreatureChangeOutfit(player, outfit);
	}
}

void Game::playerShowQuestLog(uint32_t playerId) {
	std::shared_ptr<Player> player = getPlayerByID(playerId);
	if (!player) {
		return;
	}

	g_events().eventPlayerOnRequestQuestLog(player);
	g_callbacks().executeCallback(EventCallback_t::playerOnRequestQuestLog, &EventCallback::playerOnRequestQuestLog, player);
}

void Game::playerShowQuestLine(uint32_t playerId, uint16_t questId) {
	std::shared_ptr<Player> player = getPlayerByID(playerId);
	if (!player) {
		return;
	}

	g_events().eventPlayerOnRequestQuestLine(player, questId);
	g_callbacks().executeCallback(EventCallback_t::playerOnRequestQuestLine, &EventCallback::playerOnRequestQuestLine, player, questId);
}

void Game::playerSay(uint32_t playerId, uint16_t channelId, SpeakClasses type, const std::string &receiver, const std::string &text) {
	std::shared_ptr<Player> player = getPlayerByID(playerId);
	if (!player) {
		return;
	}

	player->resetIdleTime();

	if (playerSaySpell(player, type, text)) {
		return;
	}

	uint32_t muteTime = player->isMuted();
	if (muteTime > 0) {
		std::ostringstream ss;
		ss << "You are still muted for " << muteTime << " seconds.";
		player->sendTextMessage(MESSAGE_FAILURE, ss.str());
		return;
	}

	if (!text.empty() && text.front() == '/' && player->isAccessPlayer()) {
		return;
	}

	if (type != TALKTYPE_PRIVATE_PN) {
		player->removeMessageBuffer();
	}

	switch (type) {
		case TALKTYPE_SAY:
			internalCreatureSay(player, TALKTYPE_SAY, text, false);
			break;

		case TALKTYPE_WHISPER:
			playerWhisper(player, text);
			break;

		case TALKTYPE_YELL:
			playerYell(player, text);
			break;

		case TALKTYPE_PRIVATE_TO:
		case TALKTYPE_PRIVATE_RED_TO:
#if CLIENT_VERSION <= 860
		case TALKTYPE_RVR_ANSWER:
#endif
			playerSpeakTo(player, type, receiver, text);
			break;

		case TALKTYPE_CHANNEL_O:
		case TALKTYPE_CHANNEL_Y:
		case TALKTYPE_CHANNEL_R1:
			g_chat().talkToChannel(player, type, text, channelId);
			break;

		case TALKTYPE_PRIVATE_PN:
#if CLIENT_VERSION <= 860
		case TALKTYPE_PRIVATE_FROM:
#endif
			playerSpeakToNpc(player, text);
			break;

		case TALKTYPE_BROADCAST:
			playerBroadcastMessage(player, text);
			break;

		default:
			break;
	}
}

bool Game::playerSaySpell(std::shared_ptr<Player> player, SpeakClasses type, const std::string &text) {
	if (player->walkExhausted()) {
		return true;
	}

	std::string words = text;
	TalkActionResult_t result = g_talkActions().checkPlayerCanSayTalkAction(player, type, words);
	if (result == TALKACTION_BREAK) {
		return true;
	}

	result = g_spells().playerSaySpell(player, words);
	if (result == TALKACTION_BREAK) {
		if (!g_configManager().getBoolean(PUSH_WHEN_ATTACKING, __FUNCTION__)) {
			player->cancelPush();
		}
		return player->saySpell(type, words, false);
	} else if (result == TALKACTION_FAILED) {
		return true;
	}

	return false;
}

void Game::playerWhisper(std::shared_ptr<Player> player, const std::string &text) {
	auto spectators = Spectators().find<Player>(player->getPosition(), false, MAP_MAX_CLIENT_VIEW_PORT_X, MAP_MAX_CLIENT_VIEW_PORT_X, MAP_MAX_CLIENT_VIEW_PORT_Y, MAP_MAX_CLIENT_VIEW_PORT_Y);

	// Send to client
	for (const auto &spectator : spectators) {
		if (const auto &spectatorPlayer = spectator->getPlayer()) {
			if (!Position::areInRange<1, 1>(player->getPosition(), spectatorPlayer->getPosition())) {
				spectatorPlayer->sendCreatureSay(player, TALKTYPE_WHISPER, "pspsps");
			} else {
				spectatorPlayer->sendCreatureSay(player, TALKTYPE_WHISPER, text);
			}
		}
	}

	// event method
	for (const auto &spectator : spectators) {
		spectator->onCreatureSay(player, TALKTYPE_WHISPER, text);
	}
}

bool Game::playerYell(std::shared_ptr<Player> player, const std::string &text) {
	if (player->getLevel() == 1) {
		player->sendTextMessage(MESSAGE_FAILURE, "You may not yell as long as you are on level 1.");
		return false;
	}

	if (player->hasCondition(CONDITION_YELLTICKS)) {
		player->sendCancelMessage(RETURNVALUE_YOUAREEXHAUSTED);
		return false;
	}

	if (player->getAccountType() < AccountType::ACCOUNT_TYPE_GAMEMASTER) {
		auto condition = Condition::createCondition(CONDITIONID_DEFAULT, CONDITION_YELLTICKS, 30000, 0);
		player->addCondition(condition);
	}

	internalCreatureSay(player, TALKTYPE_YELL, asUpperCaseString(text), false);
	return true;
}

bool Game::playerSpeakTo(std::shared_ptr<Player> player, SpeakClasses type, const std::string &receiver, const std::string &text) {
	std::shared_ptr<Player> toPlayer = getPlayerByName(receiver);
	if (!toPlayer) {
		player->sendTextMessage(MESSAGE_FAILURE, "A player with this name is not online.");
		return false;
	}

	if (type == TALKTYPE_PRIVATE_RED_TO && (player->hasFlag(PlayerFlags_t::CanTalkRedPrivate) || player->getAccountType() >= AccountType::ACCOUNT_TYPE_GAMEMASTER)) {
		type = TALKTYPE_PRIVATE_RED_FROM;
	} else {
#if CLIENT_VERSION <= 860
		if (type != TALKTYPE_RVR_ANSWER) {
			type = TALKTYPE_PRIVATE_FROM;
		}
#else
		type = TALKTYPE_PRIVATE_FROM;
#endif
	}

	toPlayer->sendPrivateMessage(player, type, text);
	toPlayer->onCreatureSay(player, type, text);

	if (toPlayer->isInGhostMode() && !player->isAccessPlayer()) {
		player->sendTextMessage(MESSAGE_FAILURE, "A player with this name is not online.");
	} else {
		std::ostringstream ss;
		ss << "Message sent to " << toPlayer->getName() << '.';
		player->sendTextMessage(MESSAGE_FAILURE, ss.str());
	}
	return true;
}

void Game::playerSpeakToNpc(std::shared_ptr<Player> player, const std::string &text) {
	if (player == nullptr) {
		g_logger().error("[Game::playerSpeakToNpc] - Player is nullptr");
		return;
	}

	// Check npc say exhausted
	if (player->isUIExhausted()) {
		player->sendCancelMessage(RETURNVALUE_YOUAREEXHAUSTED);
		return;
	}

	for (const auto &spectator : Spectators().find<Creature>(player->getPosition()).filter<Npc>()) {
		if (!player->canSpeakWithHireling(spectator->getNpc()->getSpeechBubble())) {
			continue;
		}

		spectator->getNpc()->onCreatureSay(player, TALKTYPE_PRIVATE_PN, text);
	}

	player->updateUIExhausted();
}

std::shared_ptr<Task> Game::createPlayerTask(uint32_t delay, std::function<void(void)> f, std::string context) const {
	return Player::createPlayerTask(delay, f, context);
}

//--
bool Game::canThrowObjectTo(const Position &fromPos, const Position &toPos, bool checkLineOfSight /*= true*/, int32_t rangex /*= MAP_MAX_CLIENT_VIEW_PORT_X*/, int32_t rangey /*= MAP_MAX_CLIENT_VIEW_PORT_Y*/) {
	return map.canThrowObjectTo(fromPos, toPos, checkLineOfSight, rangex, rangey);
}

bool Game::isSightClear(const Position &fromPos, const Position &toPos, bool floorCheck) {
	return map.isSightClear(fromPos, toPos, floorCheck);
}

bool Game::internalCreatureTurn(std::shared_ptr<Creature> creature, Direction dir) {
	if (creature->getDirection() == dir) {
		return false;
	}

	if (const auto &player = creature->getPlayer()) {
		player->cancelPush();
	}

	if (!creature->isDirectionLocked()) {
		creature->setDirection(dir);
	}

	for (const auto &spectator : Spectators().find<Player>(creature->getPosition(), true)) {
		spectator->getPlayer()->sendCreatureTurn(creature);
	}
	return true;
}

bool Game::internalCreatureSay(std::shared_ptr<Creature> creature, SpeakClasses type, const std::string &text, bool ghostMode, Spectators* spectatorsPtr /* = nullptr*/, const Position* pos /* = nullptr*/) {
	if (text.empty()) {
		return false;
	}

	if (!pos) {
		pos = &creature->getPosition();
	}

	Spectators spectators;

	if (!spectatorsPtr || spectatorsPtr->empty()) {
		// This somewhat complex construct ensures that the cached Spectators
		// is used if available and if it can be used, else a local vector is
		// used (hopefully the compiler will optimize away the construction of
		// the temporary when it's not used).
		if (type != TALKTYPE_YELL && type != TALKTYPE_MONSTER_YELL) {
			spectators.find<Creature>(*pos, false, MAP_MAX_CLIENT_VIEW_PORT_X, MAP_MAX_CLIENT_VIEW_PORT_X, MAP_MAX_CLIENT_VIEW_PORT_Y, MAP_MAX_CLIENT_VIEW_PORT_Y);
		} else {
			spectators.find<Creature>(*pos, true, (MAP_MAX_CLIENT_VIEW_PORT_X + 1) * 2, (MAP_MAX_CLIENT_VIEW_PORT_X + 1) * 2, (MAP_MAX_CLIENT_VIEW_PORT_Y + 1) * 2, (MAP_MAX_CLIENT_VIEW_PORT_Y + 1) * 2);
		}
	} else {
		spectators = (*spectatorsPtr);
	}

	// Send to client
	for (const auto &spectator : spectators) {
		if (const auto &tmpPlayer = spectator->getPlayer()) {
			if (!ghostMode || tmpPlayer->canSeeCreature(creature)) {
				tmpPlayer->sendCreatureSay(creature, type, text, pos);
			}
		}
	}

	// event method
	for (const auto &spectator : spectators) {
		spectator->onCreatureSay(creature, type, text);
		if (creature != spectator) {
			g_events().eventCreatureOnHear(spectator, creature, text, type);
			g_callbacks().executeCallback(EventCallback_t::creatureOnHear, &EventCallback::creatureOnHear, spectator, creature, text, type);
		}
	}
	return true;
}

void Game::checkCreatureWalk(uint32_t creatureId) {
	const auto &creature = getCreatureByID(creatureId);
	if (creature && creature->getHealth() > 0) {
		creature->onCreatureWalk();
		cleanup();
	}
}

void Game::updateCreatureWalk(uint32_t creatureId) {
	const auto &creature = getCreatureByID(creatureId);
	if (creature && creature->getHealth() > 0) {
		creature->goToFollowCreature_async();
	}
}

void Game::checkCreatureAttack(uint32_t creatureId) {
	const auto &creature = getCreatureByID(creatureId);
	if (creature && creature->getHealth() > 0) {
		creature->onAttacking(0);
	}
}

void Game::addCreatureCheck(const std::shared_ptr<Creature> &creature) {
	creature->creatureCheck = true;

	if (creature->inCheckCreaturesVector) {
		// already in a vector
		return;
	}

	creature->inCheckCreaturesVector = true;
	checkCreatureLists[uniform_random(0, EVENT_CREATURECOUNT - 1)].emplace_back(creature);
}

void Game::removeCreatureCheck(const std::shared_ptr<Creature> &creature) {
	metrics::method_latency measure(__METHOD_NAME__);
	if (creature->inCheckCreaturesVector) {
		creature->creatureCheck = false;
	}
}

void Game::checkCreatures() {
	metrics::method_latency measure(__METHOD_NAME__);
	static size_t index = 0;

	auto &checkCreatureList = checkCreatureLists[index];
	size_t it = 0, end = checkCreatureList.size();
	while (it < end) {
		auto creature = checkCreatureList[it];
		if (creature && creature->creatureCheck) {
			if (creature->getHealth() > 0) {
				creature->onThink(EVENT_CREATURE_THINK_INTERVAL);
				creature->onAttacking(EVENT_CREATURE_THINK_INTERVAL);
				creature->executeConditions(EVENT_CREATURE_THINK_INTERVAL);
			} else {
				afterCreatureZoneChange(creature, creature->getZones(), {});
				creature->onDeath();
			}
			++it;
		} else {
			creature->inCheckCreaturesVector = false;

			checkCreatureList[it] = checkCreatureList.back();
			checkCreatureList.pop_back();
			--end;
		}
	}
	cleanup();

	index = (index + 1) % EVENT_CREATURECOUNT;
}

void Game::changeSpeed(std::shared_ptr<Creature> creature, int32_t varSpeedDelta) {
	int32_t varSpeed = creature->getSpeed() - creature->getBaseSpeed();
	varSpeed += varSpeedDelta;

	creature->setSpeed(varSpeed);

	// Send to clients
	for (const auto &spectator : Spectators().find<Player>(creature->getPosition())) {
		spectator->getPlayer()->sendChangeSpeed(creature, creature->getStepSpeed());
	}
}

void Game::setCreatureSpeed(std::shared_ptr<Creature> creature, int32_t speed) {
	creature->setBaseSpeed(static_cast<uint16_t>(speed));

	// Send creature speed to client
	for (const auto &spectator : Spectators().find<Player>(creature->getPosition())) {
		spectator->getPlayer()->sendChangeSpeed(creature, creature->getStepSpeed());
	}
}

void Game::changePlayerSpeed(const std::shared_ptr<Player> &player, int32_t varSpeedDelta) {
	int32_t varSpeed = player->getSpeed() - player->getBaseSpeed();
	varSpeed += varSpeedDelta;

	player->setSpeed(varSpeed);

	// Send new player speed to the spectators
	for (const auto &creatureSpectator : Spectators().find<Player>(player->getPosition())) {
		creatureSpectator->getPlayer()->sendChangeSpeed(player, player->getStepSpeed());
	}
}

void Game::internalCreatureChangeOutfit(std::shared_ptr<Creature> creature, const Outfit_t &outfit) {
	if (!g_events().eventCreatureOnChangeOutfit(creature, outfit)) {
		return;
	}

	if (!g_callbacks().checkCallback(EventCallback_t::creatureOnChangeOutfit, &EventCallback::creatureOnChangeOutfit, creature, outfit)) {
		return;
	}

	creature->setCurrentOutfit(outfit);

	if (creature->isInvisible()) {
		return;
	}

	// Send to clients
	for (const auto &spectator : Spectators().find<Player>(creature->getPosition(), true)) {
		spectator->getPlayer()->sendCreatureChangeOutfit(creature, outfit);
	}
}

void Game::internalCreatureChangeVisible(std::shared_ptr<Creature> creature, bool visible) {
	// Send to clients
	for (const auto &spectator : Spectators().find<Player>(creature->getPosition(), true)) {
		spectator->getPlayer()->sendCreatureChangeVisible(creature, visible);
	}
}

void Game::changeLight(std::shared_ptr<Creature> creature) {
	// Send to clients
	for (const auto &spectator : Spectators().find<Player>(creature->getPosition(), true)) {
		spectator->getPlayer()->sendCreatureLight(creature);
	}
}

void Game::updateCreatureIcon(std::shared_ptr<Creature> creature) {
	// Send to clients
	for (const auto &spectator : Spectators().find<Player>(creature->getPosition(), true)) {
		spectator->getPlayer()->sendCreatureIcon(creature);
	}
}

void Game::reloadCreature(std::shared_ptr<Creature> creature) {
	if (!creature) {
		g_logger().error("[{}] Creature is nullptr", __FUNCTION__);
		return;
	}

	for (const auto &spectator : Spectators().find<Player>(creature->getPosition())) {
		spectator->getPlayer()->reloadCreature(creature);
	}
}

void Game::sendSingleSoundEffect(const Position &pos, SoundEffect_t soundId, std::shared_ptr<Creature> actor /* = nullptr*/) {
	if (soundId == SoundEffect_t::SILENCE) {
		return;
	}

	using enum SourceEffect_t;
	for (const auto &spectator : Spectators().find<Player>(pos)) {
		SourceEffect_t source = CREATURES;
		if (!actor || actor->getNpc()) {
			source = GLOBAL;
		} else if (actor == spectator) {
			source = OWN;
		} else if (actor->getPlayer()) {
			source = OTHERS;
		}

		spectator->getPlayer()->sendSingleSoundEffect(pos, soundId, source);
	}
}

void Game::sendDoubleSoundEffect(const Position &pos, SoundEffect_t mainSoundEffect, SoundEffect_t secondarySoundEffect, std::shared_ptr<Creature> actor /* = nullptr*/) {
	if (secondarySoundEffect == SoundEffect_t::SILENCE) {
		sendSingleSoundEffect(pos, mainSoundEffect, actor);
		return;
	}

	using enum SourceEffect_t;
	for (const auto &spectator : Spectators().find<Player>(pos)) {
		SourceEffect_t source = CREATURES;
		if (!actor || actor->getNpc()) {
			source = GLOBAL;
		} else if (actor == spectator) {
			source = OWN;
		} else if (actor->getPlayer()) {
			source = OTHERS;
		}

		spectator->getPlayer()->sendDoubleSoundEffect(pos, mainSoundEffect, source, secondarySoundEffect, source);
	}
}

bool Game::combatBlockHit(CombatDamage &damage, std::shared_ptr<Creature> attacker, std::shared_ptr<Creature> target, bool checkDefense, bool checkArmor, bool field) {
	if (damage.primary.type == COMBAT_NONE && damage.secondary.type == COMBAT_NONE) {
		return true;
	}

	if (target->getPlayer() && target->isInGhostMode()) {
		return true;
	}

	if (damage.primary.value > 0 || damage.primary.type == COMBAT_AGONYDAMAGE) {
		return false;
	}

	// Skill dodge (ruse)
	if (std::shared_ptr<Player> targetPlayer = target->getPlayer()) {
		auto chance = targetPlayer->getDodgeChance();
		if (chance > 0 && uniform_random(0, 10000) < chance) {
			InternalGame::sendBlockEffect(BLOCK_DODGE, damage.primary.type, target->getPosition(), attacker);
			targetPlayer->sendTextMessage(MESSAGE_ATTENTION, "You dodged an attack.");
			return true;
		}
	}

	bool canHeal = false;
	CombatDamage damageHeal;
	damageHeal.primary.type = COMBAT_HEALING;

	bool damageAbsorbMessage = false;
	bool damageIncreaseMessage = false;

	bool canReflect = false;
	CombatDamage damageReflected;
	CombatParams damageReflectedParams;

	BlockType_t primaryBlockType, secondaryBlockType;
	std::shared_ptr<Player> targetPlayer = target->getPlayer();

	if (damage.primary.type != COMBAT_NONE) {
		damage.primary.value = -damage.primary.value;
		// Damage healing primary
		if (attacker) {
			if (target->getMonster()) {
				uint32_t primaryHealing = target->getMonster()->getHealingCombatValue(damage.primary.type);
				if (primaryHealing > 0) {
					damageHeal.primary.value = std::ceil((damage.primary.value) * (primaryHealing / 100.));
					canHeal = true;
				}
			}
			if (targetPlayer && attacker->getAbsorbPercent(damage.primary.type) != 0) {
				damageAbsorbMessage = true;
			}
			if (attacker->getPlayer() && attacker->getIncreasePercent(damage.primary.type) != 0) {
				damageIncreaseMessage = true;
			}
			damage.primary.value *= attacker->getBuff(BUFF_DAMAGEDEALT) / 100.;
		}
		damage.primary.value *= target->getBuff(BUFF_DAMAGERECEIVED) / 100.;

		primaryBlockType = target->blockHit(attacker, damage.primary.type, damage.primary.value, checkDefense, checkArmor, field);

		damage.primary.value = -damage.primary.value;
		InternalGame::sendBlockEffect(primaryBlockType, damage.primary.type, target->getPosition(), attacker);
		// Damage reflection primary
		if (!damage.extension && attacker) {
			if (targetPlayer && attacker->getMonster() && damage.primary.type != COMBAT_HEALING) {
				// Charm rune (target as player)
				const auto mType = g_monsters().getMonsterType(attacker->getName());
				if (mType) {
					charmRune_t activeCharm = g_iobestiary().getCharmFromTarget(targetPlayer, mType);
					if (activeCharm == CHARM_PARRY) {
						const auto charm = g_iobestiary().getBestiaryCharm(activeCharm);
						if (charm && charm->type == CHARM_DEFENSIVE && (charm->chance > normal_random(0, 100))) {
							g_iobestiary().parseCharmCombat(charm, targetPlayer, attacker, (damage.primary.value + damage.secondary.value));
						}
					}
				}
			}
			double_t primaryReflectPercent = target->getReflectPercent(damage.primary.type, true);
			int32_t primaryReflectFlat = target->getReflectFlat(damage.primary.type, true);
			if (primaryReflectPercent > 0 || primaryReflectFlat > 0) {
				int32_t distanceX = Position::getDistanceX(target->getPosition(), attacker->getPosition());
				int32_t distanceY = Position::getDistanceY(target->getPosition(), attacker->getPosition());
				if (target->getMonster() || damage.primary.type != COMBAT_PHYSICALDAMAGE || primaryReflectPercent > 0 || std::max(distanceX, distanceY) < 2) {
					int32_t reflectFlat = -static_cast<int32_t>(primaryReflectFlat);
					int32_t reflectPercent = std::ceil(damage.primary.value * primaryReflectPercent / 100.);
					int32_t reflectLimit = std::ceil(attacker->getMaxHealth() * 0.01);
					damageReflected.primary.value = std::max(-reflectLimit, reflectFlat + reflectPercent);
					if (targetPlayer) {
						damageReflected.primary.type = COMBAT_NEUTRALDAMAGE;
					} else {
						damageReflected.primary.type = damage.primary.type;
					}
					if (!damageReflected.exString.empty()) {
						damageReflected.exString += ", ";
					}
					damageReflected.extension = true;
					damageReflected.exString += " (damage reflection)";
					damageReflectedParams.combatType = damage.primary.type;
					damageReflectedParams.aggressive = true;
					canReflect = true;
				}
			}
		}
	} else {
		primaryBlockType = BLOCK_NONE;
	}

	if (damage.secondary.type != COMBAT_NONE) {
		damage.secondary.value = -damage.secondary.value;
		// Damage healing secondary
		if (attacker && target->getMonster()) {
			uint32_t secondaryHealing = target->getMonster()->getHealingCombatValue(damage.secondary.type);
			if (secondaryHealing > 0) {
				damageHeal.primary.value += std::ceil((damage.secondary.value) * (secondaryHealing / 100.));
				canHeal = true;
			}
			if (targetPlayer && attacker->getAbsorbPercent(damage.secondary.type) != 0) {
				damageAbsorbMessage = true;
			}
			if (attacker->getPlayer() && attacker->getIncreasePercent(damage.secondary.type) != 0) {
				damageIncreaseMessage = true;
			}
			damage.secondary.value *= attacker->getBuff(BUFF_DAMAGEDEALT) / 100.;
		}
		damage.secondary.value *= target->getBuff(BUFF_DAMAGERECEIVED) / 100.;

		secondaryBlockType = target->blockHit(attacker, damage.secondary.type, damage.secondary.value, false, false, field);

		damage.secondary.value = -damage.secondary.value;
		InternalGame::sendBlockEffect(secondaryBlockType, damage.secondary.type, target->getPosition(), attacker);

		if (!damage.extension && attacker && target->getMonster()) {
			int32_t secondaryReflectPercent = target->getReflectPercent(damage.secondary.type, true);
			int32_t secondaryReflectFlat = target->getReflectFlat(damage.secondary.type, true);
			if (secondaryReflectPercent > 0 || secondaryReflectFlat > 0) {
				if (!canReflect) {
					int32_t reflectFlat = -static_cast<int32_t>(secondaryReflectFlat);
					int32_t reflectPercent = std::ceil(damage.primary.value * secondaryReflectPercent / 100.);
					int32_t reflectLimit = std::ceil(attacker->getMaxHealth() * 0.01);
					damageReflected.primary.value = std::max(-reflectLimit, reflectFlat + reflectPercent);
					damageReflected.primary.type = damage.secondary.type;
					if (!damageReflected.exString.empty()) {
						damageReflected.exString += ", ";
					}
					damageReflected.extension = true;
					damageReflected.exString += " (damage reflection)";
					damageReflectedParams.combatType = damage.primary.type;
					damageReflectedParams.aggressive = true;
					canReflect = true;
				} else {
					damageReflected.secondary.type = damage.secondary.type;
					damageReflected.primary.value = std::ceil(damage.secondary.value * secondaryReflectPercent / 100.) + std::max(-static_cast<int32_t>(std::ceil(attacker->getMaxHealth() * 0.01)), std::max(damage.secondary.value, -(static_cast<int32_t>(secondaryReflectFlat))));
				}
			}
		}
	} else {
		secondaryBlockType = BLOCK_NONE;
	}
	// Damage reflection secondary

	if (damage.primary.type == COMBAT_HEALING) {
		damage.primary.value *= target->getBuff(BUFF_HEALINGRECEIVED) / 100.;
	}

	if (damageAbsorbMessage) {
		if (!damage.exString.empty()) {
			damage.exString += ", ";
		}
		damage.exString += "active elemental resiliance";
	}

	if (damageIncreaseMessage) {
		if (!damage.exString.empty()) {
			damage.exString += ", ";
		}
		damage.exString += "active elemental amplification";
	}

	if (canReflect) {
		Combat::doCombatHealth(target, attacker, damageReflected, damageReflectedParams);
	}
	if (canHeal) {
		combatChangeHealth(nullptr, target, damageHeal);
	}
	return (primaryBlockType != BLOCK_NONE) && (secondaryBlockType != BLOCK_NONE);
}

void Game::combatGetTypeInfo(CombatType_t combatType, std::shared_ptr<Creature> target, TextColor_t &color, uint16_t &effect) {
	switch (combatType) {
		case COMBAT_PHYSICALDAMAGE: {
			std::shared_ptr<Item> splash = nullptr;
			switch (target->getRace()) {
				case RACE_VENOM:
					color = TEXTCOLOR_LIGHTGREEN;
					effect = CONST_ME_HITBYPOISON;
					splash = Item::CreateItem(ITEM_SMALLSPLASH, FLUID_SLIME);
					break;
				case RACE_BLOOD:
					color = TEXTCOLOR_RED;
					effect = CONST_ME_DRAWBLOOD;
					if (std::shared_ptr<Tile> tile = target->getTile()) {
						if (!tile->hasFlag(TILESTATE_PROTECTIONZONE)) {
							splash = Item::CreateItem(ITEM_SMALLSPLASH, FLUID_BLOOD);
						}
					}
					break;
				case RACE_INK:
					color = TEXTCOLOR_LIGHTGREY;
					effect = CONST_ME_HITAREA;
					splash = Item::CreateItem(ITEM_SMALLSPLASH, FLUID_INK);
					break;
				case RACE_UNDEAD:
					color = TEXTCOLOR_LIGHTGREY;
					effect = CONST_ME_HITAREA;
					break;
				case RACE_FIRE:
					color = TEXTCOLOR_ORANGE;
					effect = CONST_ME_DRAWBLOOD;
					break;
				case RACE_ENERGY:
					color = TEXTCOLOR_PURPLE;
					effect = CONST_ME_ENERGYHIT;
					break;
				default:
					color = TEXTCOLOR_NONE;
					effect = CONST_ME_NONE;
					break;
			}

			if (splash) {
				internalAddItem(target->getTile(), splash, INDEX_WHEREEVER, FLAG_NOLIMIT);
				splash->startDecaying();
			}

			break;
		}

		case COMBAT_ENERGYDAMAGE: {
			color = TEXTCOLOR_PURPLE;
			effect = CONST_ME_ENERGYHIT;
			break;
		}

		case COMBAT_EARTHDAMAGE: {
			color = TEXTCOLOR_LIGHTGREEN;
			effect = CONST_ME_GREEN_RINGS;
			break;
		}

		case COMBAT_DROWNDAMAGE: {
			color = TEXTCOLOR_LIGHTBLUE;
			effect = CONST_ME_LOSEENERGY;
			break;
		}
		case COMBAT_FIREDAMAGE: {
			color = TEXTCOLOR_ORANGE;
			effect = CONST_ME_HITBYFIRE;
			break;
		}
		case COMBAT_ICEDAMAGE: {
			color = TEXTCOLOR_SKYBLUE;
			effect = CONST_ME_ICEATTACK;
			break;
		}
		case COMBAT_HOLYDAMAGE: {
			color = TEXTCOLOR_YELLOW;
			effect = CONST_ME_HOLYDAMAGE;
			break;
		}
		case COMBAT_DEATHDAMAGE: {
			color = TEXTCOLOR_DARKRED;
			effect = CONST_ME_SMALLCLOUDS;
			break;
		}
		case COMBAT_LIFEDRAIN: {
			color = TEXTCOLOR_RED;
			effect = CONST_ME_MAGIC_RED;
			break;
		}
		case COMBAT_AGONYDAMAGE: {
			color = TEXTCOLOR_DARKBROWN;
			effect = CONST_ME_AGONY;
			break;
		}
		case COMBAT_NEUTRALDAMAGE: {
			color = TEXTCOLOR_NEUTRALDAMAGE;
			effect = CONST_ME_REDSMOKE;
			break;
		}
		default: {
			color = TEXTCOLOR_NONE;
			effect = CONST_ME_NONE;
			break;
		}
	}
}

// Hazard combat helpers
void Game::handleHazardSystemAttack(CombatDamage &damage, std::shared_ptr<Player> player, std::shared_ptr<Monster> monster, bool isPlayerAttacker) {
	if (damage.primary.value != 0 && monster->getHazard()) {
		if (isPlayerAttacker) {
			player->parseAttackDealtHazardSystem(damage, monster);
		} else {
			player->parseAttackRecvHazardSystem(damage, monster);
		}
	}
}

void Game::notifySpectators(const CreatureVector &spectators, const Position &targetPos, std::shared_ptr<Player> attackerPlayer, std::shared_ptr<Monster> targetMonster) {
	if (!spectators.empty()) {
		for (auto spectator : spectators) {
			if (!spectator) {
				continue;
			}

			const auto tmpPlayer = spectator->getPlayer();
			if (!tmpPlayer || tmpPlayer->getPosition().z != targetPos.z) {
				continue;
			}

			std::stringstream ss;
			ss << ucfirst(targetMonster->getNameDescription()) << " has dodged";
			if (tmpPlayer == attackerPlayer) {
				ss << " your attack.";
				attackerPlayer->sendCancelMessage(ss.str());
				ss << " (Hazard)";
				attackerPlayer->sendTextMessage(MESSAGE_DAMAGE_OTHERS, ss.str());
			} else {
				ss << " an attack by " << attackerPlayer->getName() << ". (Hazard)";
				tmpPlayer->sendTextMessage(MESSAGE_DAMAGE_OTHERS, ss.str());
			}
		}
		addMagicEffect(targetPos, CONST_ME_DODGE);
	}
}

// Custom PvP System combat helpers
void Game::applyPvPDamage(CombatDamage &damage, std::shared_ptr<Player> attacker, std::shared_ptr<Player> target) {
	float targetDamageReceivedMultiplier = target->vocation->pvpDamageReceivedMultiplier;
	float attackerDamageDealtMultiplier = attacker->vocation->pvpDamageDealtMultiplier;
	float levelDifferenceDamageMultiplier = this->pvpLevelDifferenceDamageMultiplier(attacker, target);

	float pvpDamageMultiplier = targetDamageReceivedMultiplier * attackerDamageDealtMultiplier * levelDifferenceDamageMultiplier;

	damage.primary.value = std::round(damage.primary.value * pvpDamageMultiplier);
	damage.secondary.value = std::round(damage.secondary.value * pvpDamageMultiplier);
}

float Game::pvpLevelDifferenceDamageMultiplier(std::shared_ptr<Player> attacker, std::shared_ptr<Player> target) {
	int32_t levelDifference = target->getLevel() - attacker->getLevel();
	levelDifference = std::abs(levelDifference);
	bool isLowerLevel = target->getLevel() < attacker->getLevel();

	int32_t maxLevelDifference = g_configManager().getNumber(PVP_MAX_LEVEL_DIFFERENCE, __FUNCTION__);
	levelDifference = std::min(levelDifference, maxLevelDifference);

	float levelDiffRate = 1.0;
	if (isLowerLevel) {
		float rateDamageTakenByLevel = g_configManager().getFloat(PVP_RATE_DAMAGE_TAKEN_PER_LEVEL, __FUNCTION__) / 100;
		levelDiffRate += levelDifference * rateDamageTakenByLevel;
	} else {
		float rateDamageReductionByLevel = g_configManager().getFloat(PVP_RATE_DAMAGE_REDUCTION_PER_LEVEL, __FUNCTION__) / 100;
		levelDiffRate -= levelDifference * rateDamageReductionByLevel;
	}

	return levelDiffRate;
}

// Wheel of destiny combat helpers
void Game::applyWheelOfDestinyHealing(CombatDamage &damage, std::shared_ptr<Player> attackerPlayer, std::shared_ptr<Creature> target) {
	damage.primary.value += (damage.primary.value * damage.healingMultiplier) / 100.;

	if (attackerPlayer) {
		damage.primary.value += attackerPlayer->wheel()->getStat(WheelStat_t::HEALING);

		if (damage.secondary.value != 0) {
			damage.secondary.value += attackerPlayer->wheel()->getStat(WheelStat_t::HEALING);
		}

		if (damage.healingLink > 0) {
			CombatDamage tmpDamage;
			tmpDamage.primary.value = (damage.primary.value * damage.healingLink) / 100;
			tmpDamage.primary.type = COMBAT_HEALING;
			combatChangeHealth(attackerPlayer, attackerPlayer, tmpDamage);
		}

		if (attackerPlayer->wheel()->getInstant("Blessing of the Grove")) {
			damage.primary.value += (damage.primary.value * attackerPlayer->wheel()->checkBlessingGroveHealingByTarget(target)) / 100.;
		}
	}
}

void Game::applyWheelOfDestinyEffectsToDamage(CombatDamage &damage, std::shared_ptr<Player> attackerPlayer, std::shared_ptr<Creature> target) const {
	// If damage is 0, it means the target is immune to the damage type, or that we missed.
	if (damage.primary.value == 0 && damage.secondary.value == 0) {
		return;
	}

	if (damage.damageMultiplier > 0) {
		damage.primary.value += (damage.primary.value * (damage.damageMultiplier)) / 100.;
		damage.secondary.value += (damage.secondary.value * (damage.damageMultiplier)) / 100.;
	}

	if (attackerPlayer) {
		damage.primary.value -= attackerPlayer->wheel()->getStat(WheelStat_t::DAMAGE);
		if (damage.secondary.value != 0) {
			damage.secondary.value -= attackerPlayer->wheel()->getStat(WheelStat_t::DAMAGE);
		}
		if (damage.instantSpellName == "Twin Burst") {
			int32_t damageBonus = attackerPlayer->wheel()->checkTwinBurstByTarget(target);
			if (damageBonus != 0) {
				damage.primary.value += (damage.primary.value * damageBonus) / 100.;
				damage.secondary.value += (damage.secondary.value * damageBonus) / 100.;
			}
		}
		if (damage.instantSpellName == "Executioner's Throw") {
			int32_t damageBonus = attackerPlayer->wheel()->checkExecutionersThrow(target);
			if (damageBonus != 0) {
				damage.primary.value += (damage.primary.value * damageBonus) / 100.;
				damage.secondary.value += (damage.secondary.value * damageBonus) / 100.;
			}
		}
		if (damage.instantSpellName == "Divine Grenade") {
			int32_t damageBonus = attackerPlayer->wheel()->checkDivineGrenade(target);
			if (damageBonus != 0) {
				damage.primary.value += (damage.primary.value * damageBonus) / 100.;
				damage.secondary.value += (damage.secondary.value * damageBonus) / 100.;
			}
		}
	}
}

int32_t Game::applyHealthChange(CombatDamage &damage, std::shared_ptr<Creature> target) const {
	int32_t targetHealth = target->getHealth();

	// Wheel of destiny (Gift of Life)
	if (std::shared_ptr<Player> targetPlayer = target->getPlayer()) {
		if (targetPlayer->wheel()->getInstant("Gift of Life") && targetPlayer->wheel()->getGiftOfCooldown() == 0 && (damage.primary.value + damage.secondary.value) >= targetHealth) {
			int32_t overkillMultiplier = (damage.primary.value + damage.secondary.value) - targetHealth;
			overkillMultiplier = (overkillMultiplier * 100) / targetPlayer->getMaxHealth();
			if (overkillMultiplier <= targetPlayer->wheel()->getGiftOfLifeValue()) {
				targetPlayer->wheel()->checkGiftOfLife();
				targetHealth = target->getHealth();
			}
		}
	}

	if (damage.primary.value >= targetHealth) {
		damage.primary.value = targetHealth;
		damage.secondary.value = 0;
	} else if (damage.secondary.value) {
		damage.secondary.value = std::min<int32_t>(damage.secondary.value, targetHealth - damage.primary.value);
	}

	return targetHealth;
}

bool Game::combatChangeHealth(std::shared_ptr<Creature> attacker, std::shared_ptr<Creature> target, CombatDamage &damage, bool isEvent /*= false*/) {
	using namespace std;
	const Position &targetPos = target->getPosition();
	if (damage.primary.value > 0) {
		if (target->getHealth() <= 0) {
			return false;
		}

		std::shared_ptr<Player> attackerPlayer;
		if (attacker) {
			attackerPlayer = attacker->getPlayer();
		} else {
			attackerPlayer = nullptr;
		}

		auto targetPlayer = target->getPlayer();
		if (attackerPlayer && targetPlayer && attackerPlayer->getSkull() == SKULL_BLACK && attackerPlayer->getSkullClient(targetPlayer) == SKULL_NONE) {
			return false;
		}

		if (damage.origin != ORIGIN_NONE) {
			const auto events = target->getCreatureEvents(CREATURE_EVENT_HEALTHCHANGE);
			if (!events.empty()) {
				for (const auto creatureEvent : events) {
					creatureEvent->executeHealthChange(target, attacker, damage);
				}
				damage.origin = ORIGIN_NONE;
				return combatChangeHealth(attacker, target, damage);
			}
		}

		// Wheel of destiny combat healing
		applyWheelOfDestinyHealing(damage, attackerPlayer, target);

		auto realHealthChange = target->getHealth();
		target->gainHealth(attacker, damage.primary.value);
		realHealthChange = target->getHealth() - realHealthChange;

		if (realHealthChange > 0 && !target->isInGhostMode()) {
			if (targetPlayer) {
				targetPlayer->updateImpactTracker(COMBAT_HEALING, realHealthChange);
			}

			// Party hunt analyzer
			if (auto party = attackerPlayer ? attackerPlayer->getParty() : nullptr) {
				party->addPlayerHealing(attackerPlayer, realHealthChange);
			}

			std::stringstream ss;

			ss << realHealthChange << (realHealthChange != 1 ? " hitpoints." : " hitpoint.");
			std::string damageString = ss.str();

			std::string spectatorMessage;

			TextMessage message;
			message.position = targetPos;
			message.primary.value = realHealthChange;
			message.primary.color = TEXTCOLOR_PASTELRED;

			for (const auto &spectator : Spectators().find<Player>(targetPos)) {
				const auto &tmpPlayer = spectator->getPlayer();
				if (!tmpPlayer) {
					continue;
				}

				if (tmpPlayer == attackerPlayer && attackerPlayer != targetPlayer) {
					ss.str({});
					ss << "You heal " << target->getNameDescription() << " for " << damageString;
					message.type = MESSAGE_HEALED;
					message.text = ss.str();
				} else if (tmpPlayer == targetPlayer) {
					ss.str({});
					if (!attacker) {
						ss << "You were healed";
					} else if (targetPlayer == attackerPlayer) {
						ss << "You heal yourself";
					} else {
						ss << "You were healed by " << attacker->getNameDescription();
					}
					ss << " for " << damageString;
					message.type = MESSAGE_HEALED;
					message.text = ss.str();
				} else {
					if (spectatorMessage.empty()) {
						ss.str({});
						if (!attacker) {
							ss << ucfirst(target->getNameDescription()) << " was healed";
						} else {
							ss << ucfirst(attacker->getNameDescription()) << " healed ";
							if (attacker == target) {
								ss << (targetPlayer ? targetPlayer->getReflexivePronoun() : "itself");
							} else {
								ss << target->getNameDescription();
							}
						}
						ss << " for " << damageString;
						spectatorMessage = ss.str();
					}
					message.type = MESSAGE_HEALED_OTHERS;
					message.text = spectatorMessage;
				}
				tmpPlayer->sendTextMessage(message);
			}
		}
	} else {
		if (!target->isAttackable()) {
			if (!target->isInGhostMode()) {
				addMagicEffect(targetPos, CONST_ME_POFF);
			}
			return true;
		}

		const auto &attackerPlayer = attacker ? attacker->getPlayer() : nullptr;

		const auto &targetPlayer = target->getPlayer();
		if (attackerPlayer && targetPlayer && attackerPlayer->getSkull() == SKULL_BLACK && attackerPlayer->getSkullClient(targetPlayer) == SKULL_NONE) {
			return false;
		}

		// Wheel of destiny apply combat effects
		applyWheelOfDestinyEffectsToDamage(damage, attackerPlayer, target);

		damage.primary.value = std::abs(damage.primary.value);
		damage.secondary.value = std::abs(damage.secondary.value);

		std::shared_ptr<Monster> targetMonster;
		if (target && target->getMonster()) {
			targetMonster = target->getMonster();
		} else {
			targetMonster = nullptr;
		}

		std::shared_ptr<Monster> attackerMonster;
		if (attacker && attacker->getMonster()) {
			attackerMonster = attacker->getMonster();
		} else {
			attackerMonster = nullptr;
		}

		if (attacker && attackerPlayer && damage.extension == false && damage.origin == ORIGIN_RANGED && target == attackerPlayer->getAttackedCreature()) {
			const Position &attackerPos = attacker->getPosition();
			if (targetPos.z == attackerPos.z) {
				int32_t distanceX = Position::getDistanceX(targetPos, attackerPos);
				int32_t distanceY = Position::getDistanceY(targetPos, attackerPos);
				int32_t damageX = attackerPlayer->getPerfectShotDamage(distanceX, true);
				int32_t damageY = attackerPlayer->getPerfectShotDamage(distanceY, true);
				std::shared_ptr<Item> item = attackerPlayer->getWeapon();
				if (item && item->getWeaponType() == WEAPON_DISTANCE) {
					std::shared_ptr<Item> quiver = attackerPlayer->getInventoryItem(CONST_SLOT_RIGHT);
					if (quiver && quiver->getWeaponType()) {
						if (quiver->getPerfectShotRange() == distanceX) {
							damageX -= quiver->getPerfectShotDamage();
						} else if (quiver->getPerfectShotRange() == distanceY) {
							damageY -= quiver->getPerfectShotDamage();
						}
					}
				}
				if (damageX != 0 || damageY != 0) {
					int32_t totalDamage = damageX;
					if (distanceX != distanceY) {
						totalDamage += damageY;
					}
					damage.primary.value += totalDamage;
					if (!damage.exString.empty()) {
						damage.exString += ", ";
					}
					damage.exString += "perfect shot";
				}
			}
		}

		TextMessage message;
		message.position = targetPos;

		if (!isEvent) {
			g_events().eventCreatureOnDrainHealth(target, attacker, damage.primary.type, damage.primary.value, damage.secondary.type, damage.secondary.value, message.primary.color, message.secondary.color);
			g_callbacks().executeCallback(EventCallback_t::creatureOnDrainHealth, &EventCallback::creatureOnDrainHealth, target, attacker, damage.primary.type, damage.primary.value, damage.secondary.type, damage.secondary.value, message.primary.color, message.secondary.color);
		}
		if (damage.origin != ORIGIN_NONE && attacker && damage.primary.type != COMBAT_HEALING) {
			damage.primary.value *= attacker->getBuff(BUFF_DAMAGEDEALT) / 100.;
			damage.secondary.value *= attacker->getBuff(BUFF_DAMAGEDEALT) / 100.;
		}
		if (damage.origin != ORIGIN_NONE && target && damage.primary.type != COMBAT_HEALING) {
			damage.primary.value *= target->getBuff(BUFF_DAMAGERECEIVED) / 100.;
			damage.secondary.value *= target->getBuff(BUFF_DAMAGERECEIVED) / 100.;
		}
		auto healthChange = damage.primary.value + damage.secondary.value;
		if (healthChange == 0) {
			return true;
		}

		auto spectators = Spectators().find<Player>(targetPos, true);

		if (targetPlayer && attackerMonster) {
			handleHazardSystemAttack(damage, targetPlayer, attackerMonster, false);
		} else if (attackerPlayer && targetMonster) {
			handleHazardSystemAttack(damage, attackerPlayer, targetMonster, true);

			if (damage.primary.value == 0 && damage.secondary.value == 0) {
				notifySpectators(spectators.data(), targetPos, attackerPlayer, targetMonster);
				return true;
			}
		}

		if (damage.fatal) {
			addMagicEffect(spectators.data(), targetPos, CONST_ME_FATAL);
		} else if (damage.critical) {
			addMagicEffect(spectators.data(), targetPos, CONST_ME_CRITICAL_DAMAGE);
		}

		if (!damage.extension && attackerMonster && targetPlayer) {
			// Charm rune (target as player)
			if (charmRune_t activeCharm = g_iobestiary().getCharmFromTarget(targetPlayer, g_monsters().getMonsterTypeByRaceId(attackerMonster->getRaceId()));
				activeCharm != CHARM_NONE && activeCharm != CHARM_CLEANSE) {
				if (const auto charm = g_iobestiary().getBestiaryCharm(activeCharm);
					charm->type == CHARM_DEFENSIVE && charm->chance > normal_random(0, 100) && g_iobestiary().parseCharmCombat(charm, targetPlayer, attacker, (damage.primary.value + damage.secondary.value))) {
					return false; // Dodge charm
				}
			}
		}

		std::string attackMsg = fmt::format("{} attack", damage.critical ? "critical " : " ");
		std::stringstream ss;

		if (target->hasCondition(CONDITION_MANASHIELD) && damage.primary.type != COMBAT_UNDEFINEDDAMAGE) {
			int32_t manaDamage = std::min<int32_t>(target->getMana(), healthChange);
			uint16_t manaShield = target->getManaShield();
			if (manaShield > 0) {
				if (manaShield > manaDamage) {
					target->setManaShield(manaShield - manaDamage);
					manaShield = manaShield - manaDamage;
				} else {
					manaDamage = manaShield;
					target->removeCondition(CONDITION_MANASHIELD);
					manaShield = 0;
				}
			}
			if (manaDamage != 0) {
				if (damage.origin != ORIGIN_NONE) {
					const auto events = target->getCreatureEvents(CREATURE_EVENT_MANACHANGE);
					if (!events.empty()) {
						for (const auto creatureEvent : events) {
							creatureEvent->executeManaChange(target, attacker, damage);
						}
						healthChange = damage.primary.value + damage.secondary.value;
						if (healthChange == 0) {
							return true;
						}
						manaDamage = std::min<int32_t>(target->getMana(), healthChange);
					}
				}

				target->drainMana(attacker, manaDamage);

				if (target->getMana() == 0 && manaShield > 0) {
					target->removeCondition(CONDITION_MANASHIELD);
				}

				addMagicEffect(spectators.data(), targetPos, CONST_ME_LOSEENERGY);

				std::string damageString = std::to_string(manaDamage);

				std::string spectatorMessage;

				message.primary.value = manaDamage;
				message.primary.color = TEXTCOLOR_BLUE;

				for (const auto &spectator : spectators) {
					const auto &tmpPlayer = spectator->getPlayer();
					if (!tmpPlayer || tmpPlayer->getPosition().z != targetPos.z) {
						continue;
					}

					if (tmpPlayer == attackerPlayer && attackerPlayer != targetPlayer) {
						ss.str({});
						ss << ucfirst(target->getNameDescription()) << " loses " << damageString + " mana due to your " << attackMsg << ".";

						if (!damage.exString.empty()) {
							ss << " (" << damage.exString << ")";
						}
						message.type = MESSAGE_DAMAGE_DEALT;
						message.text = ss.str();
					} else if (tmpPlayer == targetPlayer) {
						ss.str({});
						ss << "You lose " << damageString << " mana";
						if (!attacker) {
							ss << '.';
						} else if (targetPlayer == attackerPlayer) {
							ss << " due to your own " << attackMsg << ".";
						} else {
							ss << " due to an " << attackMsg << " by " << attacker->getNameDescription() << '.';
						}
						message.type = MESSAGE_DAMAGE_RECEIVED;
						message.text = ss.str();
					} else {
						if (spectatorMessage.empty()) {
							ss.str({});
							ss << ucfirst(target->getNameDescription()) << " loses " << damageString + " mana";
							if (attacker) {
								ss << " due to ";
								if (attacker == target) {
									ss << (targetPlayer ? targetPlayer->getPossessivePronoun() : "its") << " own attack";
								} else {
									ss << "an " << attackMsg << " by " << attacker->getNameDescription();
								}
							}
							ss << '.';
							spectatorMessage = ss.str();
						}
						message.type = MESSAGE_DAMAGE_OTHERS;
						message.text = spectatorMessage;
					}
					tmpPlayer->sendTextMessage(message);
				}

				damage.primary.value -= manaDamage;
				if (damage.primary.value < 0) {
					damage.secondary.value = std::max<int32_t>(0, damage.secondary.value + damage.primary.value);
					damage.primary.value = 0;
				}

				if (attackerPlayer) {
					attackerPlayer->updateImpactTracker(damage.primary.type, damage.primary.value);
					if (damage.secondary.type != COMBAT_NONE) {
						attackerPlayer->updateImpactTracker(damage.secondary.type, damage.secondary.value);
					}
				}

				if (targetPlayer) {
					targetPlayer->updateImpactTracker(damage.primary.type, manaDamage);
					if (damage.secondary.type != COMBAT_NONE) {
						targetPlayer->updateImpactTracker(damage.secondary.type, damage.secondary.value);
					}
				}
			}
		}

		auto realDamage = damage.primary.value + damage.secondary.value;
		if (realDamage == 0) {
			return true;
		}

		if (damage.origin != ORIGIN_NONE) {
			const auto events = target->getCreatureEvents(CREATURE_EVENT_HEALTHCHANGE);
			if (!events.empty()) {
				for (const auto creatureEvent : events) {
					creatureEvent->executeHealthChange(target, attacker, damage);
				}
				damage.origin = ORIGIN_NONE;
				return combatChangeHealth(attacker, target, damage);
			}
		}

		auto targetHealth = applyHealthChange(damage, target);
		if (damage.primary.value >= targetHealth) {
			damage.primary.value = targetHealth;
			damage.secondary.value = 0;
		} else if (damage.secondary.value) {
			damage.secondary.value = std::min<int32_t>(damage.secondary.value, targetHealth - damage.primary.value);
		}

		// Apply Custom PvP Damage (must be placed here to avoid recursive calls)
		if (attackerPlayer && targetPlayer) {
			applyPvPDamage(damage, attackerPlayer, targetPlayer);
		}

		realDamage = damage.primary.value + damage.secondary.value;
		if (realDamage == 0) {
			return true;
		} else if (realDamage >= targetHealth) {
			for (const auto creatureEvent : target->getCreatureEvents(CREATURE_EVENT_PREPAREDEATH)) {
				if (!creatureEvent->executeOnPrepareDeath(target, attacker)) {
					return false;
				}
			}
		}

		target->drainHealth(attacker, realDamage);
		if (realDamage > 0 && targetMonster) {
			if (attackerPlayer && attackerPlayer->getPlayer()) {
				attackerPlayer->updateImpactTracker(damage.secondary.type, damage.secondary.value);
			}

			if (targetMonster->israndomStepping()) {
				targetMonster->setIgnoreFieldDamage(true);
				targetMonster->updateMapCache();
			}
		}

		if (spectators.empty()) {
			spectators.find<Player>(targetPos, true);
		}

		addCreatureHealth(spectators.data(), target);

		sendDamageMessageAndEffects(
			attacker,
			target,
			damage,
			targetPos,
			attackerPlayer,
			targetPlayer,
			message,
			spectators.data(),
			realDamage
		);

		if (attackerPlayer) {
			if (!damage.extension && damage.origin != ORIGIN_CONDITION) {
				applyCharmRune(targetMonster, attackerPlayer, target, realDamage);
				applyLifeLeech(attackerPlayer, targetMonster, target, damage, realDamage);
				applyManaLeech(attackerPlayer, targetMonster, target, damage, realDamage);
			}
			updatePlayerPartyHuntAnalyzer(damage, attackerPlayer);
		}
	}

	return true;
}

void Game::updatePlayerPartyHuntAnalyzer(const CombatDamage &damage, std::shared_ptr<Player> player) const {
	if (!player) {
		return;
	}

	if (auto party = player->getParty()) {
		if (damage.primary.value != 0) {
			party->addPlayerDamage(player, damage.primary.value);
		}
		if (damage.secondary.value != 0) {
			party->addPlayerDamage(player, damage.secondary.value);
		}
	}
}

void Game::sendDamageMessageAndEffects(
	std::shared_ptr<Creature> attacker, std::shared_ptr<Creature> target, const CombatDamage &damage,
	const Position &targetPos, std::shared_ptr<Player> attackerPlayer, std::shared_ptr<Player> targetPlayer,
	TextMessage &message, const CreatureVector &spectators, int32_t realDamage
) {
	message.primary.value = damage.primary.value;
	message.secondary.value = damage.secondary.value;

	sendEffects(target, damage, targetPos, message, spectators);

	if (shouldSendMessage(message)) {
		sendMessages(attacker, target, damage, targetPos, attackerPlayer, targetPlayer, message, spectators, realDamage);
	}
}

bool Game::shouldSendMessage(const TextMessage &message) const {
	return message.primary.color != TEXTCOLOR_NONE || message.secondary.color != TEXTCOLOR_NONE;
}

void Game::sendMessages(
	std::shared_ptr<Creature> attacker, std::shared_ptr<Creature> target, const CombatDamage &damage,
	const Position &targetPos, std::shared_ptr<Player> attackerPlayer, std::shared_ptr<Player> targetPlayer,
	TextMessage &message, const CreatureVector &spectators, int32_t realDamage
) const {
	if (attackerPlayer) {
		attackerPlayer->updateImpactTracker(damage.primary.type, damage.primary.value);
		if (damage.secondary.type != COMBAT_NONE) {
			attackerPlayer->updateImpactTracker(damage.secondary.type, damage.secondary.value);
		}
	}
	if (targetPlayer) {
		std::string cause = "(other)";
		if (attacker) {
			cause = attacker->getName();
		}

		targetPlayer->updateInputAnalyzer(damage.primary.type, damage.primary.value, cause);
		if (attackerPlayer) {
			if (damage.secondary.type != COMBAT_NONE) {
				attackerPlayer->updateInputAnalyzer(damage.secondary.type, damage.secondary.value, cause);
			}
		}
	}
	std::stringstream ss;

	ss << realDamage << (realDamage != 1 ? " hitpoints" : " hitpoint");
	std::string damageString = ss.str();

	std::string spectatorMessage;

	for (std::shared_ptr<Creature> spectator : spectators) {
		std::shared_ptr<Player> tmpPlayer = spectator->getPlayer();
		if (!tmpPlayer || tmpPlayer->getPosition().z != targetPos.z) {
			continue;
		}

		if (tmpPlayer == attackerPlayer && attackerPlayer != targetPlayer) {
			buildMessageAsAttacker(target, damage, message, ss, damageString);
		} else if (tmpPlayer == targetPlayer) {
			buildMessageAsTarget(attacker, damage, attackerPlayer, targetPlayer, message, ss, damageString);
		} else {
			buildMessageAsSpectator(attacker, target, damage, targetPlayer, message, ss, damageString, spectatorMessage);
		}
		tmpPlayer->sendTextMessage(message);
	}
}

void Game::buildMessageAsSpectator(
	std::shared_ptr<Creature> attacker, std::shared_ptr<Creature> target, const CombatDamage &damage,
	std::shared_ptr<Player> targetPlayer, TextMessage &message, std::stringstream &ss,
	const std::string &damageString, std::string &spectatorMessage
) const {
	if (spectatorMessage.empty()) {
		ss.str({});
		auto attackMsg = damage.critical ? "critical " : "";
		auto article = damage.critical ? "a" : "an";
		ss << ucfirst(target->getNameDescription()) << " loses " << damageString;
		if (attacker) {
			ss << " due to ";
			if (attacker == target) {
				if (targetPlayer) {
					ss << targetPlayer->getPossessivePronoun() << " own " << attackMsg << "attack";
				} else {
					ss << "its own " << attackMsg << "attack";
				}
			} else {
				ss << article << " " << attackMsg << "attack by " << attacker->getNameDescription();
			}
		}
		ss << '.';
		if (damage.extension) {
			ss << " " << damage.exString;
		}
		spectatorMessage = ss.str();
	}

	message.type = MESSAGE_DAMAGE_OTHERS;
	message.text = spectatorMessage;
}

void Game::buildMessageAsTarget(
	std::shared_ptr<Creature> attacker, const CombatDamage &damage, std::shared_ptr<Player> attackerPlayer,
	std::shared_ptr<Player> targetPlayer, TextMessage &message, std::stringstream &ss,
	const std::string &damageString
) const {
	ss.str({});
	auto attackMsg = damage.critical ? "critical " : "";
	auto article = damage.critical ? "a" : "an";
	ss << "You lose " << damageString;
	if (!attacker) {
		ss << '.';
	} else if (targetPlayer == attackerPlayer) {
		ss << " due to your own " << attackMsg << "attack.";
	} else {
		ss << " due to " << article << " " << attackMsg << "attack by " << attacker->getNameDescription() << '.';
	}
	if (damage.extension) {
		ss << " " << damage.exString;
	}
	message.type = MESSAGE_DAMAGE_RECEIVED;
	message.text = ss.str();
}

void Game::buildMessageAsAttacker(
	std::shared_ptr<Creature> target, const CombatDamage &damage, TextMessage &message,
	std::stringstream &ss, const std::string &damageString
) const {
	ss.str({});
	ss << ucfirst(target->getNameDescription()) << " loses " << damageString << " due to your " << (damage.critical ? "critical " : " ") << "attack.";
	if (damage.extension) {
		ss << " " << damage.exString;
	}
	if (damage.fatal) {
		ss << " (Onslaught)";
	}
	message.type = MESSAGE_DAMAGE_DEALT;
	message.text = ss.str();
}

void Game::sendEffects(
	std::shared_ptr<Creature> target, const CombatDamage &damage, const Position &targetPos, TextMessage &message,
	const CreatureVector &spectators
) {
	uint16_t hitEffect;
	if (message.primary.value) {
		combatGetTypeInfo(damage.primary.type, target, message.primary.color, hitEffect);
		if (hitEffect != CONST_ME_NONE) {
			addMagicEffect(spectators, targetPos, hitEffect);
		}
	}

	if (message.secondary.value) {
		combatGetTypeInfo(damage.secondary.type, target, message.secondary.color, hitEffect);
		if (hitEffect != CONST_ME_NONE) {
			addMagicEffect(spectators, targetPos, hitEffect);
		}
	}
}

void Game::applyCharmRune(
	std::shared_ptr<Monster> targetMonster, std::shared_ptr<Player> attackerPlayer, std::shared_ptr<Creature> target, const int32_t &realDamage
) const {
	if (!targetMonster || !attackerPlayer) {
		return;
	}
	if (charmRune_t activeCharm = g_iobestiary().getCharmFromTarget(attackerPlayer, g_monsters().getMonsterTypeByRaceId(targetMonster->getRaceId()));
		activeCharm != CHARM_NONE) {
		const auto charm = g_iobestiary().getBestiaryCharm(activeCharm);
		int8_t chance = charm->id == CHARM_CRIPPLE ? charm->chance : charm->chance + attackerPlayer->getCharmChanceModifier();
		g_logger().debug("charm chance: {}, base: {}, bonus: {}", chance, charm->chance, attackerPlayer->getCharmChanceModifier());
		if (charm->type == CHARM_OFFENSIVE && (chance >= normal_random(0, 100))) {
			g_iobestiary().parseCharmCombat(charm, attackerPlayer, target, realDamage);
		}
	}
}

// Mana leech
void Game::applyManaLeech(
	std::shared_ptr<Player> attackerPlayer, std::shared_ptr<Monster> targetMonster, std::shared_ptr<Creature> target, const CombatDamage &damage, const int32_t &realDamage
) const {
	// Wheel of destiny bonus - mana leech chance and amount
	auto wheelLeechChance = attackerPlayer->wheel()->checkDrainBodyLeech(target, SKILL_MANA_LEECH_CHANCE);
	auto wheelLeechAmount = attackerPlayer->wheel()->checkDrainBodyLeech(target, SKILL_MANA_LEECH_AMOUNT);

	uint16_t manaChance = attackerPlayer->getSkillLevel(SKILL_MANA_LEECH_CHANCE) + wheelLeechChance + damage.manaLeechChance;
	uint16_t manaSkill = attackerPlayer->getSkillLevel(SKILL_MANA_LEECH_AMOUNT) + wheelLeechAmount + damage.manaLeech;
	if (normal_random(0, 100) >= manaChance) {
		return;
	}
	// Void charm rune
	if (targetMonster) {
		if (uint16_t playerCharmRaceidVoid = attackerPlayer->parseRacebyCharm(CHARM_VOID, false, 0);
			playerCharmRaceidVoid != 0 && playerCharmRaceidVoid == targetMonster->getRace()) {
			if (const auto charm = g_iobestiary().getBestiaryCharm(CHARM_VOID)) {
				manaSkill += charm->percent;
			}
		}
	}
	CombatParams tmpParams;
	CombatDamage tmpDamage;

	int affected = damage.affected;
	tmpDamage.origin = ORIGIN_SPELL;
	tmpDamage.primary.type = COMBAT_MANADRAIN;
	tmpDamage.primary.value = calculateLeechAmount(realDamage, manaSkill, affected);

	Combat::doCombatMana(nullptr, attackerPlayer, tmpDamage, tmpParams);
}

// Life leech
void Game::applyLifeLeech(
	std::shared_ptr<Player> attackerPlayer, std::shared_ptr<Monster> targetMonster, std::shared_ptr<Creature> target, const CombatDamage &damage, const int32_t &realDamage
) const {
	// Wheel of destiny bonus - life leech chance and amount
	auto wheelLeechChance = attackerPlayer->wheel()->checkDrainBodyLeech(target, SKILL_LIFE_LEECH_CHANCE);
	auto wheelLeechAmount = attackerPlayer->wheel()->checkDrainBodyLeech(target, SKILL_LIFE_LEECH_AMOUNT);
	uint16_t lifeChance = attackerPlayer->getSkillLevel(SKILL_LIFE_LEECH_CHANCE) + wheelLeechChance + damage.lifeLeechChance;
	uint16_t lifeSkill = attackerPlayer->getSkillLevel(SKILL_LIFE_LEECH_AMOUNT) + wheelLeechAmount + damage.lifeLeech;
	if (normal_random(0, 100) >= lifeChance) {
		return;
	}
	if (targetMonster) {
		if (uint16_t playerCharmRaceidVamp = attackerPlayer->parseRacebyCharm(CHARM_VAMP, false, 0);
			playerCharmRaceidVamp != 0 && playerCharmRaceidVamp == targetMonster->getRaceId()) {
			if (const auto lifec = g_iobestiary().getBestiaryCharm(CHARM_VAMP)) {
				lifeSkill += lifec->percent;
			}
		}
	}
	CombatParams tmpParams;
	CombatDamage tmpDamage;

	int affected = damage.affected;
	tmpDamage.origin = ORIGIN_SPELL;
	tmpDamage.primary.type = COMBAT_HEALING;
	tmpDamage.primary.value = calculateLeechAmount(realDamage, lifeSkill, affected);

	Combat::doCombatHealth(nullptr, attackerPlayer, tmpDamage, tmpParams);
}

int32_t Game::calculateLeechAmount(const int32_t &realDamage, const uint16_t &skillAmount, int targetsAffected) const {
	auto intermediateResult = realDamage * (skillAmount / 10000.0) * (0.1 * targetsAffected + 0.9) / targetsAffected;
	return std::clamp<int32_t>(static_cast<int32_t>(std::lround(intermediateResult)), 0, realDamage);
}

bool Game::combatChangeMana(std::shared_ptr<Creature> attacker, std::shared_ptr<Creature> target, CombatDamage &damage) {
	const Position &targetPos = target->getPosition();
	auto manaChange = damage.primary.value + damage.secondary.value;
	if (manaChange > 0) {
		std::shared_ptr<Player> attackerPlayer;
		if (attacker) {
			attackerPlayer = attacker->getPlayer();
		} else {
			attackerPlayer = nullptr;
		}

		auto targetPlayer = target->getPlayer();
		if (attackerPlayer && targetPlayer && attackerPlayer->getSkull() == SKULL_BLACK && attackerPlayer->getSkullClient(targetPlayer) == SKULL_NONE) {
			return false;
		}

		if (damage.origin != ORIGIN_NONE) {
			const auto events = target->getCreatureEvents(CREATURE_EVENT_MANACHANGE);
			if (!events.empty()) {
				for (const auto creatureEvent : events) {
					creatureEvent->executeManaChange(target, attacker, damage);
				}
				damage.origin = ORIGIN_NONE;
				return combatChangeMana(attacker, target, damage);
			}
		}

		auto realManaChange = target->getMana();
		target->changeMana(manaChange);
		realManaChange = target->getMana() - realManaChange;

		if (realManaChange > 0 && !target->isInGhostMode()) {
			std::string damageString = fmt::format("{} mana", realManaChange);

			std::string spectatorMessage;
			if (!attacker) {
				spectatorMessage += ucfirst(target->getNameDescription());
				spectatorMessage += " was restored for " + damageString;
			} else {
				spectatorMessage += ucfirst(attacker->getNameDescription());
				spectatorMessage += " restored ";
				if (attacker == target) {
					spectatorMessage += (targetPlayer ? targetPlayer->getReflexivePronoun() : "itself");
				} else {
					spectatorMessage += target->getNameDescription();
				}
				spectatorMessage += " for " + damageString;
			}

			TextMessage message;
			message.position = targetPos;
			message.primary.value = realManaChange;
			message.primary.color = TEXTCOLOR_MAYABLUE;

			for (const auto &spectator : Spectators().find<Player>(targetPos)) {
				const auto &tmpPlayer = spectator->getPlayer();
				if (!tmpPlayer) {
					continue;
				}

				if (tmpPlayer == attackerPlayer && attackerPlayer != targetPlayer) {
					message.type = MESSAGE_HEALED;
					message.text = "You restored " + target->getNameDescription() + " for " + damageString;
				} else if (tmpPlayer == targetPlayer) {
					message.type = MESSAGE_HEALED;
					if (!attacker) {
						message.text = "You were restored for " + damageString;
					} else if (targetPlayer == attackerPlayer) {
						message.text = "You restore yourself for " + damageString;
					} else {
						message.text = "You were restored by " + attacker->getNameDescription() + " for " + damageString;
					}
				} else {
					message.type = MESSAGE_HEALED_OTHERS;
					message.text = spectatorMessage;
				}
				tmpPlayer->sendTextMessage(message);
			}
		}
	} else {
		if (!target->isAttackable()) {
			if (!target->isInGhostMode()) {
				addMagicEffect(targetPos, CONST_ME_POFF);
			}
			return false;
		}

		std::shared_ptr<Player> attackerPlayer;
		if (attacker) {
			attackerPlayer = attacker->getPlayer();
		} else {
			attackerPlayer = nullptr;
		}

		auto targetPlayer = target->getPlayer();
		if (attackerPlayer && targetPlayer && attackerPlayer->getSkull() == SKULL_BLACK && attackerPlayer->getSkullClient(targetPlayer) == SKULL_NONE) {
			return false;
		}

		auto manaLoss = std::min<int32_t>(target->getMana(), -manaChange);
		BlockType_t blockType = target->blockHit(attacker, COMBAT_MANADRAIN, manaLoss);
		if (blockType != BLOCK_NONE) {
			addMagicEffect(targetPos, CONST_ME_POFF);
			return false;
		}

		if (manaLoss <= 0) {
			return true;
		}

		if (damage.origin != ORIGIN_NONE) {
			const auto events = target->getCreatureEvents(CREATURE_EVENT_MANACHANGE);
			if (!events.empty()) {
				for (const auto creatureEvent : events) {
					creatureEvent->executeManaChange(target, attacker, damage);
				}
				damage.origin = ORIGIN_NONE;
				return combatChangeMana(attacker, target, damage);
			}
		}

		if (targetPlayer && attacker && attacker->getMonster()) {
			// Charm rune (target as player)
			const auto mType = g_monsters().getMonsterType(attacker->getName());
			if (mType) {
				charmRune_t activeCharm = g_iobestiary().getCharmFromTarget(targetPlayer, mType);
				if (activeCharm != CHARM_NONE && activeCharm != CHARM_CLEANSE) {
					const auto charm = g_iobestiary().getBestiaryCharm(activeCharm);
					if (charm && charm->type == CHARM_DEFENSIVE && (charm->chance > normal_random(0, 100))) {
						if (g_iobestiary().parseCharmCombat(charm, targetPlayer, attacker, manaChange)) {
							sendDoubleSoundEffect(targetPlayer->getPosition(), charm->soundCastEffect, charm->soundImpactEffect, targetPlayer);
							return false; // Dodge charm
						}
					}
				}
			}
		}

		target->drainMana(attacker, manaLoss);

		std::stringstream ss;

		std::string damageString = std::to_string(manaLoss);

		std::string spectatorMessage;

		TextMessage message;
		message.position = targetPos;
		message.primary.value = manaLoss;
		message.primary.color = TEXTCOLOR_BLUE;

		for (const auto &spectator : Spectators().find<Player>(targetPos)) {
			const auto &tmpPlayer = spectator->getPlayer();
			if (!tmpPlayer) {
				continue;
			}

			if (tmpPlayer == attackerPlayer && attackerPlayer != targetPlayer) {
				ss.str({});
				ss << ucfirst(target->getNameDescription()) << " loses " << damageString << " mana due to your attack.";
				message.type = MESSAGE_DAMAGE_DEALT;
				message.text = ss.str();
			} else if (tmpPlayer == targetPlayer) {
				ss.str({});
				ss << "You lose " << damageString << " mana";
				if (!attacker) {
					ss << '.';
				} else if (targetPlayer == attackerPlayer) {
					ss << " due to your own attack.";
				} else {
					ss << " mana due to an attack by " << attacker->getNameDescription() << '.';
				}
				message.type = MESSAGE_DAMAGE_RECEIVED;
				message.text = ss.str();
			} else {
				if (spectatorMessage.empty()) {
					ss.str({});
					ss << ucfirst(target->getNameDescription()) << " loses " << damageString << " mana";
					if (attacker) {
						ss << " due to ";
						if (attacker == target) {
							ss << (targetPlayer ? targetPlayer->getPossessivePronoun() : "its") << " own attack";
						} else {
							ss << "an attack by " << attacker->getNameDescription();
						}
					}
					ss << '.';
					spectatorMessage = ss.str();
				}
				message.type = MESSAGE_DAMAGE_OTHERS;
				message.text = spectatorMessage;
			}
			tmpPlayer->sendTextMessage(message);
		}
	}

	return true;
}

void Game::addCreatureHealth(std::shared_ptr<Creature> target) {
	auto spectators = Spectators().find<Player>(target->getPosition(), true);
	addCreatureHealth(spectators.data(), target);
}

void Game::addCreatureHealth(const CreatureVector &spectators, std::shared_ptr<Creature> target) {
	uint8_t healthPercent = std::ceil((static_cast<double>(target->getHealth()) / std::max<int32_t>(target->getMaxHealth(), 1)) * 100);
	if (const auto &targetPlayer = target->getPlayer()) {
		if (const auto &party = targetPlayer->getParty()) {
			party->updatePlayerHealth(targetPlayer, target, healthPercent);
		}
	} else if (const auto &master = target->getMaster()) {
		if (const auto &masterPlayer = master->getPlayer()) {
			if (const auto &party = masterPlayer->getParty()) {
				party->updatePlayerHealth(masterPlayer, target, healthPercent);
			}
		}
	}
	for (const auto &spectator : spectators) {
		if (const auto &tmpPlayer = spectator->getPlayer()) {
			tmpPlayer->sendCreatureHealth(target);
		}
	}
}

void Game::addPlayerMana(std::shared_ptr<Player> target) {
	if (const auto &party = target->getParty()) {
		uint8_t manaPercent = std::ceil((static_cast<double>(target->getMana()) / std::max<int32_t>(target->getMaxMana(), 1)) * 100);
		party->updatePlayerMana(target, manaPercent);
	}
}

void Game::addPlayerVocation(std::shared_ptr<Player> target) {
	if (const auto &party = target->getParty()) {
		party->updatePlayerVocation(target);
	}

	for (const auto &spectator : Spectators().find<Player>(target->getPosition(), true)) {
		spectator->getPlayer()->sendPlayerVocation(target);
	}
}

void Game::addMagicEffect(const Position &pos, uint16_t effect) {
	auto spectators = Spectators().find<Player>(pos, true);
	addMagicEffect(spectators.data(), pos, effect);
}

void Game::addMagicEffect(const CreatureVector &spectators, const Position &pos, uint16_t effect) {
	for (const auto &spectator : spectators) {
		if (const auto &tmpPlayer = spectator->getPlayer()) {
			tmpPlayer->sendMagicEffect(pos, effect);
		}
	}
}

void Game::removeMagicEffect(const Position &pos, uint16_t effect) {
	auto spectators = Spectators().find<Player>(pos, true);
	removeMagicEffect(spectators.data(), pos, effect);
}

void Game::removeMagicEffect(const CreatureVector &spectators, const Position &pos, uint16_t effect) {
	for (const auto &spectator : spectators) {
		if (const auto &tmpPlayer = spectator->getPlayer()) {
			tmpPlayer->removeMagicEffect(pos, effect);
		}
	}
}

void Game::addDistanceEffect(const Position &fromPos, const Position &toPos, uint16_t effect) {
	auto spectators = Spectators().find<Player>(fromPos).find<Player>(toPos);
	addDistanceEffect(spectators.data(), fromPos, toPos, effect);
}

void Game::addDistanceEffect(const CreatureVector &spectators, const Position &fromPos, const Position &toPos, uint16_t effect) {
	for (const auto &spectator : spectators) {
		if (const auto &tmpPlayer = spectator->getPlayer()) {
			tmpPlayer->sendDistanceShoot(fromPos, toPos, effect);
		}
	}
}

void Game::checkImbuements() {
	for (const auto &[mapPlayerId, mapPlayer] : getPlayers()) {
		if (!mapPlayer) {
			continue;
		}

		mapPlayer->updateInventoryImbuement();
	}
}

void Game::checkLight() {
	lightHour += lightHourDelta;

	if (lightHour > LIGHT_DAY_LENGTH) {
		lightHour -= LIGHT_DAY_LENGTH;
	}

	if (std::abs(lightHour - SUNRISE) < 2 * lightHourDelta) {
		lightState = LIGHT_STATE_SUNRISE;
	} else if (std::abs(lightHour - SUNSET) < 2 * lightHourDelta) {
		lightState = LIGHT_STATE_SUNSET;
	}

	int32_t newLightLevel = lightLevel;
	bool lightChange = false;

	switch (lightState) {
		case LIGHT_STATE_SUNRISE: {
			newLightLevel += (LIGHT_LEVEL_DAY - LIGHT_LEVEL_NIGHT) / 30;
			lightChange = true;
			break;
		}
		case LIGHT_STATE_SUNSET: {
			newLightLevel -= (LIGHT_LEVEL_DAY - LIGHT_LEVEL_NIGHT) / 30;
			lightChange = true;
			break;
		}
		default:
			break;
	}

	if (newLightLevel <= LIGHT_LEVEL_NIGHT) {
		lightLevel = LIGHT_LEVEL_NIGHT;
		lightState = LIGHT_STATE_NIGHT;
	} else if (newLightLevel >= LIGHT_LEVEL_DAY) {
		lightLevel = LIGHT_LEVEL_DAY;
		lightState = LIGHT_STATE_DAY;
	} else {
		lightLevel = newLightLevel;
	}

	LightInfo lightInfo = getWorldLightInfo();

	if (lightChange) {
		for ([[maybe_unused]] const auto &[mapPlayerId, mapPlayer] : getPlayers()) {
			mapPlayer->sendWorldLight(lightInfo);
			mapPlayer->sendTibiaTime(lightHour);
		}
	} else {
		for ([[maybe_unused]] const auto &[mapPlayerId, mapPlayer] : getPlayers()) {
			mapPlayer->sendTibiaTime(lightHour);
		}
	}
	if (currentLightState != lightState) {
		currentLightState = lightState;
		for (const auto &[eventName, globalEvent] : g_globalEvents().getEventMap(GLOBALEVENT_PERIODCHANGE)) {
			globalEvent->executePeriodChange(lightState, lightInfo);
		}
	}
}

LightInfo Game::getWorldLightInfo() const {
	return { lightLevel, 0xD7 };
}

bool Game::gameIsDay() {
	if (lightHour >= (6 * 60) && lightHour <= (18 * 60)) {
		isDay = true;
	} else {
		isDay = false;
	}

	return isDay;
}

void Game::dieSafely(const std::string &errorMsg /* = "" */) {
	g_logger().error(errorMsg);
	shutdown();
}

void Game::shutdown() {
	g_webhook().sendMessage(":red_circle: Server is shutting down...");

	g_logger().info("Shutting down...");
	map.spawnsMonster.clear();
	map.spawnsNpc.clear();
	raids.clear();

	cleanup();

	if (serviceManager) {
		serviceManager->stop();
	}

	ConnectionManager::getInstance().closeAll();

	g_luaEnvironment().collectGarbage();

	g_logger().info("Done!");
}

void Game::cleanup() {
	for (auto it = browseFields.begin(); it != browseFields.end();) {
		if (it->second.expired()) {
			it = browseFields.erase(it);
		} else {
			++it;
		}
	}
}

void Game::addBestiaryList(uint16_t raceid, std::string name) {
	auto it = BestiaryList.find(raceid);
	if (it != BestiaryList.end()) {
		return;
	}

	BestiaryList.insert(std::pair<uint16_t, std::string>(raceid, name));
}

void Game::broadcastMessage(const std::string &text, MessageClasses type) const {
	g_logger().info("Broadcasted message: {}", text);
	for (const auto &it : players) {
		it.second->sendTextMessage(type, text);
	}
}

void Game::updateCreatureWalkthrough(std::shared_ptr<Creature> creature) {
	// Send to clients
	for (const auto spectator : Spectators().find<Player>(creature->getPosition(), true)) {
		const auto &tmpPlayer = spectator->getPlayer();
		tmpPlayer->sendCreatureWalkthrough(creature, tmpPlayer->canWalkthroughEx(creature));
	}
}

void Game::updateCreatureSkull(std::shared_ptr<Creature> creature) {
	if (getWorldType() != WORLD_TYPE_PVP) {
		return;
	}

	for (const auto &spectator : Spectators().find<Player>(creature->getPosition(), true)) {
		spectator->getPlayer()->sendCreatureSkull(creature);
	}
}

void Game::updatePlayerShield(std::shared_ptr<Player> player) {
	for (const auto &spectator : Spectators().find<Player>(player->getPosition(), true)) {
		spectator->getPlayer()->sendCreatureShield(player);
	}
}

void Game::updateCreatureType(std::shared_ptr<Creature> creature) {
	if (!creature) {
		return;
	}

	std::shared_ptr<Player> masterPlayer = nullptr;
	CreatureType_t creatureType = creature->getType();
	if (creatureType == CREATURETYPE_MONSTER) {
		std::shared_ptr<Creature> master = creature->getMaster();
		if (master) {
			masterPlayer = master->getPlayer();
			if (masterPlayer) {
				creatureType = CREATURETYPE_SUMMON_OTHERS;
			}
		}
	}
	if (creature->isHealthHidden()) {
		creatureType = CREATURETYPE_HIDDEN;
	}

	// Send to clients
	auto spectators = Spectators().find<Player>(creature->getPosition(), true);
	if (creatureType == CREATURETYPE_SUMMON_OTHERS) {
		for (const auto &spectator : spectators) {
			spectator->getPlayer()->sendCreatureType(creature, masterPlayer == spectator ? CREATURETYPE_SUMMON_PLAYER : creatureType);
		}
	} else {
		for (const auto &spectator : spectators) {
			spectator->getPlayer()->sendCreatureType(creature, creatureType);
		}
	}
}

void Game::loadMotdNum() {
	Database &db = Database::getInstance();

	DBResult_ptr result = db.storeQuery("SELECT `value` FROM `server_config` WHERE `config` = 'motd_num'");
	if (result) {
		motdNum = result->getNumber<uint32_t>("value");
	} else {
		db.executeQuery("INSERT INTO `server_config` (`config`, `value`) VALUES ('motd_num', '0')");
	}

	result = db.storeQuery("SELECT `value` FROM `server_config` WHERE `config` = 'motd_hash'");
	if (result) {
		motdHash = result->getString("value");
		if (motdHash != transformToSHA1(g_configManager().getString(SERVER_MOTD, __FUNCTION__))) {
			++motdNum;
		}
	} else {
		db.executeQuery("INSERT INTO `server_config` (`config`, `value`) VALUES ('motd_hash', '')");
	}
}

void Game::saveMotdNum() const {
	Database &db = Database::getInstance();

	std::ostringstream query;
	query << "UPDATE `server_config` SET `value` = '" << motdNum << "' WHERE `config` = 'motd_num'";
	db.executeQuery(query.str());

	query.str(std::string());
	query << "UPDATE `server_config` SET `value` = '" << transformToSHA1(g_configManager().getString(SERVER_MOTD, __FUNCTION__)) << "' WHERE `config` = 'motd_hash'";
	db.executeQuery(query.str());
}

void Game::checkPlayersRecord() {
	const size_t playersOnline = getPlayersOnline();
	if (playersOnline > playersRecord) {
		uint32_t previousRecord = playersRecord;
		playersRecord = playersOnline;

		for (auto &[key, it] : g_globalEvents().getEventMap(GLOBALEVENT_RECORD)) {
			it->executeRecord(playersRecord, previousRecord);
		}
		updatePlayersRecord();
	}
}

void Game::updatePlayersRecord() const {
	Database &db = Database::getInstance();

	std::ostringstream query;
	query << "UPDATE `server_config` SET `value` = '" << playersRecord << "' WHERE `config` = 'players_record'";
	db.executeQuery(query.str());
}

void Game::loadPlayersRecord() {
	Database &db = Database::getInstance();

	DBResult_ptr result = db.storeQuery("SELECT `value` FROM `server_config` WHERE `config` = 'players_record'");
	if (result) {
		playersRecord = result->getNumber<uint32_t>("value");
	} else {
		db.executeQuery("INSERT INTO `server_config` (`config`, `value`) VALUES ('players_record', '0')");
	}
}

void Game::playerInviteToParty(uint32_t playerId, uint32_t invitedId) {
	// Prevent crafted packets from inviting urself to a party (using OTClient)
	if (playerId == invitedId) {
		return;
	}

	std::shared_ptr<Player> player = getPlayerByID(playerId);
	if (!player) {
		return;
	}

	std::shared_ptr<Player> invitedPlayer = getPlayerByID(invitedId);
	if (!invitedPlayer || invitedPlayer->isInviting(player)) {
		return;
	}

	if (invitedPlayer->getParty()) {
		std::ostringstream ss;
		ss << invitedPlayer->getName() << " is already in a party.";
		player->sendTextMessage(MESSAGE_PARTY_MANAGEMENT, ss.str());
		return;
	}

	std::shared_ptr<Party> party = player->getParty();
	if (!party) {
		party = Party::create(player);
	} else if (party->getLeader() != player) {
		return;
	}

	party->invitePlayer(invitedPlayer);
}

void Game::updatePlayerHelpers(std::shared_ptr<Player> player) {
	if (!player) {
		return;
	}

	const uint16_t helpers = player->getHelpers();
	for (const auto &spectator : Spectators().find<Player>(player->getPosition(), true)) {
		spectator->getPlayer()->sendCreatureHelpers(player->getID(), helpers);
	}
}

void Game::playerJoinParty(uint32_t playerId, uint32_t leaderId) {
	std::shared_ptr<Player> player = getPlayerByID(playerId);
	if (!player) {
		return;
	}

	std::shared_ptr<Player> leader = getPlayerByID(leaderId);
	if (!leader || !leader->isInviting(player)) {
		return;
	}

	auto party = leader->getParty();
	if (!party || party->getLeader() != leader) {
		return;
	}

	if (player->getParty()) {
		player->sendTextMessage(MESSAGE_PARTY_MANAGEMENT, "You are already in a party.");
		return;
	}

	party->joinParty(player);
}

void Game::playerRevokePartyInvitation(uint32_t playerId, uint32_t invitedId) {
	std::shared_ptr<Player> player = getPlayerByID(playerId);
	if (!player) {
		return;
	}

	std::shared_ptr<Party> party = player->getParty();
	if (!party || party->getLeader() != player) {
		return;
	}

	std::shared_ptr<Player> invitedPlayer = getPlayerByID(invitedId);
	if (!invitedPlayer || !player->isInviting(invitedPlayer)) {
		return;
	}

	party->revokeInvitation(invitedPlayer);
}

void Game::playerPassPartyLeadership(uint32_t playerId, uint32_t newLeaderId) {
	std::shared_ptr<Player> player = getPlayerByID(playerId);
	if (!player) {
		return;
	}

	std::shared_ptr<Party> party = player->getParty();
	if (!party || party->getLeader() != player) {
		return;
	}

	std::shared_ptr<Player> newLeader = getPlayerByID(newLeaderId);
	if (!newLeader || !player->isPartner(newLeader)) {
		return;
	}

	party->passPartyLeadership(newLeader);
}

void Game::playerLeaveParty(uint32_t playerId) {
	std::shared_ptr<Player> player = getPlayerByID(playerId);
	if (!player) {
		return;
	}

	std::shared_ptr<Party> party = player->getParty();
	if (!party || player->hasCondition(CONDITION_INFIGHT) && !player->getZoneType() == ZONE_PROTECTION) {
		player->sendTextMessage(TextMessage(MESSAGE_FAILURE, "You cannot leave party, contact the administrator."));
		return;
	}

	party->leaveParty(player);
}

void Game::playerEnableSharedPartyExperience(uint32_t playerId, bool sharedExpActive) {
	std::shared_ptr<Player> player = getPlayerByID(playerId);
	if (!player) {
		return;
	}

	auto party = player->getParty();
	auto playerTile = player->getTile();
	if (!party || (player->hasCondition(CONDITION_INFIGHT) && playerTile && !playerTile->hasFlag(TILESTATE_PROTECTIONZONE))) {
		return;
	}

	party->setSharedExperience(player, sharedExpActive);
}

void Game::sendGuildMotd(uint32_t playerId) {
	std::shared_ptr<Player> player = getPlayerByID(playerId);
	if (!player) {
		return;
	}

	const auto guild = player->getGuild();
	if (guild) {
		player->sendChannelMessage("Message of the Day", guild->getMotd(), TALKTYPE_CHANNEL_R1, CHANNEL_GUILD);
	}
}

void Game::kickPlayer(uint32_t playerId, bool displayEffect) {
	std::shared_ptr<Player> player = getPlayerByID(playerId);
	if (!player) {
		return;
	}

	player->removePlayer(displayEffect);
}

#if CLIENT_VERSION > 1100
void Game::playerCyclopediaCharacterInfo(std::shared_ptr<Player> player, uint32_t characterID, CyclopediaCharacterInfoType_t characterInfoType, uint16_t entriesPerPage, uint16_t page) {
	uint32_t playerGUID = player->getGUID();
	if (characterID != playerGUID) {
		// For now allow viewing only our character since we don't have tournaments supported
		player->sendCyclopediaCharacterNoData(characterInfoType, 2);
		return;
	}

	switch (characterInfoType) {
		case CYCLOPEDIA_CHARACTERINFO_BASEINFORMATION:
			player->sendCyclopediaCharacterBaseInformation();
			break;
		case CYCLOPEDIA_CHARACTERINFO_GENERALSTATS:
			player->sendCyclopediaCharacterGeneralStats();
			break;
		case CYCLOPEDIA_CHARACTERINFO_COMBATSTATS:
			player->sendCyclopediaCharacterCombatStats();
			break;
		case CYCLOPEDIA_CHARACTERINFO_RECENTDEATHS: {
			std::ostringstream query;
			uint32_t offset = static_cast<uint32_t>(page - 1) * entriesPerPage;
			query << "SELECT `time`, `level`, `killed_by`, `mostdamage_by`, (select count(*) FROM `player_deaths` WHERE `player_id` = " << playerGUID << ") as `entries` FROM `player_deaths` WHERE `player_id` = " << playerGUID << " ORDER BY `time` DESC LIMIT " << offset << ", " << entriesPerPage;

			uint32_t playerID = player->getID();
			std::function<void(DBResult_ptr, bool)> callback = [playerID, page, entriesPerPage](DBResult_ptr result, bool) {
				std::shared_ptr<Player> player = g_game().getPlayerByID(playerID);
				if (!player) {
					return;
				}

				player->resetAsyncOngoingTask(PlayerAsyncTask_RecentDeaths);
				if (!result) {
					player->sendCyclopediaCharacterRecentDeaths(0, 0, {});
					return;
				}

				uint32_t pages = result->getNumber<uint32_t>("entries");
				pages += entriesPerPage - 1;
				pages /= entriesPerPage;

				std::vector<RecentDeathEntry> entries;
				entries.reserve(result->countResults());
				do {
					std::string cause1 = result->getString("killed_by");
					std::string cause2 = result->getString("mostdamage_by");

					std::ostringstream cause;
					cause << "Died at Level " << result->getNumber<uint32_t>("level") << " by";
					if (!cause1.empty()) {
						const char &character = cause1.front();
						if (character == 'a' || character == 'e' || character == 'i' || character == 'o' || character == 'u') {
							cause << " an ";
						} else {
							cause << " a ";
						}
						cause << cause1;
					}

					if (!cause2.empty()) {
						if (!cause1.empty()) {
							cause << " and ";
						}

						const char &character = cause2.front();
						if (character == 'a' || character == 'e' || character == 'i' || character == 'o' || character == 'u') {
							cause << " an ";
						} else {
							cause << " a ";
						}
						cause << cause2;
					}
					cause << '.';
					entries.emplace_back(std::move(cause.str()), result->getNumber<uint32_t>("time"));
				} while (result->next());
				player->sendCyclopediaCharacterRecentDeaths(page, static_cast<uint16_t>(pages), entries);
			};
			g_databaseTasks().store(query.str(), callback);
			player->addAsyncOngoingTask(PlayerAsyncTask_RecentDeaths);
			break;
		}
		case CYCLOPEDIA_CHARACTERINFO_RECENTPVPKILLS: {
			// TODO: add guildwar, assists and arena kills
			Database &db = Database::getInstance();
			const std::string &escapedName = db.escapeString(player->getName());
			std::ostringstream query;
			uint32_t offset = static_cast<uint32_t>(page - 1) * entriesPerPage;
			query << "SELECT `d`.`time`, `d`.`killed_by`, `d`.`mostdamage_by`, `d`.`unjustified`, `d`.`mostdamage_unjustified`, `p`.`name`, (select count(*) FROM `player_deaths` WHERE ((`killed_by` = " << escapedName << " AND `is_player` = 1) OR (`mostdamage_by` = " << escapedName << " AND `mostdamage_is_player` = 1))) as `entries` FROM `player_deaths` AS `d` INNER JOIN `players` AS `p` ON `d`.`player_id` = `p`.`id` WHERE ((`d`.`killed_by` = " << escapedName << " AND `d`.`is_player` = 1) OR (`d`.`mostdamage_by` = " << escapedName << " AND `d`.`mostdamage_is_player` = 1)) ORDER BY `time` DESC LIMIT " << offset << ", " << entriesPerPage;

			uint32_t playerID = player->getID();
			std::function<void(DBResult_ptr, bool)> callback = [playerID, page, entriesPerPage](DBResult_ptr result, bool) {
				std::shared_ptr<Player> player = g_game().getPlayerByID(playerID);
				if (!player) {
					return;
				}

				player->resetAsyncOngoingTask(PlayerAsyncTask_RecentPvPKills);
				if (!result) {
					player->sendCyclopediaCharacterRecentPvPKills(0, 0, {});
					return;
				}

				uint32_t pages = result->getNumber<uint32_t>("entries");
				pages += entriesPerPage - 1;
				pages /= entriesPerPage;

				std::vector<RecentPvPKillEntry> entries;
				entries.reserve(result->countResults());
				do {
					std::string cause1 = result->getString("killed_by");
					std::string cause2 = result->getString("mostdamage_by");
					std::string name = result->getString("name");

					uint8_t status = CYCLOPEDIA_CHARACTERINFO_RECENTKILLSTATUS_JUSTIFIED;
					if (player->getName() == cause1) {
						if (result->getNumber<uint32_t>("unjustified") == 1) {
							status = CYCLOPEDIA_CHARACTERINFO_RECENTKILLSTATUS_UNJUSTIFIED;
						}
					} else if (player->getName() == cause2) {
						if (result->getNumber<uint32_t>("mostdamage_unjustified") == 1) {
							status = CYCLOPEDIA_CHARACTERINFO_RECENTKILLSTATUS_UNJUSTIFIED;
						}
					}

					std::ostringstream description;
					description << "Killed " << name << '.';
					entries.emplace_back(std::move(description.str()), result->getNumber<uint32_t>("time"), status);
				} while (result->next());
				player->sendCyclopediaCharacterRecentPvPKills(page, static_cast<uint16_t>(pages), entries);
			};
			g_databaseTasks().store(query.str(), callback);
			player->addAsyncOngoingTask(PlayerAsyncTask_RecentPvPKills);
			break;
		}
		case CYCLOPEDIA_CHARACTERINFO_ACHIEVEMENTS:
			player->achiev()->sendUnlockedSecretAchievements();
			break;
		case CYCLOPEDIA_CHARACTERINFO_ITEMSUMMARY:
			player->sendCyclopediaCharacterItemSummary();
			break;
		case CYCLOPEDIA_CHARACTERINFO_OUTFITSMOUNTS:
			player->sendCyclopediaCharacterOutfitsMounts();
			break;
		case CYCLOPEDIA_CHARACTERINFO_STORESUMMARY:
			player->sendCyclopediaCharacterStoreSummary();
			break;
		case CYCLOPEDIA_CHARACTERINFO_INSPECTION:
			player->sendCyclopediaCharacterInspection();
			break;
		case CYCLOPEDIA_CHARACTERINFO_BADGES:
			player->sendCyclopediaCharacterBadges();
			break;
		case CYCLOPEDIA_CHARACTERINFO_TITLES:
			player->sendCyclopediaCharacterTitles();
			break;
		default:
			player->sendCyclopediaCharacterNoData(characterInfoType, 1);
			break;
	}
}
#endif

std::string Game::generateHighscoreQueryForEntries(const std::string &categoryName, uint32_t page, uint8_t entriesPerPage, uint32_t vocation) {
	std::ostringstream query;
	uint32_t startPage = (static_cast<uint32_t>(page - 1) * static_cast<uint32_t>(entriesPerPage));
	uint32_t endPage = startPage + static_cast<uint32_t>(entriesPerPage);

	query << "SELECT *, @row AS `entries`, " << page << " AS `page` FROM (SELECT *, (@row := @row + 1) AS `rn` FROM (SELECT `id`, `name`, `level`, `vocation`, `"
		  << categoryName << "` AS `points`, @curRank := IF(@prevRank = `" << categoryName << "`, @curRank, IF(@prevRank := `" << categoryName
		  << "`, @curRank + 1, @curRank + 1)) AS `rank` FROM `players` `p`, (SELECT @curRank := 0, @prevRank := NULL, @row := 0) `r` WHERE `group_id` < "
		  << static_cast<int>(GROUP_TYPE_GAMEMASTER) << " ORDER BY `" << categoryName << "` DESC) `t`";

	if (vocation != 0xFFFFFFFF) {
		query << generateVocationConditionHighscore(vocation);
	}
	query << ") `T` WHERE `rn` > " << startPage << " AND `rn` <= " << endPage;

	return query.str();
}

std::string Game::generateHighscoreQueryForOurRank(const std::string &categoryName, uint8_t entriesPerPage, uint32_t playerGUID, uint32_t vocation) {
	std::ostringstream query;
	std::string entriesStr = std::to_string(entriesPerPage);

	query << "SELECT *, @row AS `entries`, (@ourRow DIV " << entriesStr << ") + 1 AS `page` FROM (SELECT *, (@row := @row + 1) AS `rn`, @ourRow := IF(`id` = "
		  << playerGUID << ", @row - 1, @ourRow) AS `rw` FROM (SELECT `id`, `name`, `level`, `vocation`, `" << categoryName << "` AS `points`, @curRank := IF(@prevRank = `"
		  << categoryName << "`, @curRank, IF(@prevRank := `" << categoryName << "`, @curRank + 1, @curRank + 1)) AS `rank` FROM `players` `p`, (SELECT @curRank := 0, @prevRank := NULL, @row := 0, @ourRow := 0) `r` WHERE `group_id` < "
		  << static_cast<int>(GROUP_TYPE_GAMEMASTER) << " ORDER BY `" << categoryName << "` DESC) `t`";

	if (vocation != 0xFFFFFFFF) {
		query << generateVocationConditionHighscore(vocation);
	}
	query << ") `T` WHERE `rn` > ((@ourRow DIV " << entriesStr << ") * " << entriesStr << ") AND `rn` <= (((@ourRow DIV " << entriesStr << ") * " << entriesStr << ") + " << entriesStr << ")";

	return query.str();
}

std::string Game::generateVocationConditionHighscore(uint32_t vocation) {
	std::ostringstream queryPart;
	bool firstVocation = true;

	const auto vocationsMap = g_vocations().getVocations();
	for (const auto &it : vocationsMap) {
		const auto &voc = it.second;
		if (voc.getFromVocation() == vocation) {
			if (firstVocation) {
				queryPart << " WHERE `vocation` = " << voc.getId();
				firstVocation = false;
			} else {
				queryPart << " OR `vocation` = " << voc.getId();
			}
		}
	}

	return queryPart.str();
}

void Game::processHighscoreResults(DBResult_ptr result, uint32_t playerID, uint8_t category, uint32_t vocation, uint8_t entriesPerPage) {
	std::shared_ptr<Player> player = g_game().getPlayerByID(playerID);
	if (!player) {
		return;
	}

	player->resetAsyncOngoingTask(PlayerAsyncTask_Highscore);

	if (!result) {
		player->sendHighscoresNoData();
		return;
	}

	uint16_t page = result->getNumber<uint16_t>("page");
	uint32_t pages = result->getNumber<uint32_t>("entries");
	pages += entriesPerPage - 1;
	pages /= entriesPerPage;

	std::ostringstream cacheKeyStream;
	cacheKeyStream << "Highscore_" << static_cast<int>(category) << "_" << static_cast<int>(vocation) << "_" << static_cast<int>(entriesPerPage) << "_" << page;
	std::string cacheKey = cacheKeyStream.str();

	auto it = highscoreCache.find(cacheKey);
	auto now = std::chrono::system_clock::now();
	if (it != highscoreCache.end() && (now - it->second.timestamp < HIGHSCORE_CACHE_EXPIRATION_TIME)) {
		auto &cacheEntry = it->second;
		auto cachedTime = it->second.timestamp;
		auto durationSinceEpoch = cachedTime.time_since_epoch();
		auto secondsSinceEpoch = std::chrono::duration_cast<std::chrono::seconds>(durationSinceEpoch).count();
		auto updateTimer = static_cast<uint32_t>(secondsSinceEpoch);
		player->sendHighscores(cacheEntry.characters, category, vocation, cacheEntry.page, static_cast<uint16_t>(cacheEntry.entriesPerPage), updateTimer);
	} else {
		std::vector<HighscoreCharacter> characters;
		characters.reserve(result->countResults());
		if (result) {
			do {
				uint8_t characterVocation;
				const auto &voc = g_vocations().getVocation(result->getNumber<uint16_t>("vocation"));
				if (voc) {
					characterVocation = voc->getClientId();
				} else {
					characterVocation = 0;
				}
				characters.emplace_back(std::move(result->getString("name")), result->getNumber<uint64_t>("points"), result->getNumber<uint32_t>("id"), result->getNumber<uint32_t>("rank"), result->getNumber<uint16_t>("level"), characterVocation);
			} while (result->next());
		}

		player->sendHighscores(characters, category, vocation, page, static_cast<uint16_t>(pages), getTimeNow());
		highscoreCache[cacheKey] = { characters, page, pages, now };
	}
}

void Game::cacheQueryHighscore(const std::string &key, const std::string &query, uint32_t page, uint8_t entriesPerPage) {
	QueryHighscoreCacheEntry queryEntry { query, page, entriesPerPage, std::chrono::steady_clock::now() };
	queryCache[key] = queryEntry;
}

std::string Game::generateHighscoreOrGetCachedQueryForEntries(const std::string &categoryName, uint32_t page, uint8_t entriesPerPage, uint32_t vocation) {
	std::ostringstream cacheKeyStream;
	cacheKeyStream << "Entries_" << categoryName << "_" << page << "_" << static_cast<int>(entriesPerPage) << "_" << vocation;
	std::string cacheKey = cacheKeyStream.str();

	if (queryCache.find(cacheKey) != queryCache.end()) {
		const QueryHighscoreCacheEntry &cachedEntry = queryCache[cacheKey];
		if (cachedEntry.page == page) {
			return cachedEntry.query;
		}
	}

	std::string newQuery = generateHighscoreQueryForEntries(categoryName, page, entriesPerPage, vocation);
	cacheQueryHighscore(cacheKey, newQuery, page, entriesPerPage);

	return newQuery;
}

std::string Game::generateHighscoreOrGetCachedQueryForOurRank(const std::string &categoryName, uint8_t entriesPerPage, uint32_t playerGUID, uint32_t vocation) {
	std::ostringstream cacheKeyStream;
	cacheKeyStream << "OurRank_" << categoryName << "_" << static_cast<int>(entriesPerPage) << "_" << playerGUID << "_" << vocation;
	std::string cacheKey = cacheKeyStream.str();

	if (queryCache.find(cacheKey) != queryCache.end()) {
		const QueryHighscoreCacheEntry &cachedEntry = queryCache[cacheKey];
		if (cachedEntry.page == entriesPerPage) {
			return cachedEntry.query;
		}
	}

	std::string newQuery = generateHighscoreQueryForOurRank(categoryName, entriesPerPage, playerGUID, vocation);
	cacheQueryHighscore(cacheKey, newQuery, entriesPerPage, entriesPerPage);

	return newQuery;
}

void Game::playerHighscores(std::shared_ptr<Player> player, HighscoreType_t type, uint8_t category, uint32_t vocation, const std::string &, uint16_t page, uint8_t entriesPerPage) {
	if (player->hasAsyncOngoingTask(PlayerAsyncTask_Highscore)) {
		return;
	}

	std::string categoryName;
	const auto &categoryType = static_cast<HighscoreCategories_t>(category);
	switch (categoryType) {
		case HighscoreCategories_t::FIST_FIGHTING:
			categoryName = "skill_fist";
			break;
		case HighscoreCategories_t::CLUB_FIGHTING:
			categoryName = "skill_club";
			break;
		case HighscoreCategories_t::SWORD_FIGHTING:
			categoryName = "skill_sword";
			break;
		case HighscoreCategories_t::AXE_FIGHTING:
			categoryName = "skill_axe";
			break;
		case HighscoreCategories_t::DISTANCE_FIGHTING:
			categoryName = "skill_dist";
			break;
		case HighscoreCategories_t::SHIELDING:
			categoryName = "skill_shielding";
			break;
		case HighscoreCategories_t::FISHING:
			categoryName = "skill_fishing";
			break;
		case HighscoreCategories_t::MAGIC_LEVEL:
			categoryName = "maglevel";
			break;
		default: {
			category = static_cast<uint8_t>(HighscoreCategories_t::EXPERIENCE);
			categoryName = "experience";
			break;
		}
	}

	std::string query;
	if (type == HIGHSCORE_GETENTRIES) {
		query = generateHighscoreOrGetCachedQueryForEntries(categoryName, page, entriesPerPage, vocation);
	} else if (type == HIGHSCORE_OURRANK) {
		query = generateHighscoreOrGetCachedQueryForOurRank(categoryName, entriesPerPage, player->getGUID(), vocation);
	}

	uint32_t playerID = player->getID();
	std::function<void(DBResult_ptr, bool)> callback = [this, playerID, category, vocation, entriesPerPage](DBResult_ptr result, bool) {
		processHighscoreResults(std::move(result), playerID, category, vocation, entriesPerPage);
	};

	g_databaseTasks().store(query, callback);
	player->addAsyncOngoingTask(PlayerAsyncTask_Highscore);
}

void Game::playerReportRuleViolationReport(uint32_t playerId, const std::string &targetName, uint8_t reportType, uint8_t reportReason, const std::string &comment, const std::string &translation) {
	std::shared_ptr<Player> player = getPlayerByID(playerId);
	if (!player) {
		return;
	}

	g_events().eventPlayerOnReportRuleViolation(player, targetName, reportType, reportReason, comment, translation);
	g_callbacks().executeCallback(EventCallback_t::playerOnReportRuleViolation, &EventCallback::playerOnReportRuleViolation, player, targetName, reportType, reportReason, comment, translation);
}

void Game::playerReportBug(uint32_t playerId, const std::string &message, const Position &position, uint8_t category) {
	std::shared_ptr<Player> player = getPlayerByID(playerId);
	if (!player) {
		return;
	}

	g_events().eventPlayerOnReportBug(player, message, position, category);
	g_callbacks().executeCallback(EventCallback_t::playerOnReportBug, &EventCallback::playerOnReportBug, player, message, position, category);
}

void Game::playerDebugAssert(uint32_t playerId, const std::string &assertLine, const std::string &date, const std::string &description, const std::string &comment) {
	std::shared_ptr<Player> player = getPlayerByID(playerId);
	if (!player) {
		return;
	}

	// TODO: move debug assertions to database
	FILE* file = fopen("client_assertions.txt", "a");
	if (file) {
		fprintf(file, "----- %s - %s (%s) -----\n", formatDate(time(nullptr)).c_str(), player->getName().c_str(), convertIPToString(player->getIP()).c_str());
		fprintf(file, "%s\n%s\n%s\n%s\n", assertLine.c_str(), date.c_str(), description.c_str(), comment.c_str());
		fclose(file);
	}
}

void Game::playerPreyAction(uint32_t playerId, uint8_t slot, uint8_t action, uint8_t option, int8_t index, uint16_t raceId) {
	std::shared_ptr<Player> player = getPlayerByID(playerId);
	if (!player) {
		return;
	}

	g_ioprey().parsePreyAction(player, static_cast<PreySlot_t>(slot), static_cast<PreyAction_t>(action), static_cast<PreyOption_t>(option), index, raceId);
}

void Game::playerTaskHuntingAction(uint32_t playerId, uint8_t slot, uint8_t action, bool upgrade, uint16_t raceId) {
	std::shared_ptr<Player> player = getPlayerByID(playerId);
	if (!player) {
		return;
	}

	g_ioprey().parseTaskHuntingAction(player, static_cast<PreySlot_t>(slot), static_cast<PreyTaskAction_t>(action), upgrade, raceId);
}

void Game::playerNpcGreet(uint32_t playerId, uint32_t npcId) {
	const auto &player = getPlayerByID(playerId);
	if (!player) {
		return;
	}

	const auto &npc = getNpcByID(npcId);
	if (!npc) {
		return;
	}

	// Check npc say exhausted
	if (player->isUIExhausted()) {
		player->sendCancelMessage(RETURNVALUE_YOUAREEXHAUSTED);
		return;
	}

	if (!player->canSpeakWithHireling(npc->getSpeechBubble())) {
		return;
	}

	auto spectators = Spectators().find<Player>(player->getPosition(), true);
	spectators.insert(npc);
	internalCreatureSay(player, TALKTYPE_SAY, "hi", false, &spectators);

	auto npcsSpectators = spectators.filter<Npc>();

	if (npc->getSpeechBubble() == SPEECHBUBBLE_TRADE) {
		internalCreatureSay(player, TALKTYPE_PRIVATE_PN, "trade", false, &npcsSpectators);
	} else {
		internalCreatureSay(player, TALKTYPE_PRIVATE_PN, "sail", false, &npcsSpectators);
	}

	player->updateUIExhausted();
}

void Game::playerLeaveMarket(uint32_t playerId) {
	std::shared_ptr<Player> player = getPlayerByID(playerId);
	if (!player) {
		return;
	}

	player->setInMarket(false);
}

void Game::playerBrowseMarket(uint32_t playerId, uint16_t itemId, uint8_t tier) {
	std::shared_ptr<Player> player = getPlayerByID(playerId);
	if (!player) {
		return;
	}

	if (!player->isInMarket()) {
		return;
	}

	const ItemType &it = Item::items[itemId];
	if (it.id == 0) {
		return;
	}

	if (it.wareId == 0) {
		return;
	}

	const MarketOfferList &buyOffers = IOMarket::getActiveOffers(MARKETACTION_BUY, it.id, tier);
	const MarketOfferList &sellOffers = IOMarket::getActiveOffers(MARKETACTION_SELL, it.id, tier);
	player->sendMarketBrowseItem(it.id, buyOffers, sellOffers, tier);
	player->sendMarketDetail(it.id, tier);
}

void Game::playerBrowseMarketOwnOffers(uint32_t playerId) {
	std::shared_ptr<Player> player = getPlayerByID(playerId);
	if (!player) {
		return;
	}

	if (!player->isInMarket()) {
		return;
	}

	const MarketOfferList &buyOffers = IOMarket::getOwnOffers(MARKETACTION_BUY, player->getGUID());
	const MarketOfferList &sellOffers = IOMarket::getOwnOffers(MARKETACTION_SELL, player->getGUID());
	player->sendMarketBrowseOwnOffers(buyOffers, sellOffers);
}

void Game::playerBrowseMarketOwnHistory(uint32_t playerId) {
	std::shared_ptr<Player> player = getPlayerByID(playerId);
	if (!player) {
		return;
	}

	if (!player->isInMarket()) {
		return;
	}

	const HistoryMarketOfferList &buyOffers = IOMarket::getOwnHistory(MARKETACTION_BUY, player->getGUID());
	const HistoryMarketOfferList &sellOffers = IOMarket::getOwnHistory(MARKETACTION_SELL, player->getGUID());
	player->sendMarketBrowseOwnHistory(buyOffers, sellOffers);
}

namespace {
	bool removeOfferItems(const std::shared_ptr<Player> &player, const std::shared_ptr<DepotLocker> &depotLocker, const ItemType &itemType, uint16_t amount, uint8_t tier, std::ostringstream &offerStatus) {
		uint16_t removeAmount = amount;
		if (
			// Init-statement
			auto stashItemCount = player->getStashItemCount(itemType.wareId);
			// Condition
			stashItemCount > 0
		) {
			if (removeAmount > stashItemCount && player->withdrawItem(itemType.wareId, stashItemCount)) {
				removeAmount -= stashItemCount;
			} else if (player->withdrawItem(itemType.wareId, removeAmount)) {
				removeAmount = 0;
			} else {
				offerStatus << "Failed to remove stash items from player " << player->getName();
				return false;
			}
		}

		auto [itemVector, totalCount] = player->getLockerItemsAndCountById(depotLocker, tier, itemType.id);
		if (removeAmount > 0) {
			if (totalCount == 0 || itemVector.size() == 0) {
				offerStatus << "Player " << player->getName() << " not have item for create offer";
				return false;
			}

			uint32_t count = 0;
			for (auto item : itemVector) {
				if (!item) {
					continue;
				}

				if (itemType.stackable) {
					uint16_t removeCount = std::min<uint16_t>(removeAmount, item->getItemCount());
					removeAmount -= removeCount;
					if (
						// Init-statement
						auto ret = g_game().internalRemoveItem(item, removeCount);
						// Condition
						ret != RETURNVALUE_NOERROR
					) {
						offerStatus << "Failed to remove items from player " << player->getName() << " error: " << getReturnMessage(ret);
						return false;
					}

					if (removeAmount == 0) {
						break;
					}
				} else {
					count += Item::countByType(item, -1);
					if (count > amount) {
						break;
					}
					auto ret = g_game().internalRemoveItem(item);
					if (ret != RETURNVALUE_NOERROR) {
						offerStatus << "Failed to remove items from player " << player->getName() << " error: " << getReturnMessage(ret);
						return false;
					} else {
						removeAmount -= 1;
					}
				}
			}
		}
		if (removeAmount > 0) {
			g_logger().error("Player {} tried to sell an item {} without this item", itemType.id, player->getName());
			offerStatus << "The item you tried to market is not correct. Check the item again.";
			return false;
		}
		return true;
	}
} // namespace

bool checkCanInitCreateMarketOffer(std::shared_ptr<Player> player, uint8_t type, const ItemType &it, uint16_t amount, uint64_t price, std::ostringstream &offerStatus) {
	if (!player) {
		offerStatus << "Failed to load player";
		return false;
	}

	if (!player->getAccount()) {
		offerStatus << "Failed to load player account";
		return false;
	}

	if (!player->isInMarket()) {
		offerStatus << "Failed to load market for player " << player->getName();
		return false;
	}

	if (price == 0) {
		offerStatus << "Failed to process price for player " << player->getName();
		return false;
	}

	if (price > 999999999999) {
		offerStatus << "Player " << player->getName() << " is trying to sell an item with a higher than allowed value";
		return false;
	}

	if (type != MARKETACTION_BUY && type != MARKETACTION_SELL) {
		offerStatus << "Failed to process type " << type << "for player " << player->getName();
		return false;
	}

	if (player->isUIExhausted(1000)) {
		player->sendCancelMessage(RETURNVALUE_YOUAREEXHAUSTED);
		return false;
	}

	if (it.id == 0 || it.wareId == 0) {
		offerStatus << "Failed to load offer or item id";
		return false;
	}

	if (amount == 0 || !it.stackable && amount > 2000 || it.stackable && amount > 64000) {
		offerStatus << "Failed to load amount " << amount << " for player " << player->getName();
		return false;
	}

	g_logger().debug("{} - Offer amount: {}", __FUNCTION__, amount);

	if (g_configManager().getBoolean(MARKET_PREMIUM, __FUNCTION__) && !player->isPremium()) {
		player->sendTextMessage(MESSAGE_MARKET, "Only premium accounts may create offers for that object.");
		return false;
	}

	const uint32_t maxOfferCount = g_configManager().getNumber(MAX_MARKET_OFFERS_AT_A_TIME_PER_PLAYER, __FUNCTION__);
	if (maxOfferCount != 0 && IOMarket::getPlayerOfferCount(player->getGUID()) >= maxOfferCount) {
		offerStatus << "Player " << player->getName() << "excedeed max offer count " << maxOfferCount;
		return false;
	}

	return true;
}

void Game::playerCreateMarketOffer(uint32_t playerId, uint8_t type, uint16_t itemId, uint16_t amount, uint64_t price, uint8_t tier, bool anonymous) {
	// Initialize variables
	// Before creating the offer we will compare it with the RETURN VALUE ERROR
	std::ostringstream offerStatus;
	std::shared_ptr<Player> player = getPlayerByID(playerId);
	const ItemType &it = Item::items[itemId];

	// Make sure everything is ok before the create market offer starts
	if (!checkCanInitCreateMarketOffer(player, type, it, amount, price, offerStatus)) {
		g_logger().error("{} - Player {} had an error on init offer on the market, error code: {}", __FUNCTION__, player->getName(), offerStatus.str());
		return;
	}

	uint64_t calcFee = (price / 100) * amount;
	uint64_t minFee = std::min<uint64_t>(100000, calcFee);
	uint64_t fee = std::max<uint64_t>(20, minFee);

	if (type == MARKETACTION_SELL) {
		if (fee > (player->getBankBalance() + player->getMoney())) {
			offerStatus << "Fee is greater than player money";
			return;
		}

		std::shared_ptr<DepotLocker> depotLocker = player->getDepotLocker(player->getLastDepotId());
		if (depotLocker == nullptr) {
			offerStatus << "Depot locker is nullptr for player " << player->getName();
			return;
		}

		if (it.id == ITEM_STORE_COIN) {
			auto [transferableCoins, result] = player->getAccount()->getCoins(enumToValue(CoinType::Transferable));

			if (amount > transferableCoins) {
				offerStatus << "Amount is greater than coins for player " << player->getName();
				return;
			}

			// Do not register a transaction for coins creating an offer
			player->getAccount()->removeCoins(enumToValue(CoinType::Transferable), static_cast<uint32_t>(amount), "");
		} else {
			if (!removeOfferItems(player, depotLocker, it, amount, tier, offerStatus)) {
				g_logger().error("[{}] failed to remove item with id {}, from player {}, errorcode: {}", __FUNCTION__, it.id, player->getName(), offerStatus.str());
				return;
			}
		}

		g_game().removeMoney(player, fee, 0, true);
		g_metrics().addCounter("balance_decrease", fee, { { "player", player->getName() }, { "context", "market_fee" } });
	} else {
		uint64_t totalPrice = price * amount;
		totalPrice += fee;
		if (totalPrice > (player->getMoney() + player->getBankBalance())) {
			offerStatus << "Fee is greater than player money (buy offer)";
			return;
		}

		g_game().removeMoney(player, totalPrice, 0, true);
		g_metrics().addCounter("balance_decrease", totalPrice, { { "player", player->getName() }, { "context", "market_offer" } });
	}

	// Send market window again for update item stats and avoid item clone
	player->sendMarketEnter(player->getLastDepotId());

	// If there is any error, then we will send the log and block the creation of the offer to avoid clone of items
	// The player may lose the item as it will have already been removed, but will not clone
	if (!offerStatus.str().empty()) {
		if (offerStatus.str() == "The item you tried to market is not correct. Check the item again.") {
			player->sendTextMessage(MESSAGE_MARKET, offerStatus.str());
		} else {
			player->sendTextMessage(MESSAGE_MARKET, "There was an error processing your offer, please contact the administrator.");
		}
		g_logger().error("{} - Player {} had an error creating an offer on the market, error code: {}", __FUNCTION__, player->getName(), offerStatus.str());
		return;
	}

	IOMarket::createOffer(player->getGUID(), static_cast<MarketAction_t>(type), it.id, amount, price, tier, anonymous);

	const MarketOfferList &buyOffers = IOMarket::getActiveOffers(MARKETACTION_BUY, it.id, tier);
	const MarketOfferList &sellOffers = IOMarket::getActiveOffers(MARKETACTION_SELL, it.id, tier);
	player->sendMarketBrowseItem(it.id, buyOffers, sellOffers, tier);

	// Exhausted for create offert in the market
	player->updateUIExhausted();
	g_saveManager().savePlayer(player);
}

void Game::playerCancelMarketOffer(uint32_t playerId, uint32_t timestamp, uint16_t counter) {
	std::shared_ptr<Player> player = getPlayerByID(playerId);
	if (!player || !player->getAccount()) {
		return;
	}

	if (!player->isInMarket()) {
		return;
	}

	if (player->isUIExhausted(1000)) {
		player->sendCancelMessage(RETURNVALUE_YOUAREEXHAUSTED);
		return;
	}

	MarketOfferEx offer = IOMarket::getOfferByCounter(timestamp, counter);
	if (offer.id == 0 || offer.playerId != player->getGUID()) {
		return;
	}

	if (offer.type == MARKETACTION_BUY) {
		player->setBankBalance(player->getBankBalance() + offer.price * offer.amount);
		g_metrics().addCounter("balance_decrease", offer.price * offer.amount, { { "player", player->getName() }, { "context", "market_purchase" } });
		// Send market window again for update stats
		player->sendMarketEnter(player->getLastDepotId());
	} else {
		const ItemType &it = Item::items[offer.itemId];
		if (it.id == 0) {
			return;
		}

		if (it.id == ITEM_STORE_COIN) {
			// Do not register a transaction for coins upon cancellation
			player->getAccount()->addCoins(enumToValue(CoinType::Transferable), offer.amount, "");
		} else if (it.stackable) {
			uint16_t tmpAmount = offer.amount;
			while (tmpAmount > 0) {
				int32_t stackCount = std::min<int32_t>(it.stackSize, tmpAmount);
				std::shared_ptr<Item> item = Item::CreateItem(it.id, stackCount);
				if (internalAddItem(player->getInbox(), item, INDEX_WHEREEVER, FLAG_NOLIMIT) != RETURNVALUE_NOERROR) {
					break;
				}

				if (offer.tier > 0) {
					item->setAttribute(ItemAttribute_t::TIER, offer.tier);
				}

				tmpAmount -= stackCount;
			}
		} else {
			int32_t subType;
			if (it.charges != 0) {
				subType = it.charges;
			} else {
				subType = -1;
			}

			for (uint16_t i = 0; i < offer.amount; ++i) {
				std::shared_ptr<Item> item = Item::CreateItem(it.id, subType);
				if (internalAddItem(player->getInbox(), item, INDEX_WHEREEVER, FLAG_NOLIMIT) != RETURNVALUE_NOERROR) {
					break;
				}

				if (offer.tier > 0) {
					item->setAttribute(ItemAttribute_t::TIER, offer.tier);
				}
			}
		}
	}

	IOMarket::moveOfferToHistory(offer.id, OFFERSTATE_CANCELLED);

	offer.amount = 0;
	offer.timestamp += g_configManager().getNumber(MARKET_OFFER_DURATION, __FUNCTION__);
	player->sendMarketCancelOffer(offer);
	// Send market window again for update stats
	player->sendMarketEnter(player->getLastDepotId());
	// Exhausted for cancel offer in the market
	player->updateUIExhausted();
	g_saveManager().savePlayer(player);
}

void Game::playerAcceptMarketOffer(uint32_t playerId, uint32_t timestamp, uint16_t counter, uint16_t amount) {
	std::ostringstream offerStatus;
	std::shared_ptr<Player> player = getPlayerByID(playerId);
	if (!player || !player->getAccount()) {
		offerStatus << "Failed to load player";
		return;
	}

	if (!player->isInMarket()) {
		offerStatus << "Failed to load market";
		return;
	}

	if (player->isUIExhausted(1000)) {
		player->sendCancelMessage(RETURNVALUE_YOUAREEXHAUSTED);
		return;
	}

	MarketOfferEx offer = IOMarket::getOfferByCounter(timestamp, counter);
	if (offer.id == 0) {
		offerStatus << "Failed to load offer id";
		return;
	}

	const ItemType &it = Item::items[offer.itemId];
	if (it.id == 0) {
		offerStatus << "Failed to load item id";
		return;
	}

	if (amount == 0 || !it.stackable && amount > 2000 || it.stackable && amount > 64000 || amount > offer.amount) {
		offerStatus << "Invalid offer amount " << amount << " for player " << player->getName();
		return;
	}

	uint64_t totalPrice = offer.price * amount;

	// The player has an offer to by something and someone is going to sell to item type
	// so the market action is 'buy' as who created the offer is buying.
	if (offer.type == MARKETACTION_BUY) {
		std::shared_ptr<DepotLocker> depotLocker = player->getDepotLocker(player->getLastDepotId());
		if (depotLocker == nullptr) {
			offerStatus << "Depot locker is nullptr";
			return;
		}

		std::shared_ptr<Player> buyerPlayer = getPlayerByGUID(offer.playerId, true);
		if (!buyerPlayer) {
			offerStatus << "Failed to load buyer player " << player->getName();
			return;
		}

		if (!buyerPlayer->getAccount()) {
			player->sendTextMessage(MESSAGE_MARKET, "Cannot accept offer.");
			return;
		}

		if (player == buyerPlayer || player->getAccount() == buyerPlayer->getAccount()) {
			player->sendTextMessage(MESSAGE_MARKET, "You cannot accept your own offer.");
			return;
		}

		if (it.id == ITEM_STORE_COIN) {
			auto [transferableCoins, error] = player->getAccount()->getCoins(enumToValue(CoinType::Transferable));

			if (error != enumToValue(AccountErrors_t::Ok)) {
				offerStatus << "Failed to load transferable coins for player " << player->getName();
				return;
			}

			if (amount > transferableCoins) {
				offerStatus << "Amount is greater than coins";
				return;
			}

			player->getAccount()->removeCoins(
				enumToValue(CoinType::Transferable),
				amount,
				"Sold on Market"
			);
		} else {
			if (!removeOfferItems(player, depotLocker, it, amount, offer.tier, offerStatus)) {
				g_logger().error("[{}] failed to remove item with id {}, from player {}, errorcode: {}", __FUNCTION__, it.id, player->getName(), offerStatus.str());
				return;
			}
		}

		// If there is any error, then we will send the log and block the creation of the offer to avoid clone of items
		// The player may lose the item as it will have already been removed, but will not clone
		if (!offerStatus.str().empty()) {
			if (offerStatus.str() == "The item you tried to market is not correct. Check the item again.") {
				player->sendTextMessage(MESSAGE_MARKET, offerStatus.str());
			} else {
				player->sendTextMessage(MESSAGE_MARKET, "There was an error processing your offer, please contact the administrator.");
			}
			g_logger().error("{} - Player {} had an error creating an offer on the market, error code: {}", __FUNCTION__, player->getName(), offerStatus.str());
			player->sendMarketEnter(player->getLastDepotId());
			return;
		}

		player->setBankBalance(player->getBankBalance() + totalPrice);
		g_metrics().addCounter("balance_increase", totalPrice, { { "player", player->getName() }, { "context", "market_sale" } });

		if (it.id == ITEM_STORE_COIN) {
			buyerPlayer->getAccount()->addCoins(enumToValue(CoinType::Transferable), amount, "Purchased on Market");
		} else if (it.stackable) {
			uint16_t tmpAmount = amount;
			while (tmpAmount > 0) {
				uint16_t stackCount = std::min<uint16_t>(it.stackSize, tmpAmount);
				std::shared_ptr<Item> item = Item::CreateItem(it.id, stackCount);
				if (internalAddItem(buyerPlayer->getInbox(), item, INDEX_WHEREEVER, FLAG_NOLIMIT) != RETURNVALUE_NOERROR) {
					offerStatus << "Failed to add player inbox stackable item for buy offer for player " << player->getName();

					break;
				}

				if (offer.tier > 0) {
					item->setAttribute(ItemAttribute_t::TIER, offer.tier);
				}

				tmpAmount -= stackCount;
			}
		} else {
			int32_t subType;
			if (it.charges != 0) {
				subType = it.charges;
			} else {
				subType = -1;
			}

			for (uint16_t i = 0; i < amount; ++i) {
				std::shared_ptr<Item> item = Item::CreateItem(it.id, subType);
				if (internalAddItem(buyerPlayer->getInbox(), item, INDEX_WHEREEVER, FLAG_NOLIMIT) != RETURNVALUE_NOERROR) {
					offerStatus << "Failed to add player inbox item for buy offer for player " << player->getName();

					break;
				}

				if (offer.tier > 0) {
					item->setAttribute(ItemAttribute_t::TIER, offer.tier);
				}
			}
		}

		if (buyerPlayer->isOffline()) {
			g_saveManager().savePlayer(buyerPlayer);
		}
	} else if (offer.type == MARKETACTION_SELL) {
		std::shared_ptr<Player> sellerPlayer = getPlayerByGUID(offer.playerId, true);
		if (!sellerPlayer) {
			offerStatus << "Failed to load seller player";
			return;
		}

		if (player == sellerPlayer || player->getAccount() == sellerPlayer->getAccount()) {
			player->sendTextMessage(MESSAGE_MARKET, "You cannot accept your own offer.");
			return;
		}

		if (totalPrice > (player->getBankBalance() + player->getMoney())) {
			return;
		}

		// Have enough money on the bank
		if (totalPrice <= player->getBankBalance()) {
			player->setBankBalance(player->getBankBalance() - totalPrice);
		} else {
			uint64_t remainsPrice = 0;
			remainsPrice = totalPrice - player->getBankBalance();
			player->setBankBalance(0);
			g_game().removeMoney(player, remainsPrice);
		}
		g_metrics().addCounter("balance_decrease", totalPrice, { { "player", player->getName() }, { "context", "market_purchase" } });

		if (it.id == ITEM_STORE_COIN) {
			player->getAccount()->addCoins(enumToValue(CoinType::Transferable), amount, "Purchased on Market");
		} else if (it.stackable) {
			uint16_t tmpAmount = amount;
			while (tmpAmount > 0) {
				uint16_t stackCount = std::min<uint16_t>(it.stackSize, tmpAmount);
				std::shared_ptr<Item> item = Item::CreateItem(it.id, stackCount);
				if (
					// Init-statement
					auto ret = internalAddItem(player->getInbox(), item, INDEX_WHEREEVER, FLAG_NOLIMIT);
					// Condition
					ret != RETURNVALUE_NOERROR
				) {
					g_logger().error("{} - Create offer internal add item error code: {}", __FUNCTION__, getReturnMessage(ret));
					offerStatus << "Failed to add inbox stackable item for sell offer for player " << player->getName();

					break;
				}

				if (offer.tier > 0) {
					item->setAttribute(ItemAttribute_t::TIER, offer.tier);
				}

				tmpAmount -= stackCount;
			}
		} else {
			int32_t subType;
			if (it.charges != 0) {
				subType = it.charges;
			} else {
				subType = -1;
			}

			for (uint16_t i = 0; i < amount; ++i) {
				std::shared_ptr<Item> item = Item::CreateItem(it.id, subType);
				if (
					// Init-statement
					auto ret = internalAddItem(player->getInbox(), item, INDEX_WHEREEVER, FLAG_NOLIMIT);
					// Condition
					ret != RETURNVALUE_NOERROR
				) {
					offerStatus << "Failed to add inbox item for sell offer for player " << player->getName();

					break;
				}

				if (offer.tier > 0) {
					item->setAttribute(ItemAttribute_t::TIER, offer.tier);
				}
			}
		}

		sellerPlayer->setBankBalance(sellerPlayer->getBankBalance() + totalPrice);
		g_metrics().addCounter("balance_increase", totalPrice, { { "player", sellerPlayer->getName() }, { "context", "market_sale" } });
		if (it.id == ITEM_STORE_COIN) {
			const auto &tranferable = enumToValue(CoinType::Transferable);
			const auto &removeCoin = enumToValue(CoinTransactionType::Remove);
			sellerPlayer->getAccount()->registerCoinTransaction(removeCoin, tranferable, amount, "Sold on Market");
		}

		if (it.id != ITEM_STORE_COIN) {
			player->onReceiveMail();
		}

		if (sellerPlayer->isOffline()) {
			g_saveManager().savePlayer(sellerPlayer);
		}
	}

	// Send market window again for update item stats and avoid item clone
	player->sendMarketEnter(player->getLastDepotId());

	if (!offerStatus.str().empty()) {
		player->sendTextMessage(MESSAGE_MARKET, "There was an error processing your offer, please contact the administrator.");
		g_logger().error("{} - Player {} had an error accepting an offer on the market, error code: {}", __FUNCTION__, player->getName(), offerStatus.str());
		return;
	}

	const int32_t marketOfferDuration = g_configManager().getNumber(MARKET_OFFER_DURATION, __FUNCTION__);

	IOMarket::appendHistory(player->getGUID(), (offer.type == MARKETACTION_BUY ? MARKETACTION_SELL : MARKETACTION_BUY), offer.itemId, amount, offer.price, time(nullptr), offer.tier, OFFERSTATE_ACCEPTEDEX);

	IOMarket::appendHistory(offer.playerId, offer.type, offer.itemId, amount, offer.price, time(nullptr), offer.tier, OFFERSTATE_ACCEPTED);

	offer.amount -= amount;

	if (offer.amount == 0) {
		IOMarket::deleteOffer(offer.id);
	} else {
		IOMarket::acceptOffer(offer.id, amount);
	}

	offer.timestamp += marketOfferDuration;
	player->sendMarketAcceptOffer(offer);
	// Exhausted for accept offer in the market
	player->updateUIExhausted();
	g_saveManager().savePlayer(player);
}

void Game::parsePlayerExtendedOpcode(uint32_t playerId, uint8_t opcode, const std::string &buffer) {
	std::shared_ptr<Player> player = getPlayerByID(playerId);
	if (!player) {
		return;
	}

	for (const auto creatureEvent : player->getCreatureEvents(CREATURE_EVENT_EXTENDED_OPCODE)) {
		creatureEvent->executeExtendedOpcode(player, opcode, buffer);
	}
}

void Game::forceRemoveCondition(uint32_t creatureId, ConditionType_t conditionType, ConditionId_t conditionId) {
	std::shared_ptr<Creature> creature = getCreatureByID(creatureId);
	if (!creature) {
		return;
	}

	creature->removeCondition(conditionType, conditionId, true);
}

void Game::sendOfflineTrainingDialog(std::shared_ptr<Player> player) {
	if (!player) {
		return;
	}

	if (!player->hasModalWindowOpen(offlineTrainingWindow.id)) {
		player->sendModalWindow(offlineTrainingWindow);
	}
}

void Game::playerAnswerModalWindow(uint32_t playerId, uint32_t modalWindowId, uint8_t button, uint8_t choice) {
	std::shared_ptr<Player> player = getPlayerByID(playerId);
	if (!player) {
		return;
	}

	if (!player->hasModalWindowOpen(modalWindowId)) {
		return;
	}

	player->onModalWindowHandled(modalWindowId);

	// offline training, hardcoded
	if (modalWindowId == std::numeric_limits<uint32_t>::max()) {
		if (button == 1) {
			if (choice == SKILL_SWORD || choice == SKILL_AXE || choice == SKILL_CLUB || choice == SKILL_DISTANCE || choice == SKILL_MAGLEVEL) {
				auto bedItem = player->getBedItem();
				if (bedItem && bedItem->sleep(player)) {
					player->setOfflineTrainingSkill(static_cast<int8_t>(choice));
					return;
				}
			}
		} else {
			player->sendTextMessage(MESSAGE_EVENT_ADVANCE, "Offline training aborted.");
		}

		player->setBedItem(nullptr);
	} else {
		for (const auto creatureEvent : player->getCreatureEvents(CREATURE_EVENT_MODALWINDOW)) {
			creatureEvent->executeModalWindow(player, modalWindowId, button, choice);
		}
	}
}

void Game::playerForgeFuseItems(uint32_t playerId, ForgeAction_t actionType, uint16_t firstItemId, uint8_t tier, uint16_t secondItemId, bool usedCore, bool reduceTierLoss, bool convergence) {
	metrics::method_latency measure(__METHOD_NAME__);
	std::shared_ptr<Player> player = getPlayerByID(playerId);
	if (!player) {
		return;
	}

	if (player->isUIExhausted()) {
		player->sendCancelMessage(RETURNVALUE_YOUAREEXHAUSTED);
		return;
	}

	player->updateUIExhausted();

	uint8_t coreCount = (usedCore ? 1 : 0) + (reduceTierLoss ? 1 : 0);
	auto baseSuccess = static_cast<uint8_t>(g_configManager().getNumber(FORGE_BASE_SUCCESS_RATE, __FUNCTION__));
	auto coreSuccess = usedCore ? g_configManager().getNumber(FORGE_BONUS_SUCCESS_RATE, __FUNCTION__) : 0;
	auto finalRate = baseSuccess + coreSuccess;
	auto roll = static_cast<uint8_t>(uniform_random(1, 100)) <= finalRate;

	bool success = roll ? true : false;

	auto chance = uniform_random(0, 10000);
	uint8_t bonus = convergence ? 0 : forgeBonus(chance);

	player->forgeFuseItems(actionType, firstItemId, tier, secondItemId, success, reduceTierLoss, convergence, bonus, coreCount);
}

void Game::playerForgeTransferItemTier(uint32_t playerId, ForgeAction_t actionType, uint16_t donorItemId, uint8_t tier, uint16_t receiveItemId, bool convergence) {
	std::shared_ptr<Player> player = getPlayerByID(playerId);
	if (!player) {
		return;
	}

	if (player->isUIExhausted()) {
		player->sendCancelMessage(RETURNVALUE_YOUAREEXHAUSTED);
		return;
	}

	player->updateUIExhausted();
	player->forgeTransferItemTier(actionType, donorItemId, tier, receiveItemId, convergence);
}

void Game::playerForgeResourceConversion(uint32_t playerId, ForgeAction_t actionType) {
	std::shared_ptr<Player> player = getPlayerByID(playerId);
	if (!player) {
		return;
	}

	if (player->isUIExhausted()) {
		player->sendCancelMessage(RETURNVALUE_YOUAREEXHAUSTED);
		return;
	}

	player->updateUIExhausted();
	player->forgeResourceConversion(actionType);
}

void Game::playerBrowseForgeHistory(uint32_t playerId, uint8_t page) {
	std::shared_ptr<Player> player = getPlayerByID(playerId);
	if (!player) {
		return;
	}

	if (player->isUIExhausted()) {
		player->sendCancelMessage(RETURNVALUE_YOUAREEXHAUSTED);
		return;
	}

	player->updateUIExhausted();
	player->forgeHistory(page);
}

void Game::playerBosstiarySlot(uint32_t playerId, uint8_t slotId, uint32_t selectedBossId) {
	std::shared_ptr<Player> player = getPlayerByID(playerId);
	if (!player) {
		return;
	}

	if (player->isUIExhausted()) {
		player->sendCancelMessage(RETURNVALUE_YOUAREEXHAUSTED);
		return;
	}

	player->updateUIExhausted();

	uint32_t bossIdSlot = player->getSlotBossId(slotId);

	if (uint32_t boostedBossId = g_ioBosstiary().getBoostedBossId();
		selectedBossId == 0 && bossIdSlot != boostedBossId) {
		uint8_t removeTimes = player->getRemoveTimes();
		uint32_t removePrice = g_ioBosstiary().calculteRemoveBoss(removeTimes);
		g_game().removeMoney(player, removePrice, 0, true);
		g_metrics().addCounter("balance_decrease", removePrice, { { "player", player->getName() }, { "context", "bosstiary_remove" } });
		player->addRemoveTime();
	}

	player->setSlotBossId(slotId, selectedBossId);
}

void Game::playerSetMonsterPodium(uint32_t playerId, uint32_t monsterRaceId, const Position &pos, uint8_t stackPos, const uint16_t itemId, uint8_t direction, const std::pair<uint8_t, uint8_t> &podiumAndMonsterVisible) {
	std::shared_ptr<Player> player = getPlayerByID(playerId);
	if (!player || pos.x == 0xFFFF) {
		return;
	}

	std::shared_ptr<Thing> thing = internalGetThing(player, pos, stackPos, itemId, STACKPOS_TOPDOWN_ITEM);
	if (!thing) {
		return;
	}

	std::shared_ptr<Item> item = thing->getItem();
	if (!item || item->getID() != itemId || !item->isPodium() || item->hasAttribute(ItemAttribute_t::UNIQUEID)) {
		player->sendCancelMessage(RETURNVALUE_NOTPOSSIBLE);
		return;
	}

	const auto tile = item->getParent() ? item->getParent()->getTile() : nullptr;
	if (!tile) {
		player->sendCancelMessage(RETURNVALUE_NOTPOSSIBLE);
		return;
	}

	if (!Position::areInRange<1, 1, 0>(pos, player->getPosition())) {
		if (stdext::arraylist<Direction> listDir(128);
			player->getPathTo(pos, listDir, 0, 1, true, false)) {
			g_dispatcher().addEvent([this, playerId = player->getID(), listDir = listDir.data()] { playerAutoWalk(playerId, listDir); }, "Game::playerAutoWalk");
			std::shared_ptr<Task> task = createPlayerTask(
				400, [this, playerId, pos] { playerBrowseField(playerId, pos); }, "Game::playerBrowseField"
			);
			player->setNextWalkActionTask(task);
		} else {
			player->sendCancelMessage(RETURNVALUE_THEREISNOWAY);
		}
		return;
	}

	if (player->isUIExhausted()) {
		player->sendCancelMessage(RETURNVALUE_YOUAREEXHAUSTED);
		return;
	}

	if (g_configManager().getBoolean(ONLY_INVITED_CAN_MOVE_HOUSE_ITEMS, __FUNCTION__) && !InternalGame::playerCanUseItemOnHouseTile(player, item)) {
		player->sendCancelMessage(RETURNVALUE_NOTPOSSIBLE);
		return;
	}

	if (monsterRaceId != 0) {
		item->setCustomAttribute("PodiumMonsterRaceId", static_cast<int64_t>(monsterRaceId));
	} else if (auto podiumMonsterRace = item->getCustomAttribute("PodiumMonsterRaceId")) {
		monsterRaceId = static_cast<uint32_t>(podiumMonsterRace->getInteger());
	}

	const auto mType = g_monsters().getMonsterTypeByRaceId(static_cast<uint16_t>(monsterRaceId), itemId == ITEM_PODIUM_OF_VIGOUR);
	if (!mType) {
		player->sendCancelMessage(RETURNVALUE_NOTPOSSIBLE);
		g_logger().debug("[{}] player {} is trying to add invalid monster to podium {}", __FUNCTION__, player->getName(), item->getName());
		return;
	}

	const auto [podiumVisible, monsterVisible] = podiumAndMonsterVisible;
	bool changeTentuglyName = false;
	if (auto monsterOutfit = mType->info.outfit;
		(monsterOutfit.lookType != 0 || monsterOutfit.lookTypeEx != 0) && monsterVisible) {
		// "Tantugly's Head" boss have to send other looktype to the podium
		if (monsterOutfit.lookTypeEx == 35105) {
			monsterOutfit.lookTypeEx = 39003;
			changeTentuglyName = true;
		}
		item->setCustomAttribute("LookTypeEx", static_cast<int64_t>(monsterOutfit.lookTypeEx));
		item->setCustomAttribute("LookType", static_cast<int64_t>(monsterOutfit.lookType));
		item->setCustomAttribute("LookHead", static_cast<int64_t>(monsterOutfit.lookHead));
		item->setCustomAttribute("LookBody", static_cast<int64_t>(monsterOutfit.lookBody));
		item->setCustomAttribute("LookLegs", static_cast<int64_t>(monsterOutfit.lookLegs));
		item->setCustomAttribute("LookFeet", static_cast<int64_t>(monsterOutfit.lookFeet));
		item->setCustomAttribute("LookAddons", static_cast<int64_t>(monsterOutfit.lookAddons));
	} else {
		item->removeCustomAttribute("LookType");
	}

	item->setCustomAttribute("PodiumVisible", static_cast<int64_t>(podiumVisible));
	item->setCustomAttribute("LookDirection", static_cast<int64_t>(direction));
	item->setCustomAttribute("MonsterVisible", static_cast<int64_t>(monsterVisible));

	// Change Podium name
	if (monsterVisible) {
		std::ostringstream name;
		item->removeAttribute(ItemAttribute_t::NAME);
		name << item->getName() << " displaying ";
		if (changeTentuglyName) {
			name << "Tentugly";
		} else {
			name << mType->name;
		}
		item->setAttribute(ItemAttribute_t::NAME, name.str());
	} else {
		item->removeAttribute(ItemAttribute_t::NAME);
	}

	for (const auto &spectator : Spectators().find<Player>(pos, true)) {
		spectator->getPlayer()->sendUpdateTileItem(tile, pos, item);
	}

	player->updateUIExhausted();
}

#if CLIENT_VERSION >= 1100
void Game::playerRotatePodium(uint32_t playerId, const Position &pos, uint8_t stackPos, const uint16_t itemId) {
	std::shared_ptr<Player> player = getPlayerByID(playerId);
	if (!player) {
		return;
	}

	std::shared_ptr<Thing> thing = internalGetThing(player, pos, stackPos, itemId, STACKPOS_TOPDOWN_ITEM);
	if (!thing) {
		return;
	}

	std::shared_ptr<Item> item = thing->getItem();
	if (!item || item->getID() != itemId || item->hasAttribute(ItemAttribute_t::UNIQUEID)) {
		player->sendCancelMessage(RETURNVALUE_NOTPOSSIBLE);
		return;
	}

	if (pos.x != 0xFFFF && !Position::areInRange<1, 1, 0>(pos, player->getPosition())) {
		if (stdext::arraylist<Direction> listDir(128);
			player->getPathTo(pos, listDir, 0, 1, true, true)) {
			g_dispatcher().addEvent([this, playerId = player->getID(), listDir = listDir.data()] { playerAutoWalk(playerId, listDir); }, "Game::playerAutoWalk");
			std::shared_ptr<Task> task = createPlayerTask(
				400, [this, playerId, pos, stackPos, itemId] {
					playerRotatePodium(playerId, pos, stackPos, itemId);
				},
				"Game::playerRotatePodium"
			);
			player->setNextWalkActionTask(task);
		} else {
			player->sendCancelMessage(RETURNVALUE_THEREISNOWAY);
		}
		return;
	}

	if (g_configManager().getBoolean(ONLY_INVITED_CAN_MOVE_HOUSE_ITEMS, __FUNCTION__) && !InternalGame::playerCanUseItemOnHouseTile(player, item)) {
		player->sendCancelMessage(RETURNVALUE_NOTPOSSIBLE);
		return;
	}

	auto podiumRaceIdAttribute = item->getCustomAttribute("PodiumMonsterRaceId");
	auto lookDirection = item->getCustomAttribute("LookDirection");
	auto podiumVisible = item->getCustomAttribute("PodiumVisible");
	auto monsterVisible = item->getCustomAttribute("MonsterVisible");

	auto podiumRaceId = podiumRaceIdAttribute ? static_cast<uint16_t>(podiumRaceIdAttribute->getInteger()) : 0;
	uint8_t directionValue;
	if (lookDirection) {
		directionValue = static_cast<uint8_t>(lookDirection->getInteger() >= 3 ? 0 : lookDirection->getInteger() + 1);
	} else {
		directionValue = 2;
	}
	auto isPodiumVisible = podiumVisible ? static_cast<bool>(podiumVisible->getInteger()) : false;
	bool isMonsterVisible = monsterVisible ? static_cast<bool>(monsterVisible->getInteger()) : false;

	// Rotate monster podium (bestiary or bosstiary) to the new direction
	bool isPodiumOfRenown = itemId == ITEM_PODIUM_OF_RENOWN1 || itemId == ITEM_PODIUM_OF_RENOWN2;
	if (!isPodiumOfRenown) {
		auto lookTypeExAttribute = item->getCustomAttribute("LookTypeEx");
		if (!isMonsterVisible || podiumRaceId == 0 || lookTypeExAttribute && lookTypeExAttribute->getInteger() == 39003) {
			player->sendCancelMessage(RETURNVALUE_NOTPOSSIBLE);
			return;
		}

		playerSetMonsterPodium(playerId, podiumRaceId, pos, stackPos, itemId, directionValue, std::make_pair(isPodiumVisible, isMonsterVisible));
		return;
	}

	// We retrieve the outfit information to be able to rotate the podium of renown in the new direction
	Outfit_t newOutfit;
	newOutfit.lookType = InternalGame::getCustomAttributeValue<uint16_t>(item, "LookType");
	newOutfit.lookAddons = InternalGame::getCustomAttributeValue<uint8_t>(item, "LookAddons");
	newOutfit.lookHead = InternalGame::getCustomAttributeValue<uint8_t>(item, "LookHead");
	newOutfit.lookBody = InternalGame::getCustomAttributeValue<uint8_t>(item, "LookBody");
	newOutfit.lookLegs = InternalGame::getCustomAttributeValue<uint8_t>(item, "LookLegs");
	newOutfit.lookFeet = InternalGame::getCustomAttributeValue<uint8_t>(item, "LookFeet");

	newOutfit.lookMount = InternalGame::getCustomAttributeValue<uint16_t>(item, "LookMount");
	newOutfit.lookMountHead = InternalGame::getCustomAttributeValue<uint8_t>(item, "LookMountHead");
	newOutfit.lookMountBody = InternalGame::getCustomAttributeValue<uint8_t>(item, "LookMountBody");
	newOutfit.lookMountLegs = InternalGame::getCustomAttributeValue<uint8_t>(item, "LookMountLegs");
	newOutfit.lookMountFeet = InternalGame::getCustomAttributeValue<uint8_t>(item, "LookMountFeet");
	if (newOutfit.lookType == 0 && newOutfit.lookMount == 0) {
		player->sendCancelMessage(RETURNVALUE_NOTPOSSIBLE);
		return;
	}

	playerSetShowOffSocket(player->getID(), newOutfit, pos, stackPos, itemId, isPodiumVisible, directionValue);
}
#endif

void Game::playerRequestInventoryImbuements(uint32_t playerId, bool isTrackerOpen) {
	std::shared_ptr<Player> player = getPlayerByID(playerId);
	if (!player || player->isRemoved()) {
		return;
	}

	player->imbuementTrackerWindowOpen = isTrackerOpen;
	if (!player->imbuementTrackerWindowOpen) {
		return;
	}

	std::map<Slots_t, std::shared_ptr<Item>> itemsWithImbueSlotMap;
	for (uint8_t inventorySlot = CONST_SLOT_FIRST; inventorySlot <= CONST_SLOT_LAST; ++inventorySlot) {
		auto item = player->getInventoryItem(static_cast<Slots_t>(inventorySlot));
		if (!item) {
			continue;
		}

		uint8_t imbuementSlot = item->getImbuementSlot();
		for (uint8_t slot = 0; slot < imbuementSlot; slot++) {
			ImbuementInfo imbuementInfo;
			if (!item->getImbuementInfo(slot, &imbuementInfo)) {
				continue;
			}
		}

		itemsWithImbueSlotMap[static_cast<Slots_t>(inventorySlot)] = item;
	}

	player->sendInventoryImbuements(itemsWithImbueSlotMap);
}

void Game::playerOpenWheel(uint32_t playerId, uint32_t ownerId) {
	std::shared_ptr<Player> player = getPlayerByID(playerId);
	if (!player) {
		return;
	}

	if (playerId != ownerId) {
		g_logger().error("[{}] player {} is trying to open wheel of another player", __FUNCTION__, player->getName());
		return;
	}

	if (player->isUIExhausted()) {
		player->sendCancelMessage(RETURNVALUE_YOUAREEXHAUSTED);
		return;
	}

	player->wheel()->sendOpenWheelWindow(ownerId);
	player->updateUIExhausted();
}

void Game::playerSaveWheel(uint32_t playerId, NetworkMessage &msg) {
	std::shared_ptr<Player> player = getPlayerByID(playerId);
	if (!player) {
		return;
	}

	if (player->isUIExhausted()) {
		player->sendCancelMessage(RETURNVALUE_YOUAREEXHAUSTED);
		return;
	}

	player->wheel()->saveSlotPointsOnPressSaveButton(msg);
	player->updateUIExhausted();
}

void Game::playerWheelGemAction(uint32_t playerId, NetworkMessage &msg) {
	std::shared_ptr<Player> player = getPlayerByID(playerId);
	if (!player) {
		return;
	}

	if (player->isUIExhausted()) {
		player->sendCancelMessage(RETURNVALUE_YOUAREEXHAUSTED);
		return;
	}

	auto action = msg.get<uint8_t>();
	auto param = msg.get<uint8_t>();

	switch (static_cast<WheelGemAction_t>(action)) {
		case WheelGemAction_t::Destroy:
			player->wheel()->destroyGem(param);
			break;
		case WheelGemAction_t::Reveal:
			player->wheel()->revealGem(static_cast<WheelGemQuality_t>(param));
			break;
		case WheelGemAction_t::SwitchDomain:
			player->wheel()->switchGemDomain(param);
			break;
		case WheelGemAction_t::ToggleLock:
			player->wheel()->toggleGemLock(param);
			break;
		default:
			g_logger().error("[{}] player {} is trying to do invalid action {} on wheel", __FUNCTION__, player->getName(), action);
			break;
	}
	player->updateUIExhausted();
}

/* Player Methods end
********************/

void Game::updatePlayerSaleItems(uint32_t playerId) {
	std::shared_ptr<Player> player = getPlayerByID(playerId);
	if (!player) {
		return;
	}

	std::map<uint16_t, uint16_t> inventoryMap;
	player->sendSaleItemList(player->getAllSaleItemIdAndCount(inventoryMap));
	player->setScheduledSaleUpdate(false);
}

void Game::addPlayer(std::shared_ptr<Player> player) {
	const std::string &lowercase_name = asLowerCaseString(player->getName());
	mappedPlayerNames[lowercase_name] = player;
	wildcardTree->insert(lowercase_name);
	players[player->getID()] = player;
}

void Game::removePlayer(std::shared_ptr<Player> player) {
	const std::string &lowercase_name = asLowerCaseString(player->getName());
	mappedPlayerNames.erase(lowercase_name);
	wildcardTree->remove(lowercase_name);
	players.erase(player->getID());
}

void Game::addNpc(std::shared_ptr<Npc> npc) {
	npcs[npc->getID()] = npc;
}

void Game::removeNpc(std::shared_ptr<Npc> npc) {
	npcs.erase(npc->getID());
}

void Game::addMonster(std::shared_ptr<Monster> monster) {
	monsters[monster->getID()] = monster;
}

void Game::removeMonster(std::shared_ptr<Monster> monster) {
	monsters.erase(monster->getID());
}

std::shared_ptr<Guild> Game::getGuild(uint32_t id, bool allowOffline /* = flase */) const {
	auto it = guilds.find(id);
	if (it == guilds.end()) {
		if (allowOffline) {
			return IOGuild::loadGuild(id);
		}
		return nullptr;
	}
	return it->second;
}

std::shared_ptr<Guild> Game::getGuildByName(const std::string &name, bool allowOffline /* = flase */) const {
	auto id = IOGuild::getGuildIdByName(name);
	auto it = guilds.find(id);
	if (it == guilds.end()) {
		if (allowOffline) {
			return IOGuild::loadGuild(id);
		}
		return nullptr;
	}
	return it->second;
}

void Game::addGuild(const std::shared_ptr<Guild> guild) {
	if (!guild) {
		return;
	}
	guilds[guild->getId()] = guild;
}

void Game::removeGuild(uint32_t guildId) {
	auto it = guilds.find(guildId);
	if (it != guilds.end()) {
		g_saveManager().saveGuild(it->second);
	}
	guilds.erase(guildId);
}

void Game::internalRemoveItems(const std::vector<std::shared_ptr<Item>> &itemVector, uint32_t amount, bool stackable) {
	if (stackable) {
		for (std::shared_ptr<Item> item : itemVector) {
			if (item->getItemCount() > amount) {
				internalRemoveItem(item, amount);
				break;
			} else {
				amount -= item->getItemCount();
				internalRemoveItem(item);
			}
		}
	} else {
		for (std::shared_ptr<Item> item : itemVector) {
			internalRemoveItem(item);
		}
	}
}

std::shared_ptr<BedItem> Game::getBedBySleeper(uint32_t guid) const {
	auto it = bedSleepersMap.find(guid);
	if (it == bedSleepersMap.end()) {
		return nullptr;
	}
	return it->second;
}

void Game::setBedSleeper(std::shared_ptr<BedItem> bed, uint32_t guid) {
	bedSleepersMap[guid] = bed;
}

void Game::removeBedSleeper(uint32_t guid) {
	auto it = bedSleepersMap.find(guid);
	if (it != bedSleepersMap.end()) {
		bedSleepersMap.erase(it);
	}
}

std::shared_ptr<Item> Game::getUniqueItem(uint16_t uniqueId) {
	auto it = uniqueItems.find(uniqueId);
	if (it == uniqueItems.end()) {
		return nullptr;
	}
	return it->second;
}

bool Game::addUniqueItem(uint16_t uniqueId, std::shared_ptr<Item> item) {
	auto result = uniqueItems.emplace(uniqueId, item);
	if (!result.second) {
		g_logger().warn("Duplicate unique id: {}", uniqueId);
	}
	return result.second;
}

void Game::removeUniqueItem(uint16_t uniqueId) {
	auto it = uniqueItems.find(uniqueId);
	if (it != uniqueItems.end()) {
		uniqueItems.erase(it);
	}
}

bool Game::hasEffect(uint16_t effectId) {
	for (uint16_t i = CONST_ME_NONE; i < CONST_ME_LAST; i++) {
		MagicEffectClasses effect = static_cast<MagicEffectClasses>(i);
		if (effect == effectId) {
			return true;
		}
	}
	return false;
}

bool Game::hasDistanceEffect(uint16_t effectId) {
	for (uint16_t i = CONST_ANI_NONE; i <= CONST_ANI_LAST; i++) {
		ShootType_t effect = static_cast<ShootType_t>(i);
		if (effect == effectId) {
			return true;
		}
	}
	return false;
}

void Game::createLuaItemsOnMap() {
	for (const auto [position, itemId] : mapLuaItemsStored) {
		std::shared_ptr<Item> item = Item::CreateItem(itemId, 1);
		if (!item) {
			g_logger().warn("[Game::createLuaItemsOnMap] - Cannot create item with id {}", itemId);
			continue;
		}

		if (position.x != 0) {
			std::shared_ptr<Tile> tile = g_game().map.getTile(position);
			if (!tile) {
				g_logger().warn("[Game::createLuaItemsOnMap] - Tile is wrong or not found position: {}", position.toString());

				continue;
			}

			// If the item already exists on the map, then ignore it and send warning
			if (g_game().findItemOfType(tile, itemId, false, -1)) {
				g_logger().warn("[Game::createLuaItemsOnMap] - Cannot create item with id {} on position {}, item already exists", itemId, position.toString());
				continue;
			}

			g_game().internalAddItem(tile, item, INDEX_WHEREEVER, FLAG_NOLIMIT);
		}
	}
}

void Game::sendUpdateCreature(std::shared_ptr<Creature> creature) {
	if (!creature) {
		return;
	}

	for (const auto &spectator : Spectators().find<Player>(creature->getPosition(), true)) {
		spectator->getPlayer()->sendUpdateCreature(creature);
	}
}

uint32_t Game::makeInfluencedMonster() {
	if (auto influencedLimit = g_configManager().getNumber(FORGE_INFLUENCED_CREATURES_LIMIT, __FUNCTION__);
		// Condition
		forgeableMonsters.empty() || influencedMonsters.size() >= influencedLimit) {
		return 0;
	}

	if (forgeableMonsters.empty()) {
		return 0;
	}

	auto maxTries = forgeableMonsters.size();
	uint16_t tries = 0;
	std::shared_ptr<Monster> monster = nullptr;
	while (true) {
		if (tries == maxTries) {
			return 0;
		}

		tries++;

		auto random = static_cast<uint32_t>(normal_random(0, static_cast<int32_t>(forgeableMonsters.size() - 1)));
		auto monsterId = forgeableMonsters.at(random);
		monster = getMonsterByID(monsterId);
		if (monster == nullptr) {
			continue;
		}

		// Avoiding replace forgeable monster with another
		if (monster->getForgeStack() == 0) {
			auto it = std::ranges::find(forgeableMonsters.begin(), forgeableMonsters.end(), monsterId);
			if (it == forgeableMonsters.end()) {
				monster = nullptr;
				continue;
			}
			forgeableMonsters.erase(it);
			break;
		}
	}

	if (monster && monster->canBeForgeMonster()) {
		monster->setMonsterForgeClassification(ForgeClassifications_t::FORGE_INFLUENCED_MONSTER);
		monster->configureForgeSystem();
		influencedMonsters.insert(monster->getID());
		return monster->getID();
	}

	return 0;
}

uint32_t Game::makeFiendishMonster(uint32_t forgeableMonsterId /* = 0*/, bool createForgeableMonsters /* = false*/) {
	if (createForgeableMonsters) {
		forgeableMonsters.clear();
		// If the forgeable monsters haven't been created
		// Then we'll create them so they don't return in the next if (forgeableMonsters.empty())
		for (auto [monsterId, monster] : monsters) {
			auto monsterTile = monster->getTile();
			if (!monster || !monsterTile) {
				continue;
			}

			if (monster->canBeForgeMonster() && !monsterTile->hasFlag(TILESTATE_NOLOGOUT)) {
				forgeableMonsters.push_back(monster->getID());
			}
		}
		for (const auto monsterId : getFiendishMonsters()) {
			// If the fiendish is no longer on the map, we remove it from the vector
			auto monster = getMonsterByID(monsterId);
			if (!monster) {
				removeFiendishMonster(monsterId);
				continue;
			}

			// If you're trying to create a new fiendish and it's already max size, let's remove one of them
			if (getFiendishMonsters().size() >= 3) {
				monster->clearFiendishStatus();
				removeFiendishMonster(monsterId);
				break;
			}
		}
	}

	if (auto fiendishLimit = g_configManager().getNumber(FORGE_FIENDISH_CREATURES_LIMIT, __FUNCTION__);
		// Condition
		forgeableMonsters.empty() || fiendishMonsters.size() >= fiendishLimit) {
		return 0;
	}

	auto maxTries = forgeableMonsters.size();
	uint16_t tries = 0;
	std::shared_ptr<Monster> monster = nullptr;
	while (true) {
		if (tries == maxTries) {
			return 0;
		}

		tries++;

		auto random = static_cast<uint32_t>(uniform_random(0, static_cast<int32_t>(forgeableMonsters.size() - 1)));
		uint32_t fiendishMonsterId = forgeableMonsterId;
		if (fiendishMonsterId == 0) {
			fiendishMonsterId = forgeableMonsters.at(random);
		}
		monster = getMonsterByID(fiendishMonsterId);
		if (monster == nullptr) {
			continue;
		}

		// Avoiding replace forgeable monster with another
		if (monster->getForgeStack() == 0) {
			auto it = std::find(forgeableMonsters.begin(), forgeableMonsters.end(), fiendishMonsterId);
			if (it == forgeableMonsters.end()) {
				monster = nullptr;
				continue;
			}
			forgeableMonsters.erase(it);
			break;
		}
	}

	// Get interval time to fiendish
	std::string saveIntervalType = g_configManager().getString(FORGE_FIENDISH_INTERVAL_TYPE, __FUNCTION__);
	auto saveIntervalConfigTime = std::atoi(g_configManager().getString(FORGE_FIENDISH_INTERVAL_TIME, __FUNCTION__).c_str());
	int intervalTime = 0;
	time_t timeToChangeFiendish;
	if (saveIntervalType == "second") {
		intervalTime = 1000;
		timeToChangeFiendish = 1;
	} else if (saveIntervalType == "minute") {
		intervalTime = 60 * 1000;
		timeToChangeFiendish = 60;
	} else if (saveIntervalType == "hour") {
		intervalTime = 60 * 60 * 1000;
		timeToChangeFiendish = 3600;
	} else {
		timeToChangeFiendish = 3600;
	}

	uint32_t finalTime = 0;
	if (intervalTime == 0) {
		g_logger().warn("Fiendish interval type is wrong, setting default time to 1h");
		finalTime = 3600 * 1000;
	} else {
		finalTime = static_cast<uint32_t>(saveIntervalConfigTime * intervalTime);
	}

	if (monster && monster->canBeForgeMonster()) {
		monster->setMonsterForgeClassification(ForgeClassifications_t::FORGE_FIENDISH_MONSTER);
		monster->configureForgeSystem();
		monster->setTimeToChangeFiendish(timeToChangeFiendish + getTimeNow());
		fiendishMonsters.insert(monster->getID());

		auto schedulerTask = createPlayerTask(
			finalTime,
			[this, monster] { updateFiendishMonsterStatus(monster->getID(), monster->getName()); },
			"Game::updateFiendishMonsterStatus"
		);
		forgeMonsterEventIds[monster->getID()] = g_dispatcher().scheduleEvent(schedulerTask);
		return monster->getID();
	}

	return 0;
}

void Game::updateFiendishMonsterStatus(uint32_t monsterId, const std::string &monsterName) {
	std::shared_ptr<Monster> monster = getMonsterByID(monsterId);
	if (!monster) {
		g_logger().warn("[{}] Failed to update monster with id {} and name {}, monster not found", __FUNCTION__, monsterId, monsterName);
		return;
	}

	monster->clearFiendishStatus();
	removeFiendishMonster(monsterId, false);
	makeFiendishMonster();
}

bool Game::removeForgeMonster(uint32_t id, ForgeClassifications_t monsterForgeClassification, bool create) {
	if (monsterForgeClassification == ForgeClassifications_t::FORGE_FIENDISH_MONSTER) {
		removeFiendishMonster(id, create);
	} else if (monsterForgeClassification == ForgeClassifications_t::FORGE_INFLUENCED_MONSTER) {
		removeInfluencedMonster(id, create);
	}

	return true;
}

bool Game::removeInfluencedMonster(uint32_t id, bool create /* = false*/) {
	if (auto find = influencedMonsters.find(id);
		// Condition
		find != influencedMonsters.end()) {
		influencedMonsters.erase(find);

		if (create) {
			g_dispatcher().scheduleEvent(
				200 * 1000, [this] { makeInfluencedMonster(); }, "Game::makeInfluencedMonster"
			);
		}
	} else {
		g_logger().warn("[Game::removeInfluencedMonster] - Failed to remove a Influenced Monster, error code: monster id not exist in the influenced monsters map");
	}
	return false;
}

bool Game::removeFiendishMonster(uint32_t id, bool create /* = true*/) {
	if (auto find = fiendishMonsters.find(id);
		// Condition
		find != fiendishMonsters.end()) {
		fiendishMonsters.erase(find);
		checkForgeEventId(id);

		if (create) {
			g_dispatcher().scheduleEvent(
				300 * 1000, [this] { makeFiendishMonster(0, false); }, "Game::makeFiendishMonster"
			);
		}
	} else {
		g_logger().warn("[Game::removeFiendishMonster] - Failed to remove a Fiendish Monster, error code: monster id not exist in the fiendish monsters map");
	}

	return false;
}

void Game::updateForgeableMonsters() {
	forgeableMonsters.clear();
	for (auto [monsterId, monster] : monsters) {
		auto monsterTile = monster->getTile();
		if (!monsterTile) {
			continue;
		}

		if (monster->canBeForgeMonster() && !monsterTile->hasFlag(TILESTATE_NOLOGOUT)) {
			forgeableMonsters.push_back(monster->getID());
		}
	}

	for (const auto monsterId : getFiendishMonsters()) {
		if (!getMonsterByID(monsterId)) {
			removeFiendishMonster(monsterId);
		}
	}

	uint32_t fiendishLimit = g_configManager().getNumber(FORGE_FIENDISH_CREATURES_LIMIT, __FUNCTION__); // Fiendish Creatures limit
	if (fiendishMonsters.size() < fiendishLimit) {
		createFiendishMonsters();
	}
}

void Game::createFiendishMonsters() {
	uint32_t created = 0;
	uint32_t fiendishLimit = g_configManager().getNumber(FORGE_FIENDISH_CREATURES_LIMIT, __FUNCTION__); // Fiendish Creatures limit
	while (fiendishMonsters.size() < fiendishLimit) {
		if (fiendishMonsters.size() >= fiendishLimit) {
			g_logger().warn("[{}] - Returning in creation of Fiendish, size: {}, max is: {}.", __FUNCTION__, fiendishMonsters.size(), fiendishLimit);
			break;
		}

		if (auto ret = makeFiendishMonster();
			// Condition
			ret == 0) {
			return;
		}

		created++;
	}
}

void Game::createInfluencedMonsters() {
	uint32_t created = 0;
	uint32_t influencedLimit = g_configManager().getNumber(FORGE_INFLUENCED_CREATURES_LIMIT, __FUNCTION__);
	while (created < influencedLimit) {
		if (influencedMonsters.size() >= influencedLimit) {
			g_logger().warn("[{}] - Returning in creation of Influenced, size: {}, max is: {}.", __FUNCTION__, influencedMonsters.size(), influencedLimit);
			break;
		}

		if (auto ret = makeInfluencedMonster();
			// If condition
			ret == 0) {
			return;
		}

		created++;
	}
}

void Game::checkForgeEventId(uint32_t monsterId) {
	auto find = forgeMonsterEventIds.find(monsterId);
	if (find != forgeMonsterEventIds.end()) {
		g_dispatcher().stopEvent(find->second);
		forgeMonsterEventIds.erase(find);
	}
}

bool Game::addInfluencedMonster(std::shared_ptr<Monster> monster) {
	if (monster && monster->canBeForgeMonster()) {
		if (auto maxInfluencedMonsters = static_cast<uint32_t>(g_configManager().getNumber(FORGE_INFLUENCED_CREATURES_LIMIT, __FUNCTION__));
			// If condition
			(influencedMonsters.size() + 1) > maxInfluencedMonsters) {
			return false;
		}

		monster->setMonsterForgeClassification(ForgeClassifications_t::FORGE_INFLUENCED_MONSTER);
		monster->configureForgeSystem();
		influencedMonsters.insert(monster->getID());
		return true;
	}
	return false;
}

bool Game::addItemStoreInbox(std::shared_ptr<Player> player, uint32_t itemId) {
	std::shared_ptr<Item> decoKit = Item::CreateItem(ITEM_DECORATION_KIT, 1);
	if (!decoKit) {
		return false;
	}
	const ItemType &itemType = Item::items[itemId];
	std::string description = fmt::format("Unwrap it in your own house to create a <{}>.", itemType.name);
	decoKit->setAttribute(ItemAttribute_t::DESCRIPTION, description);
	decoKit->setCustomAttribute("unWrapId", static_cast<int64_t>(itemId));

	std::shared_ptr<Thing> thing = player->getThing(CONST_SLOT_STORE_INBOX);
	if (!thing) {
		return false;
	}

	std::shared_ptr<Item> inboxItem = thing->getItem();
	if (!inboxItem) {
		return false;
	}

	std::shared_ptr<Container> inboxContainer = inboxItem->getContainer();
	if (!inboxContainer) {
		return false;
	}

	if (internalAddItem(inboxContainer, decoKit) != RETURNVALUE_NOERROR) {
		inboxContainer->internalAddThing(decoKit);
	}

	return true;
}

void Game::addPlayerUniqueLogin(std::shared_ptr<Player> player) {
	if (!player) {
		g_logger().error("Attempted to add null player to unique player names list");
		return;
	}

	const std::string &lowercase_name = asLowerCaseString(player->getName());
	m_uniqueLoginPlayerNames[lowercase_name] = player;
}

std::shared_ptr<Player> Game::getPlayerUniqueLogin(const std::string &playerName) const {
	if (playerName.empty()) {
		g_logger().error("Attempted to get player with empty name string");
		return nullptr;
	}

	auto it = m_uniqueLoginPlayerNames.find(asLowerCaseString(playerName));
	return (it != m_uniqueLoginPlayerNames.end()) ? it->second.lock() : nullptr;
}

void Game::removePlayerUniqueLogin(const std::string &playerName) {
	if (playerName.empty()) {
		g_logger().error("Attempted to remove player with empty name string from unique player names list");
		return;
	}

	const std::string &lowercase_name = asLowerCaseString(playerName);
	m_uniqueLoginPlayerNames.erase(lowercase_name);
}

void Game::removePlayerUniqueLogin(std::shared_ptr<Player> player) {
	if (!player) {
		g_logger().error("Attempted to remove null player from unique player names list.");
		return;
	}

	const std::string &lowercaseName = asLowerCaseString(player->getName());
	m_uniqueLoginPlayerNames.erase(lowercaseName);
}

void Game::playerCheckActivity(const std::string &playerName, int interval) {
	std::shared_ptr<Player> player = getPlayerUniqueLogin(playerName);
	if (!player) {
		return;
	}

	if (player->getIP() == 0) {
		g_game().removePlayerUniqueLogin(playerName);
		IOLoginData::updateOnlineStatus(player->guid, false);
		g_logger().info("Player with name '{}' has logged out due to exited in death screen", player->getName());
		player->disconnect();
		return;
	}

	if (!player->isDead() || player->client == nullptr) {
		return;
	}

	if (!player->isAccessPlayer()) {
		player->m_deathTime += interval;
		const int32_t kickAfterMinutes = g_configManager().getNumber(KICK_AFTER_MINUTES, __FUNCTION__);
		if (player->m_deathTime > (kickAfterMinutes * 60000) + 60000) {
			g_logger().info("Player with name '{}' has logged out due to inactivity after death", player->getName());
			g_game().removePlayerUniqueLogin(playerName);
			IOLoginData::updateOnlineStatus(player->guid, false);
			player->disconnect();
			return;
		}
	}

	g_dispatcher().scheduleEvent(
		1000, [this, playerName, interval] { playerCheckActivity(playerName, interval); }, "Game::playerCheckActivity"
	);
}

void Game::playerRewardChestCollect(uint32_t playerId, const Position &pos, uint16_t itemId, uint8_t stackPos, uint32_t maxMoveItems /* = 0*/) {
	std::shared_ptr<Player> player = getPlayerByID(playerId);
	if (!player) {
		return;
	}

	std::shared_ptr<Thing> thing = internalGetThing(player, pos, stackPos, itemId, STACKPOS_FIND_THING);
	if (!thing) {
		player->sendCancelMessage(RETURNVALUE_NOTPOSSIBLE);
		return;
	}

	auto item = thing->getItem();
	if (!item || item->getID() != ITEM_REWARD_CHEST || !item->getContainer()) {
		player->sendCancelMessage(RETURNVALUE_NOTPOSSIBLE);
		return;
	}

	const auto &function = [this, playerId = player->getID(), pos, itemId, stackPos, maxMoveItems] {
		playerRewardChestCollect(playerId, pos, itemId, stackPos, maxMoveItems);
	};

	if (player->canAutoWalk(item->getPosition(), function)) {
		return;
	}

	// Updates the parent of the reward chest and reward containers to avoid memory usage after cleaning
	auto playerRewardChest = player->getRewardChest();
	if (playerRewardChest && playerRewardChest->empty()) {
		player->sendCancelMessage(RETURNVALUE_REWARDCHESTISEMPTY);
		return;
	}

	playerRewardChest->setParent(item->getContainer()->getParent()->getTile());
	for (const auto &[mapRewardId, reward] : player->rewardMap) {
		reward->setParent(playerRewardChest);
	}

	std::scoped_lock<std::mutex> lock(player->quickLootMutex);

	ReturnValue returnValue = collectRewardChestItems(player, maxMoveItems);
	if (returnValue != RETURNVALUE_NOERROR) {
		player->sendCancelMessage(returnValue);
	}
}

bool Game::tryRetrieveStashItems(std::shared_ptr<Player> player, std::shared_ptr<Item> item) {
	ObjectCategory_t category = getObjectCategory(item);
	return internalCollectManagedItems(player, item, category, false) == RETURNVALUE_NOERROR;
}

std::unique_ptr<IOWheel> &Game::getIOWheel() {
	return m_IOWheel;
}

const std::unique_ptr<IOWheel> &Game::getIOWheel() const {
	return m_IOWheel;
}

void Game::transferHouseItemsToDepot() {
	if (!g_configManager().getBoolean(TOGGLE_HOUSE_TRANSFER_ON_SERVER_RESTART, __FUNCTION__)) {
		return;
	}

	if (!transferHouseItemsToPlayer.empty()) {
		g_logger().info("Initializing house transfer items");
	}

	uint16_t transferSuccess = 0;
	for (const auto &[houseId, playerGuid] : transferHouseItemsToPlayer) {
		auto house = map.houses.getHouse(houseId);
		if (house) {
			auto offlinePlayer = std::make_shared<Player>(nullptr);
			if (!IOLoginData::loadPlayerById(offlinePlayer, playerGuid)) {
				continue;
			}

			if (!offlinePlayer) {
				continue;
			}

			g_logger().info("Tranfering items to the inbox from player '{}'", offlinePlayer->getName());
			if (house->tryTransferOwnership(offlinePlayer, true)) {
				transferSuccess++;
				house->setNewOwnerGuid(-1, true);
			}
		}
	}
	if (transferSuccess > 0) {
		g_logger().info("Finished house transfer items from '{}' players", transferSuccess);
		transferHouseItemsToPlayer.clear();
		Map::save();
	}
}

void Game::setTransferPlayerHouseItems(uint32_t houseId, uint32_t playerId) {
	transferHouseItemsToPlayer[houseId] = playerId;
}

template <typename T>
std::vector<T> setDifference(const std::unordered_set<T> &setA, const std::unordered_set<T> &setB) {
	std::vector<T> setResult;
	setResult.reserve(setA.size());

	for (const auto &elem : setA) {
		if (!setB.contains(elem)) {
			setResult.emplace_back(elem);
		}
	}

	return setResult;
}

ReturnValue Game::beforeCreatureZoneChange(std::shared_ptr<Creature> creature, const std::unordered_set<std::shared_ptr<Zone>> &fromZones, const std::unordered_set<std::shared_ptr<Zone>> &toZones, bool force /* = false*/) const {
	if (!creature) {
		return RETURNVALUE_NOTPOSSIBLE;
	}

	// fromZones - toZones = zones that creature left
	const auto &zonesLeaving = setDifference(fromZones, toZones);
	// toZones - fromZones = zones that creature entered
	const auto &zonesEntering = setDifference(toZones, fromZones);

	if (zonesLeaving.empty() && zonesEntering.empty()) {
		return RETURNVALUE_NOERROR;
	}

	for (const auto &zone : zonesLeaving) {
		bool allowed = g_callbacks().checkCallback(EventCallback_t::zoneBeforeCreatureLeave, &EventCallback::zoneBeforeCreatureLeave, zone, creature);
		if (!force && !allowed) {
			return RETURNVALUE_NOTPOSSIBLE;
		}
	}

	for (const auto &zone : zonesEntering) {
		bool allowed = g_callbacks().checkCallback(EventCallback_t::zoneBeforeCreatureEnter, &EventCallback::zoneBeforeCreatureEnter, zone, creature);
		if (!force && !allowed) {
			return RETURNVALUE_NOTPOSSIBLE;
		}
	}
	return RETURNVALUE_NOERROR;
}

void Game::afterCreatureZoneChange(std::shared_ptr<Creature> creature, const std::unordered_set<std::shared_ptr<Zone>> &fromZones, const std::unordered_set<std::shared_ptr<Zone>> &toZones) const {
	if (!creature) {
		return;
	}

	// fromZones - toZones = zones that creature left
	const auto &zonesLeaving = setDifference(fromZones, toZones);
	// toZones - fromZones = zones that creature entered
	const auto &zonesEntering = setDifference(toZones, fromZones);

	for (const auto &zone : zonesLeaving) {
		zone->creatureRemoved(creature);
	}
	for (const auto &zone : zonesEntering) {
		zone->creatureAdded(creature);
	}

	for (const auto &zone : zonesLeaving) {
		g_callbacks().executeCallback(EventCallback_t::zoneAfterCreatureLeave, &EventCallback::zoneAfterCreatureLeave, zone, creature);
	}
	for (const auto &zone : zonesEntering) {
		g_callbacks().executeCallback(EventCallback_t::zoneAfterCreatureEnter, &EventCallback::zoneAfterCreatureEnter, zone, creature);
	}
}

const std::unordered_map<uint8_t, std::string> &Game::getHighscoreCategoriesName() const {
	return m_highscoreCategoriesNames;
}

const std::vector<HighscoreCategory> &Game::getHighscoreCategories() const {
	return m_highscoreCategories;
}

void Game::registerAchievement(uint16_t id, std::string name, std::string description, bool secret, uint8_t grade, uint8_t points) {
	m_achievements[id] = Achievement();
	m_achievements[id].id = id;
	m_achievements[id].name = name;
	m_achievements[id].description = description;
	m_achievements[id].secret = secret;
	m_achievements[id].grade = grade;
	m_achievements[id].points = points;

	m_achievementsNameToId.emplace(name, id);
}

Achievement Game::getAchievementById(uint16_t id) {
	return m_achievements[id];
}

Achievement Game::getAchievementByName(std::string name) {
	auto it = m_achievementsNameToId.find(name);
	if (it != m_achievementsNameToId.end()) {
		return getAchievementById(it->second);
	}
	return {};
}

std::vector<Achievement> Game::getSecretAchievements() {
	std::vector<Achievement> secrets;
	for (const auto &achievement : m_achievements) {
		if (achievement.second.secret) {
			secrets.emplace_back(achievement.second);
		}
	}

	return secrets;
}

std::vector<Achievement> Game::getPublicAchievements() {
	std::vector<Achievement> publics;
	for (const auto &achievement : m_achievements) {
		if (!achievement.second.secret) {
			publics.emplace_back(achievement.second);
		}
	}

	return publics;
}

std::map<uint16_t, Achievement> Game::getAchievements() {
	return m_achievements;
}<|MERGE_RESOLUTION|>--- conflicted
+++ resolved
@@ -45,16 +45,15 @@
 #include "utils/tools.hpp"
 #include "kv/kv.hpp"
 
-<<<<<<< HEAD
-#if CLIENT_VERSION >= 870
-	#include "creatures/appearance/mounts/mounts.hpp"
-#endif
-=======
 #include "enums/object_category.hpp"
 #include "enums/account_type.hpp"
 #include "enums/account_group_type.hpp"
 #include "enums/account_errors.hpp"
 #include "enums/account_coins.hpp"
+
+#if CLIENT_VERSION >= 870
+	#include "creatures/appearance/mounts/mounts.hpp"
+#endif
 
 #include <appearances.pb.h>
 
@@ -74,7 +73,6 @@
 	DROME = 12,
 	GOSHNAR = 13,
 };
->>>>>>> 0f6cc07b
 
 namespace InternalGame {
 	void sendBlockEffect(BlockType_t blockType, CombatType_t combatType, const Position &targetPos, std::shared_ptr<Creature> source) {
@@ -212,13 +210,12 @@
 
 	// Create instance of IOWheel to Game class
 	m_IOWheel = std::make_unique<IOWheel>();
-<<<<<<< HEAD
+
+	wildcardTree = std::make_shared<WildcardTreeNode>(false);
+
 #if CLIENT_VERSION >= 870
 	m_mountsPtr = std::make_unique<Mounts>();
 #endif
-=======
-
-	wildcardTree = std::make_shared<WildcardTreeNode>(false);
 
 	m_highscoreCategoriesNames = {
 		{ static_cast<uint8_t>(HighscoreCategories_t::ACHIEVEMENTS), "Achievement Points" },
@@ -248,7 +245,6 @@
 		HighscoreCategory("Fishing", static_cast<uint8_t>(HighscoreCategories_t::FISHING)),
 		HighscoreCategory("Magic Level", static_cast<uint8_t>(HighscoreCategories_t::MAGIC_LEVEL))
 	};
->>>>>>> 0f6cc07b
 }
 
 Game::~Game() = default;
@@ -1128,21 +1124,6 @@
 	// Parsing all items into ItemType
 	Item::items.loadFromProtobuf();
 
-<<<<<<< HEAD
-	// Registering distance effects
-	for (uint32_t it = 0; it < appearances.effect_size(); it++) {
-		registeredMagicEffects.push_back(static_cast<uint16_t>(appearances.effect(it).id()));
-	}
-
-	// Registering missile effects
-	for (uint32_t it = 0; it < appearances.missile_size(); it++) {
-		registeredDistanceEffects.push_back(static_cast<uint16_t>(appearances.missile(it).id()));
-	}
-
-	// Registering outfits
-	for (uint32_t it = 0; it < appearances.outfit_size(); it++) {
-		registeredLookTypes.push_back(static_cast<uint16_t>(appearances.outfit(it).id()));
-=======
 	// Only iterate other objects if necessary
 	if (g_configManager().getBoolean(WARN_UNSAFE_SCRIPTS, __FUNCTION__)) {
 		// Registering distance effects
@@ -1159,7 +1140,6 @@
 		for (uint32_t it = 0; it < m_appearancesPtr->outfit_size(); it++) {
 			registeredLookTypes.push_back(static_cast<uint16_t>(m_appearancesPtr->outfit(it).id()));
 		}
->>>>>>> 0f6cc07b
 	}
 
 	fileStream.close();
