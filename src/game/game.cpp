/**
 * Canary - A free and open-source MMORPG server emulator
 * Copyright (©) 2019-2024 OpenTibiaBR <opentibiabr@outlook.com>
 * Repository: https://github.com/opentibiabr/canary
 * License: https://github.com/opentibiabr/canary/blob/main/LICENSE
 * Contributors: https://github.com/opentibiabr/canary/graphs/contributors
 * Website: https://docs.opentibiabr.com/
 */

#include "game/game.hpp"

#include "config/configmanager.hpp"
#include "creatures/appearance/mounts/mounts.hpp"
#include "creatures/combat/condition.hpp"
#include "creatures/combat/spells.hpp"
#include "creatures/creature.hpp"
#include "creatures/interactions/chat.hpp"
#include "creatures/monsters/monster.hpp"
#include "creatures/monsters/monsters.hpp"
#include "creatures/npcs/npc.hpp"
#include "creatures/players/achievement/player_achievement.hpp"
#include "creatures/players/cyclopedia/player_badge.hpp"
#include "creatures/players/cyclopedia/player_cyclopedia.hpp"
#include "creatures/players/grouping/party.hpp"
#include "creatures/players/grouping/team_finder.hpp"
#include "creatures/players/highscore_category.hpp"
<<<<<<< HEAD
#include "game/worlds/gameworlds.hpp"
=======
#include "creatures/players/imbuements/imbuements.hpp"
#include "creatures/players/player.hpp"
#include "creatures/players/vip/player_vip.hpp"
#include "creatures/players/wheel/player_wheel.hpp"
#include "enums/player_wheel.hpp"
#include "database/databasetasks.hpp"
#include "game/scheduling/dispatcher.hpp"
#include "game/scheduling/save_manager.hpp"
>>>>>>> 93db96ca
#include "game/zones/zone.hpp"
#include "io/io_bosstiary.hpp"
#include "io/io_wheel.hpp"
#include "io/iobestiary.hpp"
#include "io/ioguild.hpp"
#include "io/iologindata.hpp"
#include "io/iomarket.hpp"
#include "io/ioprey.hpp"
#include "items/bed.hpp"
#include "items/containers/inbox/inbox.hpp"
#include "items/containers/rewards/reward.hpp"
#include "items/containers/rewards/rewardchest.hpp"
#include "items/items.hpp"
#include "items/items_classification.hpp"
#include "lua/callbacks/event_callback.hpp"
#include "lua/callbacks/events_callbacks.hpp"
#include "lua/creature/actions.hpp"
#include "lua/creature/creatureevent.hpp"
#include "lua/creature/events.hpp"
#include "lua/creature/talkaction.hpp"
#include "lua/global/globalevent.hpp"
#include "lua/scripts/lua_environment.hpp"
#include "map/spectators.hpp"
#include "server/network/protocol/protocollogin.hpp"
#include "server/network/protocol/protocolstatus.hpp"
#include "server/network/protocol/protocolgame.hpp"
#include "server/network/webhook/webhook.hpp"
#include "server/server.hpp"
#include "utils/tools.hpp"
#include "utils/wildcardtree.hpp"
#include "creatures/players/vocations/vocation.hpp"

#include "enums/account_coins.hpp"
#include "enums/account_errors.hpp"
#include "enums/account_group_type.hpp"
#include "enums/account_type.hpp"
#include "enums/object_category.hpp"

#include <appearances.pb.h>

std::vector<std::weak_ptr<Creature>> checkCreatureLists[EVENT_CREATURECOUNT];

namespace InternalGame {
	void sendBlockEffect(BlockType_t blockType, CombatType_t combatType, const Position &targetPos, const std::shared_ptr<Creature> &source) {
		if (blockType == BLOCK_DEFENSE) {
			g_game().addMagicEffect(targetPos, CONST_ME_POFF);
		} else if (blockType == BLOCK_ARMOR) {
			g_game().addMagicEffect(targetPos, CONST_ME_BLOCKHIT);
		} else if (blockType == BLOCK_DODGE) {
			g_game().addMagicEffect(targetPos, CONST_ME_DODGE);
		} else if (blockType == BLOCK_IMMUNITY) {
			uint8_t hitEffect = 0;
			switch (combatType) {
				case COMBAT_UNDEFINEDDAMAGE: {
					return;
				}
				case COMBAT_ENERGYDAMAGE:
				case COMBAT_FIREDAMAGE:
				case COMBAT_PHYSICALDAMAGE:
				case COMBAT_ICEDAMAGE:
				case COMBAT_DEATHDAMAGE: {
					hitEffect = CONST_ME_BLOCKHIT;
					break;
				}
				case COMBAT_EARTHDAMAGE: {
					hitEffect = CONST_ME_GREEN_RINGS;
					break;
				}
				case COMBAT_HOLYDAMAGE: {
					hitEffect = CONST_ME_HOLYDAMAGE;
					break;
				}
				default: {
					hitEffect = CONST_ME_POFF;
					break;
				}
			}
			g_game().addMagicEffect(targetPos, hitEffect);
		}

		if (blockType != BLOCK_NONE) {
			g_game().sendSingleSoundEffect(targetPos, SoundEffect_t::NO_DAMAGE, source);
		}
	}

	bool playerCanUseItemOnHouseTile(const std::shared_ptr<Player> &player, const std::shared_ptr<Item> &item) {
		if (!player || !item) {
			return false;
		}

		auto itemTile = item->getTile();
		if (!itemTile) {
			return false;
		}

		if (std::shared_ptr<HouseTile> houseTile = std::dynamic_pointer_cast<HouseTile>(itemTile)) {
			const auto &house = houseTile->getHouse();
			if (!house || !house->isInvited(player)) {
				return false;
			}

			auto isGuest = house->getHouseAccessLevel(player) == HOUSE_GUEST;
			auto itemParentContainer = item->getParent() ? item->getParent()->getContainer() : nullptr;
			auto isItemParentContainerBrowseField = itemParentContainer && itemParentContainer->getID() == ITEM_BROWSEFIELD;
			if (isGuest && isItemParentContainerBrowseField) {
				return false;
			}

			auto realItemParent = item->getRealParent();
			auto isItemInGuestInventory = realItemParent && (realItemParent == player || realItemParent->getContainer());
			if (isGuest && !isItemInGuestInventory && !item->isLadder() && !item->canBeUsedByGuests()) {
				return false;
			}

			if (isGuest && item->isDummy()) {
				return false;
			}
		}

		return true;
	}

	bool playerCanUseItemWithOnHouseTile(const std::shared_ptr<Player> &player, const std::shared_ptr<Item> &item, const Position &toPos, int toStackPos, int toItemId) {
		if (!player || !item) {
			return false;
		}

		auto itemTile = item->getTile();
		if (!itemTile) {
			return false;
		}

		if (g_configManager().getBoolean(ONLY_INVITED_CAN_MOVE_HOUSE_ITEMS)) {
			if (std::shared_ptr<HouseTile> houseTile = std::dynamic_pointer_cast<HouseTile>(itemTile)) {
				const auto &house = houseTile->getHouse();
				std::shared_ptr<Thing> targetThing = g_game().internalGetThing(player, toPos, toStackPos, toItemId, STACKPOS_FIND_THING);
				auto targetItem = targetThing ? targetThing->getItem() : nullptr;
				uint16_t targetId = targetItem ? targetItem->getID() : 0;
				auto invitedCheckUseWith = house && item->getRealParent() && item->getRealParent() != player && (!house->isInvited(player) || house->getHouseAccessLevel(player) == HOUSE_GUEST);
				if (targetId != 0 && targetItem && !targetItem->isDummy() && invitedCheckUseWith && !item->canBeUsedByGuests()) {
					player->sendCancelMessage(RETURNVALUE_CANNOTUSETHISOBJECT);
					return false;
				}
			}
		}

		return true;
	}

	template <typename T>
	T getCustomAttributeValue(const auto item, const std::string &attributeName) {
		static_assert(std::is_integral<T>::value, "T must be an integral type");

		auto attribute = item->getCustomAttribute(attributeName);
		if (!attribute) {
			return 0;
		}

		int64_t value = attribute->getInteger();
		if (value < std::numeric_limits<T>::min() || value > std::numeric_limits<T>::max()) {
			g_logger().error("[{}] value is out of range for the specified type", __FUNCTION__);
			return 0;
		}

		return static_cast<T>(value);
	}
} // Namespace InternalGame

Game::Game() {
	offlineTrainingWindow.choices.emplace_back("Sword Fighting and Shielding", SKILL_SWORD);
	offlineTrainingWindow.choices.emplace_back("Axe Fighting and Shielding", SKILL_AXE);
	offlineTrainingWindow.choices.emplace_back("Club Fighting and Shielding", SKILL_CLUB);
	offlineTrainingWindow.choices.emplace_back("Distance Fighting and Shielding", SKILL_DISTANCE);
	offlineTrainingWindow.choices.emplace_back("Magic Level and Shielding", SKILL_MAGLEVEL);
	offlineTrainingWindow.buttons.emplace_back("Okay", 1);
	offlineTrainingWindow.buttons.emplace_back("Cancel", 0);
	offlineTrainingWindow.defaultEscapeButton = 1;
	offlineTrainingWindow.defaultEnterButton = 0;
	offlineTrainingWindow.priority = true;

	// Create instance of worlds
	m_worlds = std::make_unique<Worlds>();
	m_worldTypesNames = {
		{ static_cast<uint8_t>(WorldType_t::WORLD_TYPE_PVP), "Open PvP" },
		{ static_cast<uint8_t>(WorldType_t::WORLD_TYPE_NO_PVP), "Optional PvP" },
		{ static_cast<uint8_t>(WorldType_t::WORLD_TYPE_PVP_ENFORCED), "Hardcore PvP" },
		{ static_cast<uint8_t>(WorldType_t::WORLD_TYPE_RETRO_PVP), "Retro Open PvP" },
		{ static_cast<uint8_t>(WorldType_t::WORLD_TYPE_RETRO_PVP_ENFORCED), "Retro Hardcore PvP" },
	};

	// Create instance of IOWheel to Game class
	m_IOWheel = std::make_unique<IOWheel>();

	wildcardTree = std::make_shared<WildcardTreeNode>(false);

	mounts = std::make_unique<Mounts>();

	using enum CyclopediaBadge_t;
	using enum CyclopediaTitle_t;
	using enum HighscoreCategories_t;
	using enum BestiaryType_t;
	m_badges = {
		Badge(1, ACCOUNT_AGE, "Fledegeling Hero", 1),
		Badge(2, ACCOUNT_AGE, "Veteran Hero", 5),
		Badge(3, ACCOUNT_AGE, "Senior Hero", 10),
		Badge(4, ACCOUNT_AGE, "Ancient Hero", 15),
		Badge(5, ACCOUNT_AGE, "Exalted Hero", 20),

		Badge(6, LOYALTY, "Tibia Loyalist (Grade 1)", 100),
		Badge(7, LOYALTY, "Tibia Loyalist (Grade 2)", 1000),
		Badge(8, LOYALTY, "Tibia Loyalist (Grade 3)", 5000),

		Badge(9, ACCOUNT_ALL_LEVEL, "Global Player (Grade 1)", 500),
		Badge(10, ACCOUNT_ALL_LEVEL, "Global Player (Grade 2)", 1000),
		Badge(11, ACCOUNT_ALL_LEVEL, "Global Player (Grade 3)", 2000),

		Badge(12, ACCOUNT_ALL_VOCATIONS, "Master Class (Grade 1)", 100),
		Badge(13, ACCOUNT_ALL_VOCATIONS, "Master Class (Grade 2)", 250),
		Badge(14, ACCOUNT_ALL_VOCATIONS, "Master Class (Grade 3)", 500),

		Badge(15, TOURNAMENT_PARTICIPATION, "Freshman of the Tournament", 1),
		Badge(16, TOURNAMENT_PARTICIPATION, "Regular of the Tournament", 5),
		Badge(17, TOURNAMENT_PARTICIPATION, "Hero of the Tournament", 10),

		Badge(18, TOURNAMENT_POINTS, "Tournament Competitor", 1000),
		Badge(19, TOURNAMENT_POINTS, "Tournament Challenger", 2500),
		Badge(20, TOURNAMENT_POINTS, "Tournament Master", 5000),
		Badge(21, TOURNAMENT_POINTS, "Tournament Champion", 10000),
	};

	m_titles = {
		Title(1, GOLD, "Gold Hoarder", "Earned at least 1,000,000 gold.", 1000000, false),
		Title(2, GOLD, "Platinum Hoarder", "Earned at least 10,000,000 gold.", 10000000, false),
		Title(3, GOLD, "Crystal Hoarder", "Earned at least 100,000,000 gold.", 100000000, false),

		Title(4, MOUNTS, "Beaststrider (Grade 1)", "Unlocked 10 or more Mounts.", 10, true),
		Title(5, MOUNTS, "Beaststrider (Grade 2)", "Unlocked 20 or more Mounts.", 20, true),
		Title(6, MOUNTS, "Beaststrider (Grade 3)", "Unlocked 30 or more Mounts.", 30, true),
		Title(7, MOUNTS, "Beaststrider (Grade 4)", "Unlocked 40 or more Mounts.", 40, true),
		Title(8, MOUNTS, "Beaststrider (Grade 5)", "Unlocked 50 or more Mounts.", 50, true),

		Title(9, OUTFITS, "Tibia's Topmodel (Grade 1)", "Unlocked 10 or more Outfits.", 10, true),
		Title(10, OUTFITS, "Tibia's Topmodel (Grade 2)", "Unlocked 20 or more Outfits.", 20, true),
		Title(11, OUTFITS, "Tibia's Topmodel (Grade 3)", "Unlocked 30 or more Outfits.", 30, true),
		Title(12, OUTFITS, "Tibia's Topmodel (Grade 4)", "Unlocked 40 or more Outfits.", 40, true),
		Title(13, OUTFITS, "Tibia's Topmodel (Grade 5)", "Unlocked 50 or more Outfits.", 50, true),

		Title(14, LEVEL, "Trolltrasher", "Reached level 50.", 50, false),
		Title(15, LEVEL, "Cyclopscamper", "Reached level 100.", 100, false),
		Title(16, LEVEL, "Dragondouser", "Reached level 200.", 200, false),
		Title(17, LEVEL, "Demondoom", "Reached level 300.", 300, false),
		Title(18, LEVEL, "Drakenbane", "Reached level 400.", 400, false),
		Title(19, LEVEL, "Silencer", "Reached level 500.", 500, false),
		Title(20, LEVEL, "Exalted", "Reached level 1000.", 1000, false),

		Title(21, HIGHSCORES, "Apex Predator", "", "Highest Level on character's world.", static_cast<uint8_t>(EXPERIENCE)),
		Title(22, HIGHSCORES, "Big Boss", "", "Highest score of accumulated boss points on character's world.", static_cast<uint8_t>(BOSS_POINTS)),
		Title(23, HIGHSCORES, "Jack of all Taints", "", "Highest score for killing Goshnar and his aspects on character's world.", static_cast<uint8_t>(GOSHNAR)),
		Title(24, HIGHSCORES, "Legend of Fishing", "", "Highest fishing level on character's world.", static_cast<uint8_t>(FISHING)),
		Title(25, HIGHSCORES, "Legend of Magic", "", "Highest magic level on character's world.", static_cast<uint8_t>(MAGIC_LEVEL)),
		Title(26, HIGHSCORES, "Legend of Marksmanship", "", "Highest distance level on character's world.", static_cast<uint8_t>(DISTANCE_FIGHTING)),
		Title(27, HIGHSCORES, "Legend of the Axe", "", "Highest axe level on character's world.", static_cast<uint8_t>(AXE_FIGHTING)),
		Title(28, HIGHSCORES, "Legend of the Club", "", "Highest club level on character's world.", static_cast<uint8_t>(CLUB_FIGHTING)),
		Title(29, HIGHSCORES, "Legend of the Fist", "", "Highest fist level on character's world.", static_cast<uint8_t>(FIST_FIGHTING)),
		Title(30, HIGHSCORES, "Legend of the Shield", "", "Highest shielding level on character's world.", static_cast<uint8_t>(SHIELDING)),
		Title(31, HIGHSCORES, "Legend of the Sword", "", "Highest sword level on character's world.", static_cast<uint8_t>(SWORD_FIGHTING)),
		Title(32, HIGHSCORES, "Prince Charming", "Princess Charming", "Highest score of accumulated charm points on character's world.", static_cast<uint8_t>(CHARMS)),
		Title(33, HIGHSCORES, "Reigning Drome Champion", "", "Finished most recent Tibiadrome rota ranked in the top 5.", static_cast<uint8_t>(DROME)),

		Title(34, BESTIARY, static_cast<uint16_t>(BESTY_RACE_HUMANOID), "Bipedantic", "", "Unlocked All Humanoid Bestiary entries."),
		Title(35, BESTIARY, static_cast<uint16_t>(BESTY_RACE_LYCANTHROPE), "Blood Moon Hunter", "Blood Moon Huntress", "Unlocked All Lycanthrope Bestiary entries."),
		Title(36, BESTIARY, static_cast<uint16_t>(BESTY_RACE_AMPHIBIC), "Coldblooded", "", "Unlocked All Amphibic Bestiary entries."),
		Title(37, BESTIARY, static_cast<uint16_t>(BESTY_RACE_BIRD), "Death from Below", "", "Unlocked all Bird Bestiary entries."),
		Title(38, BESTIARY, static_cast<uint16_t>(BESTY_RACE_DEMON), "Demonator", "", "Unlocked all Demon Bestiary entries."),
		Title(39, BESTIARY, static_cast<uint16_t>(BESTY_RACE_DRAGON), "Dragonslayer", "", "Unlocked all Dragon Bestiary entries."),
		Title(40, BESTIARY, static_cast<uint16_t>(BESTY_RACE_ELEMENTAL), "Elementalist", "", "Unlocked all Elemental Bestiary entries."),
		Title(41, BESTIARY, static_cast<uint16_t>(BESTY_RACE_VERMIN), "Exterminator", "", "Unlocked all Vermin Bestiary entries."),
		Title(42, BESTIARY, static_cast<uint16_t>(BESTY_RACE_FEY), "Fey Swatter", "", "Unlocked all Fey Bestiary entries."),
		Title(43, BESTIARY, static_cast<uint16_t>(BESTY_RACE_UNDEAD), "Ghosthunter", "Ghosthuntress", "Unlocked all Undead Bestiary entries."),
		Title(44, BESTIARY, static_cast<uint16_t>(BESTY_RACE_CONSTRUCT), "Handyman", "Handywoman", "Unlocked all Construct Bestiary entries."),
		Title(45, BESTIARY, static_cast<uint16_t>(BESTY_RACE_MAMMAL), "Huntsman", "Huntress", "Unlocked all Mammal Bestiary entries."),
		Title(46, BESTIARY, static_cast<uint16_t>(BESTY_RACE_EXTRA_DIMENSIONAL), "Interdimensional Destroyer", "", "Unlocked all Extra Dimensional Bestiary entries."),
		Title(47, BESTIARY, static_cast<uint16_t>(BESTY_RACE_HUMAN), "Manhunter", "Manhuntress", "Unlocked all Human Bestiary entries."),
		Title(48, BESTIARY, static_cast<uint16_t>(BESTY_RACE_MAGICAL), "Master of Illusion", "Mistress of Illusion", "Unlocked all Magical Bestiary entries."),
		Title(49, BESTIARY, static_cast<uint16_t>(BESTY_RACE_SLIME), "Ooze Blues", "", "Unlocked all Slime Bestiary entries."),
		Title(50, BESTIARY, static_cast<uint16_t>(BESTY_RACE_AQUATIC), "Sea Bane", "", "Unlocked all Aquatic Bestiary entries."),
		Title(51, BESTIARY, static_cast<uint16_t>(BESTY_RACE_REPTILE), "Snake Charmer", "", "Unlocked all Reptile Bestiary entries."),
		Title(52, BESTIARY, static_cast<uint16_t>(BESTY_RACE_GIANT), "Tumbler", "", "Unlocked all Giant Bestiary entries."),
		Title(53, BESTIARY, static_cast<uint16_t>(BESTY_RACE_PLANT), "Weedkiller", "", "Unlocked all Plant Bestiary entries."),
		Title(54, BESTIARY, 0, "Executioner", "", "Unlocked all Bestiary entries."),

		Title(55, BOSSTIARY, static_cast<uint16_t>(BosstiaryRarity_t::RARITY_NEMESIS), "Boss Annihilator", "", "Unlocked all Nemesis bosses.", 0, false),
		Title(56, BOSSTIARY, static_cast<uint16_t>(BosstiaryRarity_t::RARITY_ARCHFOE), "Boss Destroyer", "", "Unlocked 10 or more Archfoe bosses.", 10, true),
		Title(57, BOSSTIARY, static_cast<uint16_t>(BosstiaryRarity_t::RARITY_NEMESIS), "Boss Devastator", "", "Unlocked 10 or more Nemesis bosses.", 10, true),
		Title(58, BOSSTIARY, static_cast<uint16_t>(BosstiaryRarity_t::RARITY_ARCHFOE), "Boss Eraser", "", "Unlocked all Archfoe bosses.", 0, false),
		Title(59, BOSSTIARY, 0, "Boss Executioner", "", "Unlocked all bosses.", 0, false),
		Title(60, BOSSTIARY, static_cast<uint16_t>(BosstiaryRarity_t::RARITY_BANE), "Boss Hunter", "", "Unlocked 10 or more Bane bosses.", 10, true),
		Title(61, BOSSTIARY, static_cast<uint16_t>(BosstiaryRarity_t::RARITY_NEMESIS), "Boss Obliterator", "", "Unlocked 40 or more Nemesis bosses.", 40, true),
		Title(62, BOSSTIARY, static_cast<uint16_t>(BosstiaryRarity_t::RARITY_BANE), "Boss Slayer", "", "Unlocked all Bane bosses.", 0, false),
		Title(63, BOSSTIARY, static_cast<uint16_t>(BosstiaryRarity_t::RARITY_ARCHFOE), "Boss Smiter", "", "Unlocked 40 or more Archfoe bosses.", 40, true),
		Title(64, BOSSTIARY, static_cast<uint16_t>(BosstiaryRarity_t::RARITY_BANE), "Boss Veteran", "", "Unlocked 40 or more Bane bosses.", 40, true),

		Title(65, DAILY_REWARD, "Creature of Habit (Grade 1)", "Reward Streak of at least 7 days of consecutive logins.", 7, true),
		Title(66, DAILY_REWARD, "Creature of Habit (Grade 2)", "Reward Streak of at least 30 days of consecutive logins.", 30, true),
		Title(67, DAILY_REWARD, "Creature of Habit (Grade 3)", "Reward Streak of at least 90 days of consecutive logins.", 90, true),
		Title(68, DAILY_REWARD, "Creature of Habit (Grade 4)", "Reward Streak of at least 180 days of consecutive logins.", 180, true),
		Title(69, DAILY_REWARD, "Creature of Habit (Grade 5)", "Reward Streak of at least 365 days of consecutive logins.", 365, true),

		Title(70, TASK, "Aspiring Huntsman", "Invested 160,000 tasks points.", 160000, true, "Aspiring Huntswoman"),
		Title(71, TASK, "Competent Beastslayer", "Invested 320,000 tasks points.", 320000, true),
		Title(72, TASK, "Feared Bountyhunter", "Invested 430,000 tasks points.", 430000, true),

		Title(73, MAP, "Dedicated Entrepreneur", "Explored 50% of all the map areas.", 50, false),
		Title(74, MAP, "Globetrotter", "Explored all map areas.", 100, false),

		Title(75, OTHERS, "Guild Leader", "Leading a Guild.", false),
		Title(76, OTHERS, "Proconsul of Iksupan", "Only a true devotee to the cause of the ancient Iks and their lost legacy may step up to the rank of proconsul.", true),
		Title(77, OTHERS, "Admirer of the Crown", "Adjust your crown and handle it.", true),
		Title(78, OTHERS, "Big Spender", "Unlocked the full Golden Outfit.", true),
		Title(79, OTHERS, "Challenger of the Iks", "Challenged Ahau, guardian of Iksupan, in traditional Iks warrior attire.", true),
		Title(80, OTHERS, "Royal Bounacean Advisor", "Called to the court of Bounac by Kesar the Younger himself.", true),
		Title(81, OTHERS, "Aeternal", "Awarded exclusively to stalwart heroes keeping the faith under all circumstances.", true),
		Title(82, OTHERS, "Robinson Crusoe", "Some discoveries are reserved to only the most experienced adventurers. Until the next frontier opens on the horizon.", true),
		Title(83, OTHERS, "Chompmeister", "Awarded only to true connoisseurs undertaking even the most exotic culinary escapades.", true),
		Title(84, OTHERS, "Bringer of Rain", "Forging through battle after battle like a true gladiator.", true),
		Title(85, OTHERS, "Beastly", "Reached 2000 charm points. Quite beastly!", true),
		Title(86, OTHERS, "Midnight Hunter", "When the hunter becomes the hunted, perseverance decides the game.", true),
		Title(87, OTHERS, "Ratinator", "Killing some snarky cave rats is helpful, killing over ten thousand of them is a statement.", true),
		Title(88, OTHERS, "Doomsday Nemesis", "Awarded for great help in the battle against Gaz'haragoth.", true),
		Title(89, OTHERS, "Hero of Bounac", "You prevailed during the battle of Bounac and broke the siege that held Bounac's people in its firm grasp.", true), // Derrotar o boss Drume.
		Title(90, OTHERS, "King of Demon", "Defeat Morshabaal 5 times.", 0, true, "Queen of Demon"),
		Title(91, OTHERS, "Planegazer", "Followed the trail of the Planestrider to the end.", true), // Derrotar o boss Planestrider
		Title(92, OTHERS, "Time Traveller", "Anywhere in time or space.", true), // Derrotar o boss Lord Retro
		Title(93, OTHERS, "Truly Boss", "Reach 15,000 boss points.", true),
	};

	m_highscoreCategoriesNames = {
		{ static_cast<uint8_t>(ACHIEVEMENTS), "Achievement Points" },
		{ static_cast<uint8_t>(AXE_FIGHTING), "Axe Fighting" },
		{ static_cast<uint8_t>(BOSS_POINTS), "Boss Points" },
		{ static_cast<uint8_t>(CHARMS), "Charm Points" },
		{ static_cast<uint8_t>(CLUB_FIGHTING), "Club Fighting" },
		{ static_cast<uint8_t>(DISTANCE_FIGHTING), "Distance Fighting" },
		{ static_cast<uint8_t>(DROME), "Drome Score" },
		{ static_cast<uint8_t>(EXPERIENCE), "Experience Points" },
		{ static_cast<uint8_t>(FISHING), "Fishing" },
		{ static_cast<uint8_t>(FIST_FIGHTING), "Fist Fighting" },
		{ static_cast<uint8_t>(GOSHNAR), "Goshnar's Taint" },
		{ static_cast<uint8_t>(LOYALTY_POINTS), "Loyalty Points" },
		{ static_cast<uint8_t>(MAGIC_LEVEL), "Magic Level" },
		{ static_cast<uint8_t>(SHIELDING), "Shielding" },
		{ static_cast<uint8_t>(HighscoreCategories_t::SWORD_FIGHTING), "Sword Fighting" },
	};

	m_highscoreCategories = {
		HighscoreCategory("Experience Points", static_cast<uint8_t>(HighscoreCategories_t::EXPERIENCE)),
		HighscoreCategory("Fist Fighting", static_cast<uint8_t>(HighscoreCategories_t::FIST_FIGHTING)),
		HighscoreCategory("Club Fighting", static_cast<uint8_t>(HighscoreCategories_t::CLUB_FIGHTING)),
		HighscoreCategory("Sword Fighting", static_cast<uint8_t>(HighscoreCategories_t::SWORD_FIGHTING)),
		HighscoreCategory("Axe Fighting", static_cast<uint8_t>(HighscoreCategories_t::AXE_FIGHTING)),
		HighscoreCategory("Distance Fighting", static_cast<uint8_t>(HighscoreCategories_t::DISTANCE_FIGHTING)),
		HighscoreCategory("Shielding", static_cast<uint8_t>(HighscoreCategories_t::SHIELDING)),
		HighscoreCategory("Fishing", static_cast<uint8_t>(HighscoreCategories_t::FISHING)),
		HighscoreCategory("Magic Level", static_cast<uint8_t>(HighscoreCategories_t::MAGIC_LEVEL))
	};

	m_summaryCategories = {
		{ static_cast<uint8_t>(Summary_t::HOUSE_ITEMS), "house-items" },
		{ static_cast<uint8_t>(Summary_t::BOOSTS), "xp-boosts" },
		{ static_cast<uint8_t>(Summary_t::PREY_CARDS), "prey-cards" },
		{ static_cast<uint8_t>(Summary_t::BLESSINGS), "blessings" },
		{ static_cast<uint8_t>(Summary_t::INSTANT_REWARDS), "instant-rewards" },
		{ static_cast<uint8_t>(Summary_t::HIRELINGS), "hirelings" },
	};

	m_hirelingSkills = {
		{ 1001, "banker" },
		{ 1002, "cooker" },
		{ 1003, "steward" },
		{ 1004, "trader" }
	};

	m_hirelingOutfits = {
		{ 2001, "banker" },
		{ 2002, "cooker" },
		{ 2003, "steward" },
		{ 2004, "trader" },
		{ 2005, "servant" },
		{ 2006, "hydra" },
		{ 2007, "ferumbras" },
		{ 2008, "bonelord" },
		{ 2009, "dragon" },
	};
}

Game::~Game() = default;

<<<<<<< HEAD
// Worlds interface
std::unique_ptr<Worlds> &Game::worlds() {
	return m_worlds;
}

const std::unique_ptr<Worlds> &Game::worlds() const {
	return m_worlds;
}

const std::unordered_map<uint8_t, std::string> &Game::getWorldTypeNames() const {
	return m_worldTypesNames;
=======
Game &Game::getInstance() {
	return inject<Game>();
>>>>>>> 93db96ca
}

void Game::resetMonsters() const {
	for (const auto &monster : getMonsters()) {
		monster->clearTargetList();
		monster->clearFriendList();
	}
}

void Game::resetNpcs() const {
	// Close shop window from all npcs and reset the shopPlayerSet
	for (const auto &npc : getNpcs()) {
		npc->closeAllShopWindows();
		npc->resetPlayerInteractions();
	}
}

void Game::loadBoostedCreature() {
	auto &db = Database::getInstance();
<<<<<<< HEAD

	const std::string selectQuery = "SELECT * FROM `boosted_creature`";

	auto result = db.storeQuery(selectQuery);
=======
	const auto result = db.storeQuery(
		"SELECT `date`, `boostname`, `raceid`, `looktype`, `lookfeet`, `looklegs`, `lookhead`, `lookbody`, `lookaddons`, `lookmount` "
		"FROM `boosted_creature`"
	);
>>>>>>> 93db96ca
	if (!result) {
		db.storeQuery("INSERT INTO `boosted_creature` (`boostname`, `date`, `raceid`) VALUES ('default', 0, 0)");

		result = db.storeQuery(selectQuery);
		if (!result) {
			g_logger().warn("{} - Failed to detect boosted creature database. (CODE 01)", __FUNCTION__);
			return;
		}
	}

	const auto date = result->getNumber<uint16_t>("date");
	const auto now = getTimeNow();
	tm* ltm = localtime(&now);

	if (date == ltm->tm_mday) {
		setBoostedName(result->getString("boostname"));
		return;
	}

	const auto oldRace = result->getNumber<uint16_t>("raceid");
	const auto monsterlist = getBestiaryList();

	struct MonsterRace {
		uint16_t raceId { 0 };
		std::string name;
	};

	MonsterRace selectedMonster;
	if (!monsterlist.empty()) {
		std::vector<MonsterRace> m_monsters;
		for (const auto &[raceId, _name] : BestiaryList) {
			if (raceId != oldRace) {
				m_monsters.emplace_back(raceId, _name);
			}
		}

		if (!m_monsters.empty()) {
			selectedMonster = m_monsters[normal_random(0, m_monsters.size() - 1)];
		}
	}

	if (selectedMonster.raceId == 0) {
		g_logger().warn("{} - It was not possible to generate a new boosted creature->", __FUNCTION__);
		return;
	}

	const auto monsterType = g_monsters().getMonsterType(selectedMonster.name);
	if (!monsterType) {
		g_logger().warn("{} - It was not possible to generate a new boosted creature-> Monster '{}' not found.", __FUNCTION__, selectedMonster.name);
		return;
	}

	setBoostedName(selectedMonster.name);

	auto query = fmt::format(
		"UPDATE `boosted_creature` SET `date` = '{}', `boostname` = {}, `looktype` = {}, `lookfeet` = {}, `looklegs` = {}, `lookhead` = {}, `lookbody` = {}, `lookaddons` = {}, `lookmount` = {}, `raceid` = {}",
		std::to_string(ltm->tm_mday), db.escapeString(selectedMonster.name), std::to_string(monsterType->info.outfit.lookType), std::to_string(monsterType->info.outfit.lookFeet),
		std::to_string(monsterType->info.outfit.lookLegs), std::to_string(monsterType->info.outfit.lookHead), std::to_string(monsterType->info.outfit.lookBody),
		std::to_string(monsterType->info.outfit.lookAddons), std::to_string(monsterType->info.outfit.lookMount), std::to_string(selectedMonster.raceId)
	);

	if (!db.executeQuery(query)) {
		g_logger().warn("{} - Failed to detect boosted creature database. (CODE 02)", __FUNCTION__);
	}
}

void Game::start(ServiceManager* manager) {
	const std::shared_ptr<World> &currentWorld = worlds()->getCurrentWorld();

	// Game client protocols
<<<<<<< HEAD
	manager->add<ProtocolGame>(currentWorld->port);
	manager->add<ProtocolLogin>(static_cast<uint16_t>(g_configManager().getNumber(LOGIN_PORT, __FUNCTION__)));
	// OT protocols
	manager->add<ProtocolStatus>(currentWorld->port_status);
=======
	manager->add<ProtocolGame>(static_cast<uint16_t>(g_configManager().getNumber(GAME_PORT)));
	manager->add<ProtocolLogin>(static_cast<uint16_t>(g_configManager().getNumber(LOGIN_PORT)));
	// OT protocols
	manager->add<ProtocolStatus>(static_cast<uint16_t>(g_configManager().getNumber(STATUS_PORT)));
>>>>>>> 93db96ca

	serviceManager = manager;

	const auto now = getTimeNow();
	const tm* tms = localtime(&now);
	int minutes = tms->tm_min;
	lightHour = (minutes * LIGHT_DAY_LENGTH) / 60;

	g_dispatcher().scheduleEvent(
		EVENT_MS + 1000, [this] { createFiendishMonsters(); }, "Game::createFiendishMonsters"
	);
	g_dispatcher().scheduleEvent(
		EVENT_MS + 1000, [this] { createInfluencedMonsters(); }, "Game::createInfluencedMonsters"
	);
	g_dispatcher().cycleEvent(
		EVENT_MS, [this] { updateForgeableMonsters(); }, "Game::updateForgeableMonsters"
	);
	g_dispatcher().cycleEvent(
		EVENT_LIGHTINTERVAL_MS, [this] { checkLight(); }, "Game::checkLight"
	);
	g_dispatcher().cycleEvent(
		EVENT_CHECK_CREATURE_INTERVAL, [this] { checkCreatures(); }, "Game::checkCreatures"
	);
	g_dispatcher().cycleEvent(
		EVENT_IMBUEMENT_INTERVAL, [this] { checkImbuements(); }, "Game::checkImbuements"
	);
	g_dispatcher().cycleEvent(
		EVENT_LUA_GARBAGE_COLLECTION, [this] { g_luaEnvironment().collectGarbage(); }, "Calling GC"
	);
	auto marketItemsPriceIntervalMinutes = g_configManager().getNumber(MARKET_REFRESH_PRICES);
	if (marketItemsPriceIntervalMinutes > 0) {
		auto marketItemsPriceIntervalMS = marketItemsPriceIntervalMinutes * 60000;
		if (marketItemsPriceIntervalMS < 60000) {
			marketItemsPriceIntervalMS = 60000;
		}
		g_dispatcher().cycleEvent(
			marketItemsPriceIntervalMS, [this] { loadItemsPrice(); }, "Game::loadItemsPrice"
		);
	}

	g_dispatcher().cycleEvent(
		UPDATE_PLAYERS_ONLINE_DB, [this] { updatePlayersOnline(); }, "Game::updatePlayersOnline"
	);
}

GameState_t Game::getGameState() const {
	return gameState;
}

<<<<<<< HEAD
=======
void Game::setWorldType(WorldType_t type) {
	worldType = type;
}

const std::unique_ptr<TeamFinder> &Game::getTeamFinder(const std::shared_ptr<Player> &player) const {
	auto it = teamFinderMap.find(player->getGUID());
	if (it != teamFinderMap.end()) {
		return it->second;
	}

	return TeamFinderNull;
}

const std::unique_ptr<TeamFinder> &Game::getOrCreateTeamFinder(const std::shared_ptr<Player> &player) {
	auto it = teamFinderMap.find(player->getGUID());
	if (it != teamFinderMap.end()) {
		return it->second;
	}

	return teamFinderMap[player->getGUID()] = std::make_unique<TeamFinder>();
}

void Game::removeTeamFinderListed(uint32_t leaderGuid) {
	teamFinderMap.erase(leaderGuid);
}

>>>>>>> 93db96ca
void Game::setGameState(GameState_t newState) {
	if (gameState == GAME_STATE_SHUTDOWN) {
		return; // this cannot be stopped
	}

	if (gameState == newState) {
		return;
	}

	gameState = newState;
	switch (newState) {
		case GAME_STATE_INIT: {
			loadItemsPrice();

			groups.load();
			g_chat().load();

			// Load monsters and npcs stored by the "loadFromXML" function
			map.spawnsMonster.startup();
			map.spawnsNpc.startup();

			// Load monsters and npcs custom stored by the "loadFromXML" function
			for (int i = 0; i < 50; i++) {
				map.spawnsNpcCustomMaps[i].startup();
				map.spawnsMonsterCustomMaps[i].startup();
			}

			raids.loadFromXml();
			raids.startup();

			mounts->loadFromXml();

			loadMotdNum();
			loadPlayersRecord();

			g_globalEvents().startup();

			// Initialize wheel data
			m_IOWheel->initializeGlobalData();
			break;
		}

		case GAME_STATE_SHUTDOWN: {
			g_globalEvents().save();
			g_globalEvents().shutdown();

			// kick all players that are still online
			auto it = players.begin();
			while (it != players.end()) {
				it->second->removePlayer(true);
				it = players.begin();
			}

			saveMotdNum();
			g_saveManager().saveAll();

			g_dispatcher().addEvent([this] { shutdown(); }, __FUNCTION__);

			break;
		}

		case GAME_STATE_CLOSED: {
			g_globalEvents().save();

			/* kick all players without the CanAlwaysLogin flag */
			auto it = players.begin();
			while (it != players.end()) {
				if (!it->second->hasFlag(PlayerFlags_t::CanAlwaysLogin)) {
					it->second->removePlayer(true);
					it = players.begin();
				} else {
					++it;
				}
			}

			g_saveManager().saveAll();
			break;
		}

		default:
			break;
	}
}

void Game::loadItemsPrice() {
	IOMarket::getInstance().updateStatistics();

	// Update purchased offers (market_history)
	const auto &stats = IOMarket::getInstance().getPurchaseStatistics();
	for (const auto &[itemId, itemStats] : stats) {
		std::map<uint8_t, uint64_t> tierToPrice;
		for (const auto &[tier, tierStats] : itemStats) {
			auto averagePrice = tierStats.totalPrice / tierStats.numTransactions;
			tierToPrice[tier] = averagePrice;
		}
		itemsPriceMap[itemId] = tierToPrice;
	}

	// Update active buy offers (market_offers)
	auto offers = IOMarket::getActiveOffers(MARKETACTION_BUY);
	for (const auto &offer : offers) {
		itemsPriceMap[offer.itemId][offer.tier] = std::max(itemsPriceMap[offer.itemId][offer.tier], offer.price);
	}
}

void Game::loadMainMap(const std::string &filename) {
	Monster::despawnRange = g_configManager().getNumber(DEFAULT_DESPAWNRANGE);
	Monster::despawnRadius = g_configManager().getNumber(DEFAULT_DESPAWNRADIUS);
	map.loadMap(g_configManager().getString(DATA_DIRECTORY) + "/world/" + filename + ".otbm", true, true, true, true, true);
}

void Game::loadCustomMaps(const std::filesystem::path &customMapPath) {
	Monster::despawnRange = g_configManager().getNumber(DEFAULT_DESPAWNRANGE);
	Monster::despawnRadius = g_configManager().getNumber(DEFAULT_DESPAWNRADIUS);

	namespace fs = std::filesystem;

	if (!fs::exists(customMapPath) && !fs::create_directory(customMapPath)) {
		throw std::ios_base::failure(fmt::format("Failed to create custom map directory {}", customMapPath.string()));
	}

	int customMapIndex = 0;
	for (const auto &entry : fs::directory_iterator(customMapPath)) {
		const auto &realPath = entry.path();

		if (realPath.extension() != ".otbm") {
			continue;
		}

		std::string filename = realPath.stem().string();

		// Do not load more maps than possible
		if (customMapIndex >= 50) {
			g_logger().warn("Maximum number of custom maps loaded. Custom map {} [ignored]", filename);
			continue;
		}

		// Filenames that start with a # are ignored.
		if (filename.at(0) == '#') {
			g_logger().info("Custom map {} [disabled]", filename);
			continue;
		}

		// Avoid loading main map again.
		if (filename == g_configManager().getString(MAP_NAME)) {
			g_logger().warn("Custom map {} is main map", filename);
			continue;
		}

		map.loadMapCustom(filename, true, true, true, true, customMapIndex);

		customMapIndex++;
	}

	// Must be done after all maps have been loaded
	map.loadHouseInfo();
}

void Game::loadMap(const std::string &path, const Position &pos) {
	map.loadMap(path, false, false, false, false, false, pos);
}

std::shared_ptr<Cylinder> Game::internalGetCylinder(const std::shared_ptr<Player> &player, const Position &pos) {
	if (pos.x != 0xFFFF) {
		return map.getTile(pos);
	}

	// container
	if (pos.y & 0x40) {
		uint8_t from_cid = pos.y & 0x0F;
		return player->getContainerByID(from_cid);
	}

	// inventory
	return player;
}

std::shared_ptr<Thing> Game::internalGetThing(const std::shared_ptr<Player> &player, const Position &pos, int32_t index, uint32_t itemId, StackPosType_t type) {
	if (pos.x != 0xFFFF) {
		std::shared_ptr<Tile> tile = map.getTile(pos);
		if (!tile) {
			return nullptr;
		}

		std::shared_ptr<Thing> thing;
		switch (type) {
			case STACKPOS_LOOK: {
				return tile->getTopVisibleThing(player);
			}

			case STACKPOS_MOVE: {
				const auto &item = tile->getTopDownItem();
				if (item && item->isMovable()) {
					thing = item;
				} else {
					thing = tile->getTopVisibleCreature(player);
				}
				break;
			}

			case STACKPOS_USEITEM: {
				thing = tile->getUseItem(index);
				break;
			}

			case STACKPOS_TOPDOWN_ITEM: {
				thing = tile->getTopDownItem();
				break;
			}

			case STACKPOS_USETARGET: {
				thing = tile->getTopVisibleCreature(player);
				if (!thing) {
					thing = tile->getUseItem(index);
				}
				break;
			}

			case STACKPOS_FIND_THING: {
				thing = tile->getUseItem(index);
				if (!thing) {
					thing = tile->getDoorItem();
				}

				if (!thing) {
					thing = tile->getTopDownItem();
				}

				break;
			}

			default: {
				thing = nullptr;
				break;
			}
		}

		if (player && tile->hasFlag(TILESTATE_SUPPORTS_HANGABLE)) {
			// do extra checks here if the thing is accessable
			if (thing && thing->getItem()) {
				if (tile->hasProperty(CONST_PROP_ISVERTICAL)) {
					if (player->getPosition().x + 1 == tile->getPosition().x && thing->getItem()->isHangable()) {
						thing = nullptr;
					}
				} else { // horizontal
					if (player->getPosition().y + 1 == tile->getPosition().y && thing->getItem()->isHangable()) {
						thing = nullptr;
					}
				}
			}
		}
		return thing;
	}

	// container
	if (pos.y & 0x40) {
		uint8_t fromCid = pos.y & 0x0F;

		const std::shared_ptr<Container> &parentContainer = player->getContainerByID(fromCid);
		if (!parentContainer) {
			return nullptr;
		}

		if (parentContainer->getID() == ITEM_BROWSEFIELD) {
			const std::shared_ptr<Tile> &tile = parentContainer->getTile();
			if (tile && tile->hasFlag(TILESTATE_SUPPORTS_HANGABLE)) {
				if (tile->hasProperty(CONST_PROP_ISVERTICAL)) {
					if (player->getPosition().x + 1 == tile->getPosition().x) {
						return nullptr;
					}
				} else { // horizontal
					if (player->getPosition().y + 1 == tile->getPosition().y) {
						return nullptr;
					}
				}
			}
		}

		uint8_t slot = pos.z;
		auto containerIndex = player->getContainerIndex(fromCid) + slot;
		if (parentContainer->isStoreInboxFiltered()) {
			return parentContainer->getFilteredItemByIndex(containerIndex);
		}

		return parentContainer->getItemByIndex(containerIndex);
	} else if (pos.y == 0x20 || pos.y == 0x21) {
		// '0x20' -> From depot.
		// '0x21' -> From inbox.
		// Both only when the item is from depot search window.
		if (!player->isDepotSearchOpenOnItem(static_cast<uint16_t>(itemId))) {
			player->sendCancelMessage(RETURNVALUE_NOTPOSSIBLE);
			return nullptr;
		}

		return player->getItemFromDepotSearch(static_cast<uint16_t>(itemId), pos);
	} else if (pos.y == 0 && pos.z == 0) {
		const ItemType &it = Item::items[itemId];
		if (it.id == 0) {
			return nullptr;
		}

		int32_t subType;
		if (it.isFluidContainer()) {
			subType = index;
		} else {
			subType = -1;
		}

		return findItemOfType(player, it.id, true, subType);
	}

	// inventory
	auto slot = static_cast<Slots_t>(pos.y);
	return player->getInventoryItem(slot);
}

void Game::internalGetPosition(const std::shared_ptr<Item> &item, Position &pos, uint8_t &stackpos) {
	pos.x = 0;
	pos.y = 0;
	pos.z = 0;
	stackpos = 0;

	std::shared_ptr<Cylinder> topParent = item->getTopParent();
	if (topParent) {
		if (const auto &player = std::dynamic_pointer_cast<Player>(topParent)) {
			pos.x = 0xFFFF;

			const std::shared_ptr<Container> &container = std::dynamic_pointer_cast<Container>(item->getParent());
			if (container) {
				pos.y = static_cast<uint16_t>(0x40) | static_cast<uint16_t>(player->getContainerID(container));
				pos.z = container->getThingIndex(item);
				stackpos = pos.z;
			} else {
				pos.y = player->getThingIndex(item);
				stackpos = pos.y;
			}
		} else if (const std::shared_ptr<Tile> &tile = topParent->getTile()) {
			pos = tile->getPosition();
			stackpos = tile->getThingIndex(item);
		}
	}
}

std::shared_ptr<Creature> Game::getCreatureByID(uint32_t id) {
	if (id >= Player::getFirstID() && id <= Player::getLastID()) {
		return getPlayerByID(id);
	} else if (id <= Monster::monsterAutoID) {
		return getMonsterByID(id);
	} else if (id <= Npc::npcAutoID) {
		return getNpcByID(id);
	} else {
		g_logger().warn("Creature with id {} not exists");
	}
	return nullptr;
}

std::shared_ptr<Monster> Game::getMonsterByID(uint32_t id) {
	if (id == 0) {
		return nullptr;
	}

	auto it = monstersIdIndex.find(id);
	if (it == monstersIdIndex.end()) {
		return nullptr;
	}

	if (it->second >= monsters.size()) {
		return nullptr;
	}

	return monsters[it->second];
}

std::shared_ptr<Npc> Game::getNpcByID(uint32_t id) {
	if (id == 0) {
		return nullptr;
	}

	auto it = npcsIdIndex.find(id);
	if (it == npcsIdIndex.end()) {
		return nullptr;
	}

	return npcs[it->second];
}

std::shared_ptr<Player> Game::getPlayerByID(uint32_t id, bool allowOffline /* = false */) {
	auto playerMap = players.find(id);
	if (playerMap != players.end()) {
		return playerMap->second;
	}

	if (!allowOffline) {
		return nullptr;
	}
	std::shared_ptr<Player> tmpPlayer = std::make_shared<Player>(nullptr);
	if (!IOLoginData::loadPlayerById(tmpPlayer, id)) {
		return nullptr;
	}
	tmpPlayer->setOnline(false);
	return tmpPlayer;
}

std::shared_ptr<Creature> Game::getCreatureByName(const std::string &creatureName) {
	if (creatureName.empty()) {
		return nullptr;
	}

	const std::string &lowerCaseName = asLowerCaseString(creatureName);

	auto m_it = mappedPlayerNames.find(lowerCaseName);
	if (m_it != mappedPlayerNames.end()) {
		return m_it->second.lock();
	}

	auto npcIterator = npcsNameIndex.find(lowerCaseName);
	if (npcIterator != npcsNameIndex.end()) {
		return npcs[npcIterator->second];
	}

	auto monsterIterator = monstersNameIndex.find(lowerCaseName);
	if (monsterIterator != monstersNameIndex.end()) {
		return monsters[monsterIterator->second];
	}
	return nullptr;
}

std::shared_ptr<Npc> Game::getNpcByName(const std::string &npcName) {
	if (npcName.empty()) {
		return nullptr;
	}

	const std::string lowerCaseName = asLowerCaseString(npcName);
	auto it = npcsNameIndex.find(lowerCaseName);
	if (it != npcsNameIndex.end()) {
		return npcs[it->second];
	}

	return nullptr;
}

std::shared_ptr<Player> Game::getPlayerByName(const std::string &s, bool allowOffline /* = false */, bool isNewName /* = false */) {
	if (s.empty()) {
		return nullptr;
	}

	auto it = mappedPlayerNames.find(asLowerCaseString(s));
	if (it == mappedPlayerNames.end() || it->second.expired()) {
		if (!allowOffline) {
			return nullptr;
		}
		std::shared_ptr<Player> tmpPlayer = std::make_shared<Player>(nullptr);
		if (!IOLoginData::loadPlayerByName(tmpPlayer, s)) {
			if (!isNewName) {
				g_logger().error("Failed to load player {} from database", s);
			} else {
				g_logger().info("New name {} is available", s);
			}
			return nullptr;
		}
		tmpPlayer->setOnline(false);
		return tmpPlayer;
	}
	return it->second.lock();
}

std::shared_ptr<Player> Game::getPlayerByGUID(const uint32_t &guid, bool allowOffline /* = false */) {
	if (guid == 0) {
		return nullptr;
	}
	for (const auto &it : players) {
		if (guid == it.second->getGUID()) {
			return it.second;
		}
	}
	if (!allowOffline) {
		return nullptr;
	}
	std::shared_ptr<Player> tmpPlayer = std::make_shared<Player>(nullptr);
	if (!IOLoginData::loadPlayerById(tmpPlayer, guid)) {
		return nullptr;
	}
	tmpPlayer->setOnline(false);
	return tmpPlayer;
}

std::string Game::getPlayerNameByGUID(const uint32_t &guid) {
	if (guid == 0) {
		return "";
	}
	if (m_playerNameCache.contains(guid)) {
		return m_playerNameCache.at(guid);
	}
	const auto &player = getPlayerByGUID(guid, true);
	auto name = player ? player->getName() : "";
	if (!name.empty()) {
		m_playerNameCache[guid] = name;
	}
	return name;
}

ReturnValue Game::getPlayerByNameWildcard(const std::string &s, std::shared_ptr<Player> &player) {
	size_t strlen = s.length();
	if (strlen == 0 || strlen > 29) {
		return RETURNVALUE_PLAYERWITHTHISNAMEISNOTONLINE;
	}

	if (s.back() == '~') {
		const std::string &query = asLowerCaseString(s.substr(0, strlen - 1));
		std::string result;
		ReturnValue ret = wildcardTree->findOne(query, result);
		if (ret != RETURNVALUE_NOERROR) {
			return ret;
		}

		player = getPlayerByName(result);
	} else {
		player = getPlayerByName(s);
	}

	if (!player) {
		return RETURNVALUE_PLAYERWITHTHISNAMEISNOTONLINE;
	}

	return RETURNVALUE_NOERROR;
}

std::vector<std::shared_ptr<Player>> Game::getPlayersByAccount(const std::shared_ptr<Account> &acc, bool allowOffline /* = false */) {
	auto [accountPlayers, error] = acc->getAccountPlayers();
	if (error != AccountErrors_t::Ok) {
		return {};
	}
	std::vector<std::shared_ptr<Player>> ret;
	for (const auto &[name, _] : accountPlayers) {
		const auto &player = getPlayerByName(name, allowOffline);
		if (player) {
			ret.push_back(player);
		}
	}
	return ret;
}

bool Game::internalPlaceCreature(const std::shared_ptr<Creature> &creature, const Position &pos, bool extendedPos /*=false*/, bool forced /*= false*/, bool creatureCheck /*= false*/) {
	if (creature->getParent() != nullptr) {
		return false;
	}
	const auto &tile = map.getTile(pos);
	if (!tile) {
		return false;
	}
	auto toZones = tile->getZones();
	if (auto ret = beforeCreatureZoneChange(creature, {}, toZones); ret != RETURNVALUE_NOERROR) {
		return false;
	}

	if (!map.placeCreature(pos, creature, extendedPos, forced)) {
		return false;
	}

	creature->setID();
	creature->addList();
	creature->updateCalculatedStepSpeed();

	if (creatureCheck) {
		addCreatureCheck(creature);
		creature->onPlacedCreature();
	}
	afterCreatureZoneChange(creature, {}, toZones);
	return true;
}

bool Game::placeCreature(const std::shared_ptr<Creature> &creature, const Position &pos, bool extendedPos /*=false*/, bool forced /*= false*/) {
	metrics::method_latency measure(__METRICS_METHOD_NAME__);
	if (!internalPlaceCreature(creature, pos, extendedPos, forced)) {
		return false;
	}

	bool hasPlayerSpectators = false;
	for (const auto &spectator : Spectators().find<Creature>(creature->getPosition(), true)) {
		if (const auto &tmpPlayer = spectator->getPlayer()) {
			tmpPlayer->sendCreatureAppear(creature, creature->getPosition(), true);
			hasPlayerSpectators = true;
		}
		spectator->onCreatureAppear(creature, true);
	}

	if (hasPlayerSpectators) {
		addCreatureCheck(creature);
	}

	auto parent = creature->getParent();
	if (parent) {
		parent->postAddNotification(creature, nullptr, 0);
	}
	creature->onPlacedCreature();
	return true;
}

bool Game::removeCreature(const std::shared_ptr<Creature> &creature, bool isLogout /* = true*/) {
	metrics::method_latency measure(__METRICS_METHOD_NAME__);
	if (!creature || creature->isRemoved()) {
		return false;
	}

	std::shared_ptr<Tile> tile = creature->getTile();
	if (!tile) {
		g_logger().error("[{}] tile on position '{}' for creature '{}' not exist", __FUNCTION__, creature->getPosition().toString(), creature->getName());
	}
	auto fromZones = creature->getZones();

	if (tile) {
		std::vector<int32_t> oldStackPosVector;
		auto spectators = Spectators().find<Creature>(tile->getPosition(), true);
		auto playersSpectators = spectators.filter<Player>();

		for (const auto &spectator : playersSpectators) {
			if (const auto &player = spectator->getPlayer()) {
				oldStackPosVector.push_back(player->canSeeCreature(creature) ? tile->getStackposOfCreature(player, creature) : -1);
			}
		}

		tile->removeCreature(creature);

		const Position &tilePosition = tile->getPosition();

		// Send to client
		size_t i = 0;
		for (const auto &spectator : playersSpectators) {
			if (const auto &player = spectator->getPlayer()) {
				player->sendRemoveTileThing(tilePosition, oldStackPosVector[i++]);
			}
		}

		// event method
		for (const auto &spectator : spectators) {
			spectator->onRemoveCreature(creature, isLogout);
		}
	}

	if (creature->getMaster() && !creature->getMaster()->isRemoved()) {
		creature->setMaster(nullptr);
	}

	creature->getParent()->postRemoveNotification(creature, nullptr, 0);
	afterCreatureZoneChange(creature, fromZones, {});

	creature->removeList();
	creature->setRemoved();

	removeCreatureCheck(creature);

	for (const auto &summon : creature->getSummons()) {
		summon->setSkillLoss(false);
		removeCreature(summon);
	}

	if (creature->getPlayer() && isLogout) {
		auto it = teamFinderMap.find(creature->getPlayer()->getGUID());
		if (it != teamFinderMap.end()) {
			teamFinderMap.erase(it);
		}
	}

	return true;
}

void Game::playerTeleport(uint32_t playerId, const Position &newPosition) {
	metrics::method_latency measure(__METRICS_METHOD_NAME__);
	const auto &player = getPlayerByID(playerId);
	if (!player || !player->hasFlag(PlayerFlags_t::CanMapClickTeleport)) {
		return;
	}

	ReturnValue returnValue = g_game().internalTeleport(player, newPosition, false);
	if (returnValue != RETURNVALUE_NOERROR) {
		player->sendCancelMessage(returnValue);
	}
}

void Game::playerInspectItem(const std::shared_ptr<Player> &player, const Position &pos) {
	metrics::method_latency measure(__METRICS_METHOD_NAME__);
	const std::shared_ptr<Thing> &thing = internalGetThing(player, pos, 0, 0, STACKPOS_TOPDOWN_ITEM);
	if (!thing) {
		player->sendCancelMessage(RETURNVALUE_NOTPOSSIBLE);
		return;
	}

	const auto &item = thing->getItem();
	if (!item) {
		player->sendCancelMessage(RETURNVALUE_NOTPOSSIBLE);
		return;
	}

	player->sendItemInspection(item->getID(), static_cast<uint8_t>(item->getItemCount()), item, false);
}

void Game::playerInspectItem(const std::shared_ptr<Player> &player, uint16_t itemId, uint8_t itemCount, bool cyclopedia) {
	metrics::method_latency measure(__METRICS_METHOD_NAME__);
	player->sendItemInspection(itemId, itemCount, nullptr, cyclopedia);
}

FILELOADER_ERRORS Game::loadAppearanceProtobuf(const std::string &file) {
	using namespace Canary::protobuf::appearances;

	std::fstream fileStream(file, std::ios::in | std::ios::binary);
	if (!fileStream.is_open()) {
		g_logger().error("[Game::loadAppearanceProtobuf] - Failed to load {}, file cannot be oppened", file);
		fileStream.close();
		return ERROR_NOT_OPEN;
	}

	// Verify that the version of the library that we linked against is
	// compatible with the version of the headers we compiled against.
	GOOGLE_PROTOBUF_VERIFY_VERSION;
	m_appearancesPtr = std::make_unique<Appearances>();
	if (!m_appearancesPtr->ParseFromIstream(&fileStream)) {
		g_logger().error("[Game::loadAppearanceProtobuf] - Failed to parse binary file {}, file is invalid", file);
		fileStream.close();
		return ERROR_NOT_OPEN;
	}

	// Parsing all items into ItemType
	Item::items.loadFromProtobuf();

	// Only iterate other objects if necessary
	if (g_configManager().getBoolean(WARN_UNSAFE_SCRIPTS)) {
		// Registering distance effects
		for (uint32_t it = 0; it < m_appearancesPtr->effect_size(); it++) {
			registeredMagicEffects.push_back(static_cast<uint16_t>(m_appearancesPtr->effect(it).id()));
		}

		// Registering missile effects
		for (uint32_t it = 0; it < m_appearancesPtr->missile_size(); it++) {
			registeredDistanceEffects.push_back(static_cast<uint16_t>(m_appearancesPtr->missile(it).id()));
		}

		// Registering outfits
		for (uint32_t it = 0; it < m_appearancesPtr->outfit_size(); it++) {
			registeredLookTypes.push_back(static_cast<uint16_t>(m_appearancesPtr->outfit(it).id()));
		}
	}

	fileStream.close();

	// Disposing allocated objects.
	google::protobuf::ShutdownProtobufLibrary();

	return ERROR_NONE;
}

void Game::playerMoveThing(uint32_t playerId, const Position &fromPos, uint16_t itemId, uint8_t fromStackPos, const Position &toPos, uint8_t count) {
	metrics::method_latency measure(__METRICS_METHOD_NAME__);
	const auto &player = getPlayerByID(playerId);
	if (!player) {
		return;
	}

	// Prevent the player from being able to move the item within the imbuement window
	if (player->hasImbuingItem()) {
		return;
	}

	uint8_t fromIndex = 0;
	if (fromPos.x == 0xFFFF) {
		if (fromPos.y & 0x40) {
			fromIndex = fromPos.z;
		} else if ((fromPos.y == 0x20 || fromPos.y == 0x21) && !player->isDepotSearchOpenOnItem(itemId)) {
			// '0x20' -> From depot.
			// '0x21' -> From inbox.
			// Both only when the item is being moved from depot search window.
			player->sendCancelMessage(RETURNVALUE_NOTPOSSIBLE);
			return;
		} else {
			fromIndex = static_cast<uint8_t>(fromPos.y);
		}
	} else {
		fromIndex = fromStackPos;
	}

	const std::shared_ptr<Thing> &thing = internalGetThing(player, fromPos, fromIndex, itemId, STACKPOS_MOVE);
	if (!thing) {
		player->sendCancelMessage(RETURNVALUE_NOTPOSSIBLE);
		return;
	}

	if (const std::shared_ptr<Creature> &movingCreature = thing->getCreature()) {
		const std::shared_ptr<Tile> &tile = map.getTile(toPos);
		if (!tile) {
			player->sendCancelMessage(RETURNVALUE_NOTPOSSIBLE);
			return;
		}

		if (Position::areInRange<1, 1, 0>(movingCreature->getPosition(), player->getPosition())) {
			const auto &task = createPlayerTask(
				g_configManager().getNumber(PUSH_DELAY),
				[this, player, movingCreature, tile] {
					playerMoveCreatureByID(player->getID(), movingCreature->getID(), movingCreature->getPosition(), tile->getPosition());
				},
				__FUNCTION__
			);
			player->setNextActionPushTask(task);
		} else {
			playerMoveCreature(player, movingCreature, movingCreature->getPosition(), tile);
		}
	} else if (thing->getItem()) {
		std::shared_ptr<Cylinder> toCylinder = internalGetCylinder(player, toPos);
		if (!toCylinder) {
			player->sendCancelMessage(RETURNVALUE_NOTPOSSIBLE);
			return;
		}

		playerMoveItem(player, fromPos, itemId, fromStackPos, toPos, count, thing->getItem(), toCylinder);
	}
}

void Game::playerMoveCreatureByID(uint32_t playerId, uint32_t movingCreatureId, const Position &movingCreatureOrigPos, const Position &toPos) {
	const auto &player = getPlayerByID(playerId);
	if (!player) {
		return;
	}

	const auto &movingCreature = getCreatureByID(movingCreatureId);
	if (!movingCreature) {
		return;
	}

	std::shared_ptr<Tile> toTile = map.getTile(toPos);
	if (!toTile) {
		player->sendCancelMessage(RETURNVALUE_NOTPOSSIBLE);
		return;
	}

	playerMoveCreature(player, movingCreature, movingCreatureOrigPos, toTile);
}

void Game::playerMoveCreature(const std::shared_ptr<Player> &player, const std::shared_ptr<Creature> &movingCreature, const Position &movingCreatureOrigPos, const std::shared_ptr<Tile> &toTile) {
	metrics::method_latency measure(__METRICS_METHOD_NAME__);

	g_dispatcher().addWalkEvent([=, this] {
		if (!player->canDoAction()) {
			const auto &task = createPlayerTask(
				600,
				[this, player, movingCreature, toTile, movingCreatureOrigPos] {
					playerMoveCreatureByID(player->getID(), movingCreature->getID(), movingCreatureOrigPos, toTile->getPosition());
				},
				__FUNCTION__
			);

			player->setNextActionPushTask(task);
			return;
		}

		player->setNextActionTask(nullptr);

		if (!Position::areInRange<1, 1, 0>(movingCreatureOrigPos, player->getPosition())) {
			// need to walk to the creature first before moving it
			std::vector<Direction> listDir;
			if (player->getPathTo(movingCreatureOrigPos, listDir, 0, 1, true, true)) {
				g_dispatcher().addEvent([this, playerId = player->getID(), listDir] { playerAutoWalk(playerId, listDir); }, __FUNCTION__);
				const auto &task = createPlayerTask(
					600,
					[this, player, movingCreature, toTile, movingCreatureOrigPos] {
						playerMoveCreatureByID(player->getID(), movingCreature->getID(), movingCreatureOrigPos, toTile->getPosition());
					},
					__FUNCTION__
				);
				player->pushEvent(true);
				player->setNextActionPushTask(task);
			} else {
				player->sendCancelMessage(RETURNVALUE_THEREISNOWAY);
			}
			return;
		}

		player->pushEvent(false);
		std::shared_ptr<Monster> monster = movingCreature->getMonster();
		bool isFamiliar = false;
		if (monster) {
			isFamiliar = monster->isFamiliar();
		}

		if (!isFamiliar && ((!movingCreature->isPushable() && !player->hasFlag(PlayerFlags_t::CanPushAllCreatures)) || (movingCreature->isInGhostMode() && !player->isAccessPlayer()))) {
			player->sendCancelMessage(RETURNVALUE_NOTMOVABLE);
			return;
		}

		// check throw distance
		const Position &movingCreaturePos = movingCreature->getPosition();
		const Position &toPos = toTile->getPosition();
		if ((Position::getDistanceX(movingCreaturePos, toPos) > movingCreature->getThrowRange()) || (Position::getDistanceY(movingCreaturePos, toPos) > movingCreature->getThrowRange()) || (Position::getDistanceZ(movingCreaturePos, toPos) * 4 > movingCreature->getThrowRange())) {
			player->sendCancelMessage(RETURNVALUE_DESTINATIONOUTOFREACH);
			return;
		}

		if (player != movingCreature) {
			if (toTile->hasFlag(TILESTATE_BLOCKPATH)) {
				player->sendCancelMessage(RETURNVALUE_NOTENOUGHROOM);
				return;
			} else if ((movingCreature->getZoneType() == ZONE_PROTECTION && !toTile->hasFlag(TILESTATE_PROTECTIONZONE)) || (movingCreature->getZoneType() == ZONE_NOPVP && !toTile->hasFlag(TILESTATE_NOPVPZONE))) {
				player->sendCancelMessage(RETURNVALUE_NOTPOSSIBLE);
				return;
			} else {
				if (CreatureVector* tileCreatures = toTile->getCreatures()) {
					for (auto &tileCreature : *tileCreatures) {
						if (!tileCreature->isInGhostMode()) {
							player->sendCancelMessage(RETURNVALUE_NOTENOUGHROOM);
							return;
						}
					}
				}

				auto movingNpc = movingCreature->getNpc();
				if (movingNpc && movingNpc->canInteract(toPos)) {
					player->sendCancelMessage(RETURNVALUE_NOTENOUGHROOM);
					return;
				}
			}

			movingCreature->setLastPosition(movingCreature->getPosition());
		}

		if (!g_events().eventPlayerOnMoveCreature(player, movingCreature, movingCreaturePos, toPos)) {
			return;
		}

		if (!g_callbacks().checkCallback(EventCallback_t::playerOnMoveCreature, &EventCallback::playerOnMoveCreature, player, movingCreature, movingCreaturePos, toPos)) {
			return;
		}

		ReturnValue ret = internalMoveCreature(movingCreature, toTile);
		if (ret != RETURNVALUE_NOERROR) {
			player->sendCancelMessage(ret);
		}
		player->setLastPosition(player->getPosition());
	});
}

ReturnValue Game::internalMoveCreature(const std::shared_ptr<Creature> &creature, Direction direction, uint32_t flags /*= 0*/) {
	if (!creature) {
		return RETURNVALUE_NOTPOSSIBLE;
	}

	if (creature->getBaseSpeed() == 0) {
		return RETURNVALUE_NOTMOVABLE;
	}

	creature->setLastPosition(creature->getPosition());
	const Position &currentPos = creature->getPosition();
	Position destPos = getNextPosition(direction, currentPos);
	const auto &player = creature->getPlayer();

	bool diagonalMovement = (direction & DIRECTION_DIAGONAL_MASK) != 0;
	if (player && !diagonalMovement) {
		// try go up
		auto tile = creature->getTile();
		if (currentPos.z != 8 && tile && tile->hasHeight(3)) {
			std::shared_ptr<Tile> tmpTile = map.getTile(currentPos.x, currentPos.y, currentPos.getZ() - 1);
			if (tmpTile == nullptr || (tmpTile->getGround() == nullptr && !tmpTile->hasFlag(TILESTATE_BLOCKSOLID))) {
				tmpTile = map.getTile(destPos.x, destPos.y, destPos.getZ() - 1);
				if (tmpTile && tmpTile->getGround() && !tmpTile->hasFlag(TILESTATE_BLOCKSOLID)) {
					flags |= FLAG_IGNOREBLOCKITEM | FLAG_IGNOREBLOCKCREATURE;

					if (!tmpTile->hasFlag(TILESTATE_FLOORCHANGE)) {
						player->setDirection(direction);
						destPos.z--;
					}
				}
			}
		}

		// try go down
		if (currentPos.z != 7 && currentPos.z == destPos.z) {
			std::shared_ptr<Tile> tmpTile = map.getTile(destPos.x, destPos.y, destPos.z);
			if (tmpTile == nullptr || (tmpTile->getGround() == nullptr && !tmpTile->hasFlag(TILESTATE_BLOCKSOLID))) {
				tmpTile = map.getTile(destPos.x, destPos.y, destPos.z + 1);
				if (tmpTile && tmpTile->hasHeight(3)) {
					flags |= FLAG_IGNOREBLOCKITEM | FLAG_IGNOREBLOCKCREATURE;
					player->setDirection(direction);
					destPos.z++;
				}
			}
		}
	}

	std::shared_ptr<Tile> toTile = map.getTile(destPos);
	if (!toTile) {
		return RETURNVALUE_NOTPOSSIBLE;
	}
	return internalMoveCreature(creature, toTile, flags);
}

ReturnValue Game::internalMoveCreature(const std::shared_ptr<Creature> &creature, const std::shared_ptr<Tile> &toTile, uint32_t flags /*= 0*/) {
	metrics::method_latency measure(__METRICS_METHOD_NAME__);
	if (creature->hasCondition(CONDITION_ROOTED)) {
		return RETURNVALUE_NOTPOSSIBLE;
	}

	// check if we can move the creature to the destination
	ReturnValue ret = toTile->queryAdd(0, creature, 1, flags);
	if (ret != RETURNVALUE_NOERROR) {
		return ret;
	}

	if (creature->hasCondition(CONDITION_FEARED)) {
		std::shared_ptr<MagicField> field = toTile->getFieldItem();
		if (field && !field->isBlocking() && field->getDamage() != 0) {
			return RETURNVALUE_NOTPOSSIBLE;
		}
	}

	map.moveCreature(creature, toTile);
	if (creature->getParent() != toTile) {
		return RETURNVALUE_NOERROR;
	}

	int32_t index = 0;
	std::shared_ptr<Item> toItem = nullptr;
	std::shared_ptr<Tile> subCylinder = nullptr;
	std::shared_ptr<Tile> toCylinder = toTile;
	std::shared_ptr<Tile> fromCylinder = nullptr;
	uint32_t n = 0;

	while ((subCylinder = toCylinder->queryDestination(index, creature, toItem, flags)->getTile()) != toCylinder) {
		if (subCylinder == nullptr) {
			break;
		}

		map.moveCreature(creature, subCylinder);

		if (creature->getParent() != subCylinder) {
			// could happen if a script move the creature
			fromCylinder = nullptr;
			break;
		}

		fromCylinder = toCylinder;
		toCylinder = subCylinder;
		flags = 0;

		// to prevent infinite loop
		if (++n >= MAP_MAX_LAYERS) {
			break;
		}
	}

	if (fromCylinder) {
		const Position &fromPosition = fromCylinder->getPosition();
		const Position &toPosition = toCylinder->getPosition();
		if (fromPosition.z != toPosition.z && (fromPosition.x != toPosition.x || fromPosition.y != toPosition.y)) {
			Direction dir = getDirectionTo(fromPosition, toPosition);
			if ((dir & DIRECTION_DIAGONAL_MASK) == 0) {
				internalCreatureTurn(creature, dir);
			}
		}
	}

	return RETURNVALUE_NOERROR;
}

void Game::playerMoveItemByPlayerID(uint32_t playerId, const Position &fromPos, uint16_t itemId, uint8_t fromStackPos, const Position &toPos, uint8_t count) {
	const auto &player = getPlayerByID(playerId);
	if (!player) {
		return;
	}
	playerMoveItem(player, fromPos, itemId, fromStackPos, toPos, count, nullptr, nullptr);
}

void Game::playerMoveItem(const std::shared_ptr<Player> &player, const Position &fromPos, uint16_t itemId, uint8_t fromStackPos, const Position &toPos, uint8_t count, std::shared_ptr<Item> item, std::shared_ptr<Cylinder> toCylinder) {
	if (!player->canDoAction()) {
		const uint32_t delay = player->getNextActionTime();
		const auto &task = createPlayerTask(
			delay,
			[this, playerId = player->getID(), fromPos, itemId, fromStackPos, toPos, count] {
				playerMoveItemByPlayerID(playerId, fromPos, itemId, fromStackPos, toPos, count);
			},
			__FUNCTION__
		);
		player->setNextActionTask(task);
		return;
	}

	player->setNextActionTask(nullptr);

	if (item == nullptr) {
		uint8_t fromIndex = 0;
		if (fromPos.x == 0xFFFF) {
			if (fromPos.y & 0x40) {
				fromIndex = fromPos.z;
			} else if ((fromPos.y == 0x20 || fromPos.y == 0x21) && !player->isDepotSearchOpenOnItem(itemId)) {
				// '0x20' -> From depot.
				// '0x21' -> From inbox.
				// Both only when the item is being moved from depot search window.
				player->sendCancelMessage(RETURNVALUE_NOTPOSSIBLE);
				return;
			} else {
				fromIndex = static_cast<uint8_t>(fromPos.y);
			}
		} else {
			fromIndex = fromStackPos;
		}

		const auto &thing = internalGetThing(player, fromPos, fromIndex, itemId, STACKPOS_MOVE);
		if (!thing || !thing->getItem()) {
			player->sendCancelMessage(RETURNVALUE_NOTPOSSIBLE);
			return;
		}

		item = thing->getItem();
	}

	if (item->getID() != itemId) {
		player->sendCancelMessage(RETURNVALUE_NOTPOSSIBLE);
		return;
	}

	std::shared_ptr<Cylinder> fromCylinder = nullptr;
	if (fromPos.x == 0xFFFF && (fromPos.y == 0x20 || fromPos.y == 0x21)) {
		// '0x20' -> From depot.
		// '0x21' -> From inbox.
		// Both only when the item is being moved from depot search window.
		if (!player->isDepotSearchOpenOnItem(itemId)) {
			player->sendCancelMessage(RETURNVALUE_NOTPOSSIBLE);
			return;
		}

		fromCylinder = item->getParent();
	} else {
		fromCylinder = internalGetCylinder(player, fromPos);
	}

	if (fromCylinder == nullptr) {
		player->sendCancelMessage(RETURNVALUE_NOTPOSSIBLE);
		return;
	}

	if (toCylinder == nullptr) {
		toCylinder = internalGetCylinder(player, toPos);
		if (toCylinder == nullptr) {
			player->sendCancelMessage(RETURNVALUE_NOTPOSSIBLE);
			return;
		}
	}

	// check if we can move this item
	if (auto ret = checkMoveItemToCylinder(player, fromCylinder, toCylinder, item, toPos); ret != RETURNVALUE_NOERROR) {
		player->sendCancelMessage(ret);
		return;
	}

	const auto &playerPos = player->getPosition();
	const auto &cylinderTile = fromCylinder->getTile();
	const auto &mapFromPos = cylinderTile ? cylinderTile->getPosition() : item->getPosition();
	if (playerPos.z != mapFromPos.z) {
		player->sendCancelMessage(playerPos.z > mapFromPos.z ? RETURNVALUE_FIRSTGOUPSTAIRS : RETURNVALUE_FIRSTGODOWNSTAIRS);
		return;
	}

	if (!Position::areInRange<1, 1>(playerPos, mapFromPos)) {
		// need to walk to the item first before using it
		std::vector<Direction> listDir;
		if (player->getPathTo(item->getPosition(), listDir, 0, 1, true, true)) {
			g_dispatcher().addEvent([this, playerId = player->getID(), listDir] { playerAutoWalk(playerId, listDir); }, __FUNCTION__);
			const auto &task = createPlayerTask(
				400,
				[this, playerId = player->getID(), fromPos, itemId, fromStackPos, toPos, count] {
					playerMoveItemByPlayerID(playerId, fromPos, itemId, fromStackPos, toPos, count);
				},
				__FUNCTION__
			);
			player->setNextWalkActionTask(task);
		} else {
			player->sendCancelMessage(RETURNVALUE_THEREISNOWAY);
		}
		return;
	}

	const auto toCylinderTile = toCylinder->getTile();
	const auto &mapToPos = toCylinderTile->getPosition();

	// hangable item specific code
	if (item->isHangable() && toCylinderTile->hasFlag(TILESTATE_SUPPORTS_HANGABLE)) {
		// destination supports hangable objects so need to move there first
		bool vertical = toCylinderTile->hasProperty(CONST_PROP_ISVERTICAL);
		if (vertical) {
			if (playerPos.x + 1 == mapToPos.x) {
				player->sendCancelMessage(RETURNVALUE_NOTPOSSIBLE);
				return;
			}
		} else { // horizontal
			if (playerPos.y + 1 == mapToPos.y) {
				player->sendCancelMessage(RETURNVALUE_NOTPOSSIBLE);
				return;
			}
		}

		if (!Position::areInRange<1, 1, 0>(playerPos, mapToPos)) {
			auto walkPos = mapToPos;
			if (vertical) {
				walkPos.x++;
			} else {
				walkPos.y++;
			}

			auto itemPos = fromPos;
			uint8_t itemStackPos = fromStackPos;

			if (fromPos.x != 0xFFFF && Position::areInRange<1, 1>(mapFromPos, playerPos)
			    && !Position::areInRange<1, 1, 0>(mapFromPos, walkPos)) {
				// need to pickup the item first
				std::shared_ptr<Item> moveItem = nullptr;

				const auto ret = internalMoveItem(fromCylinder, player, INDEX_WHEREEVER, item, count, &moveItem);
				if (ret != RETURNVALUE_NOERROR) {
					player->sendCancelMessage(ret);
					return;
				}

				// changing the position since its now in the inventory of the player
				internalGetPosition(moveItem, itemPos, itemStackPos);
			}

			std::vector<Direction> listDir;
			if (player->getPathTo(walkPos, listDir, 0, 0, true, true)) {
				g_dispatcher().addEvent([this, playerId = player->getID(), listDir] { playerAutoWalk(playerId, listDir); }, __FUNCTION__);
				const auto &task = createPlayerTask(
					400,
					[this, playerId = player->getID(), itemPos, itemId, itemStackPos, toPos, count] {
						playerMoveItemByPlayerID(playerId, itemPos, itemId, itemStackPos, toPos, count);
					},
					__FUNCTION__
				);
				player->setNextWalkActionTask(task);
			} else {
				player->sendCancelMessage(RETURNVALUE_THEREISNOWAY);
			}
			return;
		}
	}

	const auto throwRange = item->getThrowRange();
	if ((Position::getDistanceX(playerPos, mapToPos) > throwRange) || (Position::getDistanceY(playerPos, mapToPos) > throwRange) || (Position::getDistanceZ(mapFromPos, mapToPos) * 4 > throwRange)) {
		player->sendCancelMessage(RETURNVALUE_DESTINATIONOUTOFREACH);
		return;
	}

	if (!canThrowObjectTo(mapFromPos, mapToPos)) {
		player->sendCancelMessage(RETURNVALUE_CANNOTTHROW);
		return;
	}

	if (!g_callbacks().checkCallback(EventCallback_t::playerOnMoveItem, &EventCallback::playerOnMoveItem, player, item, count, fromPos, toPos, fromCylinder, toCylinder)) {
		return;
	}

	if (!g_events().eventPlayerOnMoveItem(player, item, count, fromPos, toPos, fromCylinder, toCylinder)) {
		return;
	}

	uint8_t toIndex = 0;
	if (toPos.x == 0xFFFF) {
		if (toPos.y & 0x40) {
			toIndex = toPos.z;
		} else {
			toIndex = static_cast<uint8_t>(toPos.y);
		}
	}

	if (item->isWrapable() || item->isStoreItem() || (item->hasOwner() && !item->isOwner(player))) {
		const auto toHouseTile = map.getTile(mapToPos)->dynamic_self_cast<HouseTile>();
		const auto fromHouseTile = map.getTile(mapFromPos)->dynamic_self_cast<HouseTile>();
		if (fromHouseTile && (!toHouseTile || toHouseTile->getHouse()->getId() != fromHouseTile->getHouse()->getId())) {
			player->sendCancelMessage("You cannot move this item out of this house.");
			return;
		}
	}

	if (isTryingToStow(toPos, toCylinder)) {
		player->stowItem(item, count, false);
		return;
	}
	if (!item->isPushable() || item->hasAttribute(ItemAttribute_t::UNIQUEID)) {
		player->sendCancelMessage(RETURNVALUE_NOTMOVABLE);
		return;
	}

	const auto ret = internalMoveItem(fromCylinder, toCylinder, toIndex, item, count, nullptr, 0, player);
	if (ret != RETURNVALUE_NOERROR) {
		player->sendCancelMessage(ret);
	} else if (toCylinder->getContainer() && fromCylinder->getContainer() && fromCylinder->getContainer()->countsToLootAnalyzerBalance() && toCylinder->getContainer()->getTopParent() == player) {
		player->sendLootStats(item, count);
	}

	player->cancelPush();

	item->checkDecayMapItemOnMove();

	g_events().eventPlayerOnItemMoved(player, item, count, fromPos, toPos, fromCylinder, toCylinder);
	g_callbacks().executeCallback(EventCallback_t::playerOnItemMoved, &EventCallback::playerOnItemMoved, player, item, count, fromPos, toPos, fromCylinder, toCylinder);
}

bool Game::isTryingToStow(const Position &toPos, const std::shared_ptr<Cylinder> &toCylinder) const {
	return toCylinder->getContainer() && toCylinder->getItem()->getID() == ITEM_LOCKER && toPos.getZ() == ITEM_SUPPLY_STASH_INDEX;
}

ReturnValue Game::checkMoveItemToCylinder(const std::shared_ptr<Player> &player, const std::shared_ptr<Cylinder> &fromCylinder, const std::shared_ptr<Cylinder> &toCylinder, const std::shared_ptr<Item> &item, Position toPos) {
	if (!player || !toCylinder || !item) {
		return RETURNVALUE_NOTPOSSIBLE;
	}

	if (std::shared_ptr<Container> toCylinderContainer = toCylinder->getContainer()) {
		auto containerID = toCylinderContainer->getID();

		// check the store inbox index if gold pouch forces it as containerID
		if (containerID == ITEM_STORE_INBOX) {
			auto cylinderItem = toCylinderContainer->getItemByIndex(toPos.getZ());
			if (cylinderItem && cylinderItem->getID() == ITEM_GOLD_POUCH) {
				containerID = ITEM_GOLD_POUCH;
			}
		}

		const auto containerToStow = isTryingToStow(toPos, toCylinder);

		if (containerID == ITEM_GOLD_POUCH && !containerToStow) {
			if (g_configManager().getBoolean(TOGGLE_GOLD_POUCH_QUICKLOOT_ONLY)) {
				return RETURNVALUE_CONTAINERNOTENOUGHROOM;
			}

			bool allowAnything = g_configManager().getBoolean(TOGGLE_GOLD_POUCH_ALLOW_ANYTHING);

			if (!allowAnything && item->getID() != ITEM_GOLD_COIN && item->getID() != ITEM_PLATINUM_COIN && item->getID() != ITEM_CRYSTAL_COIN) {
				return RETURNVALUE_ITEMCANNOTBEMOVEDPOUCH;
			}

			// prevent move up from ponch to store inbox.
			if (!item->canBeMovedToStore() && fromCylinder->getContainer() && fromCylinder->getContainer()->getID() == ITEM_GOLD_POUCH) {
				return RETURNVALUE_NOTBOUGHTINSTORE;
			}

			return RETURNVALUE_NOERROR;
		}

		std::shared_ptr<Container> topParentContainer = toCylinderContainer->getRootContainer();
		const auto parentContainer = topParentContainer->getParent() ? topParentContainer->getParent()->getContainer() : nullptr;
		auto isStoreInbox = parentContainer && parentContainer->isStoreInbox();
		if (!item->canBeMovedToStore() && (containerID == ITEM_STORE_INBOX || isStoreInbox)) {
			return RETURNVALUE_NOTBOUGHTINSTORE;
		}

		if (item->isStoreItem() && !containerToStow) {
			bool isValidMoveItem = false;
			auto fromHouseTile = fromCylinder->getTile();
			auto house = fromHouseTile ? fromHouseTile->getHouse() : nullptr;
			if (house && house->getHouseAccessLevel(player) < HOUSE_OWNER) {
				return RETURNVALUE_NOTPOSSIBLE;
			}

			if (containerID == ITEM_STORE_INBOX || containerID == ITEM_DEPOT || toCylinderContainer->isDepotChest()) {
				isValidMoveItem = true;
			}

			if (parentContainer && (parentContainer->isDepotChest() || isStoreInbox)) {
				isValidMoveItem = true;
			}

			if (item->getID() == ITEM_GOLD_POUCH) {
				isValidMoveItem = true;
			}

			if (!isValidMoveItem) {
				return RETURNVALUE_ITEMCANNOTBEMOVEDTHERE;
			}

			if (item->hasOwner() && !item->isOwner(player)) {
				return RETURNVALUE_ITEMISNOTYOURS;
			}
		}

		if (item->getContainer() && !item->isStoreItem()) {
			for (const std::shared_ptr<Item> &containerItem : item->getContainer()->getItems(true)) {
				if (containerItem->isStoreItem() && !containerToStow && ((containerID != ITEM_GOLD_POUCH && containerID != ITEM_DEPOT && containerID != ITEM_STORE_INBOX) || (topParentContainer->getParent() && topParentContainer->getParent()->getContainer() && (!topParentContainer->getParent()->getContainer()->isDepotChest() || topParentContainer->getParent()->getContainer()->getID() != ITEM_STORE_INBOX)))) {
					return RETURNVALUE_NOTPOSSIBLE;
				}
			}
		}
	} else if (toCylinder->getTile()) {
		const auto toHouseTile = toCylinder->getTile();
		auto house = toHouseTile ? toHouseTile->getHouse() : nullptr;
		if (fromCylinder->getContainer()) {
			if (item->isStoreItem()) {
				if (house && house->getHouseAccessLevel(player) < HOUSE_OWNER) {
					return RETURNVALUE_NOTPOSSIBLE;
				}
			}
			if (item->getContainer() && !item->isStoreItem()) {
				for (const std::shared_ptr<Item> &containerItem : item->getContainer()->getItems(true)) {
					if (containerItem->isStoreItem()) {
						return RETURNVALUE_NOTPOSSIBLE;
					}
				}
			}

			if (item->isStoreItem() && !house) {
				return RETURNVALUE_ITEMCANNOTBEMOVEDTHERE;
			}
		}
	}

	return RETURNVALUE_NOERROR;
}

ReturnValue Game::internalMoveItem(std::shared_ptr<Cylinder> fromCylinder, std::shared_ptr<Cylinder> toCylinder, int32_t index, const std::shared_ptr<Item> &item, uint32_t count, std::shared_ptr<Item>* movedItem, uint32_t flags /*= 0*/, const std::shared_ptr<Creature> &actor /*=nullptr*/, const std::shared_ptr<Item> &tradeItem /* = nullptr*/, bool checkTile /* = true*/) {
	metrics::method_latency measure(__METRICS_METHOD_NAME__);
	if (fromCylinder == nullptr) {
		g_logger().error("[{}] fromCylinder is nullptr", __FUNCTION__);
		return RETURNVALUE_NOTPOSSIBLE;
	}
	if (toCylinder == nullptr) {
		g_logger().error("[{}] toCylinder is nullptr", __FUNCTION__);
		return RETURNVALUE_NOTPOSSIBLE;
	}

	if (checkTile) {
		if (const std::shared_ptr<Tile> &fromTile = fromCylinder->getTile()) {
			if (fromTile && browseFields.contains(fromTile) && browseFields[fromTile].lock() == fromCylinder) {
				fromCylinder = fromTile;
			}
		}
	}

	std::shared_ptr<Item> toItem = nullptr;

	std::shared_ptr<Cylinder> subCylinder = nullptr;
	int floorN = 0;

	while ((subCylinder = toCylinder->queryDestination(index, item, toItem, flags)) != toCylinder) {
		if (subCylinder == nullptr) {
			break;
		}

		toCylinder = subCylinder;
		flags = 0;

		// to prevent infinite loop
		if (++floorN >= MAP_MAX_LAYERS) {
			break;
		}
	}

	// destination is the same as the source?
	if (item == toItem) {
		return RETURNVALUE_NOERROR; // silently ignore move
	}

	// 'Move up' stackable items fix
	//  Cip's client never sends the count of stackables when using "Move up" menu option
	if (item->isStackable() && count == 255 && fromCylinder->getParent() == toCylinder) {
		count = item->getItemCount();
	}

	// check if we can remove this item (using count of 1 since we don't know how
	// much we can move yet)
	ReturnValue ret = fromCylinder->queryRemove(item, 1, flags, actor);
	if (ret != RETURNVALUE_NOERROR) {
		return ret;
	}

	// check if we can add this item
	ret = toCylinder->queryAdd(index, item, count, flags, actor);
	if (ret == RETURNVALUE_NEEDEXCHANGE) {
		// check if we can add it to source cylinder
		ret = fromCylinder->queryAdd(fromCylinder->getThingIndex(item), toItem, toItem->getItemCount(), 0);
		if (ret == RETURNVALUE_NOERROR) {
			// check how much we can move
			uint32_t maxExchangeQueryCount = 0;
			ReturnValue retExchangeMaxCount = fromCylinder->queryMaxCount(INDEX_WHEREEVER, toItem, toItem->getItemCount(), maxExchangeQueryCount, 0);

			if (retExchangeMaxCount != RETURNVALUE_NOERROR && maxExchangeQueryCount == 0) {
				return retExchangeMaxCount;
			}

			if (toCylinder->queryRemove(toItem, toItem->getItemCount(), flags, actor) == RETURNVALUE_NOERROR) {
				int32_t oldToItemIndex = toCylinder->getThingIndex(toItem);
				toCylinder->removeThing(toItem, toItem->getItemCount());
				fromCylinder->addThing(toItem);

				if (oldToItemIndex != -1) {
					toCylinder->postRemoveNotification(toItem, fromCylinder, oldToItemIndex);
				}

				int32_t newToItemIndex = fromCylinder->getThingIndex(toItem);
				if (newToItemIndex != -1) {
					fromCylinder->postAddNotification(toItem, toCylinder, newToItemIndex);
				}

				ret = toCylinder->queryAdd(index, item, count, flags);
				toItem = nullptr;
			}
		}
	}

	if (ret != RETURNVALUE_NOERROR) {
		return ret;
	}

	// check how much we can move
	uint32_t maxQueryCount = 0;
	ReturnValue retMaxCount = toCylinder->queryMaxCount(index, item, count, maxQueryCount, flags);
	if (retMaxCount != RETURNVALUE_NOERROR && maxQueryCount == 0) {
		return retMaxCount;
	}

	uint32_t m;
	if (item->isStackable()) {
		m = std::min<uint32_t>(count, maxQueryCount);
	} else {
		m = maxQueryCount;
	}

	std::shared_ptr<Item> moveItem = item;
	// check if we can remove this item
	ret = fromCylinder->queryRemove(item, m, flags, actor);
	if (ret != RETURNVALUE_NOERROR) {
		return ret;
	}

	if (tradeItem) {
		if (toCylinder->getItem() == tradeItem) {
			return RETURNVALUE_NOTENOUGHROOM;
		}

		std::shared_ptr<Cylinder> tmpCylinder = toCylinder->getParent();
		while (tmpCylinder) {
			if (tmpCylinder->getItem() == tradeItem) {
				return RETURNVALUE_NOTENOUGHROOM;
			}

			tmpCylinder = tmpCylinder->getParent();
		}
	}

	// remove the item
	int32_t itemIndex = fromCylinder->getThingIndex(item);
	std::shared_ptr<Item> updateItem = nullptr;
	fromCylinder->removeThing(item, m);

	// update item(s)
	if (item->isStackable()) {
		uint32_t n;

		if (toItem && item->equals(toItem)) {
			n = std::min<uint32_t>(toItem->getStackSize() - toItem->getItemCount(), m);
			toCylinder->updateThing(toItem, toItem->getID(), toItem->getItemCount() + n);
			updateItem = toItem;
		} else {
			n = 0;
		}

		int32_t newCount = m - n;
		if (newCount > 0) {
			moveItem = item->clone();
			moveItem->setItemCount(newCount);
		} else {
			moveItem = nullptr;
		}

		if (item->isRemoved()) {
			item->stopDecaying();
		}
	}

	// add item
	if (moveItem /*m - n > 0*/) {
		toCylinder->addThing(index, moveItem);
	}

	if (itemIndex != -1) {
		fromCylinder->postRemoveNotification(item, toCylinder, itemIndex);
	}

	if (moveItem) {
		int32_t moveItemIndex = toCylinder->getThingIndex(moveItem);
		if (moveItemIndex != -1) {
			toCylinder->postAddNotification(moveItem, fromCylinder, moveItemIndex);
		}
		moveItem->startDecaying();
	}

	if (updateItem) {
		int32_t updateItemIndex = toCylinder->getThingIndex(updateItem);
		if (updateItemIndex != -1) {
			toCylinder->postAddNotification(updateItem, fromCylinder, updateItemIndex);
		}
		updateItem->startDecaying();
	}

	if (movedItem) {
		if (moveItem) {
			*movedItem = moveItem;
		} else {
			*movedItem = item;
		}
	}

	std::shared_ptr<Item> quiver = toCylinder->getItem();
	if (quiver && quiver->isQuiver()
	    && quiver->getHoldingPlayer()
	    && quiver->getHoldingPlayer()->getThing(CONST_SLOT_RIGHT) == quiver) {
		quiver->getHoldingPlayer()->sendInventoryItem(CONST_SLOT_RIGHT, quiver);
	} else {
		quiver = fromCylinder->getItem();
		if (quiver && quiver->isQuiver()
		    && quiver->getHoldingPlayer()
		    && quiver->getHoldingPlayer()->getThing(CONST_SLOT_RIGHT) == quiver) {
			quiver->getHoldingPlayer()->sendInventoryItem(CONST_SLOT_RIGHT, quiver);
		}
	}

	if (SoundEffect_t soundEffect = item->getMovementSound(toCylinder);
	    toCylinder && soundEffect != SoundEffect_t::SILENCE) {
		if (toCylinder->getContainer() && actor && actor->getPlayer() && (toCylinder->getContainer()->isInsideDepot(true) || toCylinder->getContainer()->getHoldingPlayer())) {
			actor->getPlayer()->sendSingleSoundEffect(toCylinder->getPosition(), soundEffect, SourceEffect_t::OWN);
		} else {
			sendSingleSoundEffect(toCylinder->getPosition(), soundEffect, actor);
		}
	}

	// we could not move all, inform the player
	if (item->isStackable() && maxQueryCount < count) {
		return retMaxCount;
	}

	auto fromContainer = fromCylinder ? fromCylinder->getContainer() : nullptr;
	auto toContainer = toCylinder ? toCylinder->getContainer() : nullptr;
	auto player = actor ? actor->getPlayer() : nullptr;
	if (player) {
		// Update containers
		player->onSendContainer(toContainer);
		player->onSendContainer(fromContainer);
	}

	// Actor related actions
	if (fromCylinder && actor && toCylinder) {
		if (!fromContainer || !toContainer || !player) {
			return ret;
		}

		if (const auto &playerActor = actor->getPlayer()) {
			// Refresh depot search window if necessary
			if (playerActor->isDepotSearchOpenOnItem(item->getID()) && ((fromCylinder->getItem() && fromCylinder->getItem()->isInsideDepot(true)) || (toCylinder->getItem() && toCylinder->getItem()->isInsideDepot(true)))) {
				playerActor->requestDepotSearchItem(item->getID(), item->getTier());
			}

			const ItemType &it = Item::items[fromCylinder->getItem()->getID()];
			if (it.id <= 0) {
				return ret;
			}

			// Looting analyser
			if (it.isCorpse && toContainer->getTopParent() == playerActor && item->getIsLootTrackeable()) {
				playerActor->sendLootStats(item, static_cast<uint8_t>(item->getItemCount()));
			}
		}
	}

	return ret;
}

ReturnValue Game::internalAddItem(std::shared_ptr<Cylinder> toCylinder, const std::shared_ptr<Item> &item, int32_t index /*= INDEX_WHEREEVER*/, uint32_t flags /* = 0*/, bool test /* = false*/) {
	uint32_t remainderCount = 0;
	return internalAddItem(std::move(toCylinder), item, index, flags, test, remainderCount);
}

ReturnValue Game::internalAddItem(std::shared_ptr<Cylinder> toCylinder, const std::shared_ptr<Item> &item, int32_t index, uint32_t flags, bool test, uint32_t &remainderCount) {
	metrics::method_latency measure(__METRICS_METHOD_NAME__);
	if (toCylinder == nullptr) {
		g_logger().error("[{}] fromCylinder is nullptr", __FUNCTION__);
		return RETURNVALUE_NOTPOSSIBLE;
	}
	if (item == nullptr) {
		g_logger().error("[{}] item is nullptr", __FUNCTION__);
		return RETURNVALUE_NOTPOSSIBLE;
	}

	auto addedItem = toCylinder->getItem();

	std::shared_ptr<Cylinder> destCylinder = toCylinder;
	std::shared_ptr<Item> toItem = nullptr;
	toCylinder = toCylinder->queryDestination(index, item, toItem, flags);

	// check if we can add this item
	ReturnValue ret = toCylinder->queryAdd(index, item, item->getItemCount(), flags);
	if (ret != RETURNVALUE_NOERROR) {
		return ret;
	}

	/*
	Check if we can move add the whole amount, we do this by checking against the original cylinder,
	since the queryDestination can return a cylinder that might only hold a part of the full amount.
	*/
	uint32_t maxQueryCount = 0;
	ret = destCylinder->queryMaxCount(INDEX_WHEREEVER, item, item->getItemCount(), maxQueryCount, flags);

	if (ret != RETURNVALUE_NOERROR && addedItem && addedItem->getID() != ITEM_REWARD_CONTAINER) {
		return ret;
	}

	if (test) {
		return RETURNVALUE_NOERROR;
	}

	if (item->isStackable() && item->equals(toItem)) {
		uint32_t m = std::min<uint32_t>(item->getItemCount(), maxQueryCount);
		uint32_t n = std::min<uint32_t>(toItem->getStackSize() - toItem->getItemCount(), m);

		toCylinder->updateThing(toItem, toItem->getID(), toItem->getItemCount() + n);

		int32_t count = m - n;
		if (count > 0) {
			if (item->getItemCount() != count) {
				std::shared_ptr<Item> remainderItem = item->clone();
				remainderItem->setItemCount(count);
				if (internalAddItem(destCylinder, remainderItem, INDEX_WHEREEVER, flags, false) != RETURNVALUE_NOERROR) {
					remainderCount = count;
				}
			} else {
				toCylinder->addThing(index, item);

				int32_t itemIndex = toCylinder->getThingIndex(item);
				if (itemIndex != -1) {
					toCylinder->postAddNotification(item, nullptr, itemIndex);
				}
			}
		} else {
			// fully merged with toItem, item will be destroyed
			item->onRemoved();

			int32_t itemIndex = toCylinder->getThingIndex(toItem);
			if (itemIndex != -1) {
				toCylinder->postAddNotification(toItem, nullptr, itemIndex);
			}
		}
	} else {
		toCylinder->addThing(index, item);

		int32_t itemIndex = toCylinder->getThingIndex(item);
		if (itemIndex != -1) {
			toCylinder->postAddNotification(item, nullptr, itemIndex);
		}
	}

	if (addedItem && addedItem->isQuiver()
	    && addedItem->getHoldingPlayer()
	    && addedItem->getHoldingPlayer()->getThing(CONST_SLOT_RIGHT) == addedItem) {
		addedItem->getHoldingPlayer()->sendInventoryItem(CONST_SLOT_RIGHT, addedItem);
	}

	return RETURNVALUE_NOERROR;
}

ReturnValue Game::internalRemoveItem(const std::shared_ptr<Item> &items, int32_t count /*= -1*/, bool test /*= false*/, uint32_t flags /*= 0*/, bool force /*= false*/) {
	auto item = items;
	metrics::method_latency measure(__METRICS_METHOD_NAME__);
	if (item == nullptr) {
		g_logger().debug("{} - Item is nullptr", __FUNCTION__);
		return RETURNVALUE_NOTPOSSIBLE;
	}
	std::shared_ptr<Cylinder> cylinder = item->getParent();
	if (cylinder == nullptr) {
		g_logger().debug("{} - Cylinder is nullptr", __FUNCTION__);
		return RETURNVALUE_NOTPOSSIBLE;
	}
	const auto &fromTile = cylinder->getTile();
	if (fromTile) {
		if (fromTile && browseFields.contains(fromTile) && browseFields[fromTile].lock() == cylinder) {
			cylinder = fromTile;
		}
	}
	if (count == -1) {
		count = item->getItemCount();
	}

	ReturnValue ret = cylinder->queryRemove(item, count, flags | FLAG_IGNORENOTMOVABLE);
	if (!force && ret != RETURNVALUE_NOERROR) {
		g_logger().debug("{} - Failed to execute query remove", __FUNCTION__);
		return ret;
	}
	if (!force && !item->canRemove()) {
		g_logger().debug("{} - Failed to remove item", __FUNCTION__);
		return RETURNVALUE_NOTPOSSIBLE;
	}

	// Not remove item with decay loaded from map
	if (!force && item->canDecay() && cylinder->getTile() && item->isLoadedFromMap()) {
		g_logger().debug("Cannot remove item with id {}, name {}, on position {}", item->getID(), item->getName(), cylinder->getPosition().toString());
		item->stopDecaying();
		return RETURNVALUE_THISISIMPOSSIBLE;
	}

	if (!test) {
		int32_t index = cylinder->getThingIndex(item);
		// remove the item
		cylinder->removeThing(item, count);

		if (item->isRemoved()) {
			item->onRemoved();
			item->stopDecaying();
		}

		cylinder->postRemoveNotification(item, nullptr, index);
	}

	const auto &quiver = cylinder->getItem();
	if (quiver && quiver->isQuiver()
	    && quiver->getHoldingPlayer()
	    && quiver->getHoldingPlayer()->getThing(CONST_SLOT_RIGHT) == quiver) {
		quiver->getHoldingPlayer()->sendInventoryItem(CONST_SLOT_RIGHT, quiver);
	}

	return RETURNVALUE_NOERROR;
}

std::tuple<ReturnValue, uint32_t, uint32_t> Game::addItemBatch(const std::shared_ptr<Cylinder> &toCylinder, const std::vector<std::shared_ptr<Item>> &items, uint32_t flags /* = 0 */, bool dropOnMap /* = true */, uint32_t autoContainerId /* = 0 */) {
	uint32_t totalAdded = 0;
	uint32_t containersCreated = 0;
	ReturnValue ret = RETURNVALUE_NOTPOSSIBLE;
	if (dropOnMap) {
		for (const auto &item : items) {
			auto returnError = internalAddItem(toCylinder->getTile(), item, INDEX_WHEREEVER, FLAG_NOLIMIT);
			if (returnError == RETURNVALUE_NOERROR) {
				if (item->getContainer()) {
					containersCreated++;
				}
				totalAdded += item->getItemCount();
			}

			ret = returnError;
		}

		return std::make_tuple(ret, totalAdded, containersCreated);
	}

	metrics::method_latency measure(__METRICS_METHOD_NAME__);
	const auto &player = toCylinder->getPlayer();
	bool dropping = false;
	auto setupDestination = [&]() -> std::shared_ptr<Cylinder> {
		if (autoContainerId == 0) {
			return toCylinder;
		}
		auto autoContainer = Item::CreateItem(autoContainerId);
		if (!autoContainer) {
			g_logger().error("[{}] Failed to create auto container", __FUNCTION__);
			return toCylinder;
		}
		if (internalAddItem(toCylinder, autoContainer, CONST_SLOT_WHEREEVER, flags) != RETURNVALUE_NOERROR) {
			if (internalAddItem(toCylinder->getTile(), autoContainer, INDEX_WHEREEVER, FLAG_NOLIMIT) != RETURNVALUE_NOERROR) {
				g_logger().error("[{}] Failed to add auto container", __FUNCTION__);
				return toCylinder;
			}
		}
		auto container = autoContainer->getContainer();
		if (!container) {
			g_logger().error("[{}] Failed to get auto container", __FUNCTION__);
			return toCylinder;
		}
		containersCreated++;
		return container;
	};
	auto destination = setupDestination();

	for (const auto &item : items) {
		auto container = destination->getContainer();
		if (container && container->getFreeSlots() == 0) {
			destination = setupDestination();
		}
		if (!dropping) {
			uint32_t remainderCount = 0;
			bool addedToAutoContainer = false;
			// First, try adding to the autoContainer, if it is set
			if (autoContainerId != 0) {
				ret = internalAddItem(destination, item, CONST_SLOT_WHEREEVER, flags, false, remainderCount);
				if (ret == RETURNVALUE_NOERROR) {
					addedToAutoContainer = true;
				}
			}
			// If it failed to add to the autoContainer, or it's not set, use the current logic
			if (!addedToAutoContainer) {
				ret = internalCollectManagedItems(player, item, g_game().getObjectCategory(item), false);
				// If it can't place in the player's backpacks, add normally
				if (ret != RETURNVALUE_NOERROR) {
					ret = internalAddItem(destination, item, CONST_SLOT_WHEREEVER, flags, false, remainderCount);
				}
			}

			if (remainderCount != 0) {
				std::shared_ptr<Item> remainderItem = Item::CreateItem(item->getID(), remainderCount);
				ReturnValue remaindRet = internalAddItem(destination->getTile(), remainderItem, INDEX_WHEREEVER, FLAG_NOLIMIT);
				if (player && remaindRet != RETURNVALUE_NOERROR) {
					player->sendLootStats(item, static_cast<uint8_t>(item->getItemCount()));
				}
			}
		}

		if (dropping || (ret != RETURNVALUE_NOERROR && dropOnMap)) {
			dropping = true;
			ret = internalAddItem(destination->getTile(), item, INDEX_WHEREEVER, FLAG_NOLIMIT);
		}

		if (player && ret == RETURNVALUE_NOERROR) {
			player->sendForgingData();
		}
		if (ret != RETURNVALUE_NOERROR) {
			break;
		} else {
			totalAdded += item->getItemCount();
		}
	}

	return std::make_tuple(ret, totalAdded, containersCreated);
}

std::tuple<ReturnValue, uint32_t, uint32_t> Game::createItemBatch(const std::shared_ptr<Cylinder> &toCylinder, const std::vector<std::tuple<uint16_t, uint32_t, uint16_t>> &itemCounts, uint32_t flags /* = 0 */, bool dropOnMap /* = true */, uint32_t autoContainerId /* = 0 */) {
	metrics::method_latency measure(__METRICS_METHOD_NAME__);
	std::vector<std::shared_ptr<Item>> items;
	for (const auto &[itemId, count, subType] : itemCounts) {
		const auto &itemType = Item::items[itemId];
		if (itemType.id <= 0) {
			continue;
		}
		if (count == 0) {
			continue;
		}
		uint32_t countPerItem = itemType.stackable ? itemType.stackSize : 1;
		for (uint32_t i = 0; i < count; ++i) {
			std::shared_ptr<Item> item;
			if (itemType.isWrappable()) {
				countPerItem = 1;
				item = Item::CreateItem(ITEM_DECORATION_KIT, subType);
				item->setAttribute(ItemAttribute_t::DESCRIPTION, "Unwrap this item in your own house to create a <" + itemType.name + ">.");
				item->setCustomAttribute("unWrapId", static_cast<int64_t>(itemId));
			} else {
				item = Item::CreateItem(itemId, itemType.stackable ? std::min<uint32_t>(countPerItem, count - i) : subType);
			}
			items.push_back(item);
			i += countPerItem - 1;
		}
	}

	return addItemBatch(toCylinder, items, flags, dropOnMap, autoContainerId);
}

std::tuple<ReturnValue, uint32_t, uint32_t> Game::createItem(const std::shared_ptr<Cylinder> &toCylinder, uint16_t itemId, uint32_t count, uint16_t subType, uint32_t flags /* = 0 */, bool dropOnMap /* = true */, uint32_t autoContainerId /* = 0 */) {
	return createItemBatch(toCylinder, { std::make_tuple(itemId, count, subType) }, flags, dropOnMap, autoContainerId);
}

ReturnValue Game::internalPlayerAddItem(const std::shared_ptr<Player> &player, const std::shared_ptr<Item> &item, bool dropOnMap /*= true*/, Slots_t slot /*= CONST_SLOT_WHEREEVER*/) {
	metrics::method_latency measure(__METRICS_METHOD_NAME__);
	uint32_t remainderCount = 0;
	ReturnValue ret;
	if (slot == CONST_SLOT_WHEREEVER) {
		ret = internalCollectManagedItems(player, item, getObjectCategory(item), false);
		// If cannot place it in the obtain containers, will add it normally
		if (ret != RETURNVALUE_NOERROR) {
			ret = internalAddItem(player, item, slot, 0, false, remainderCount);
		}
	} else {
		ret = internalAddItem(player, item, slot, 0, false, remainderCount);
	}
	if (remainderCount != 0) {
		std::shared_ptr<Item> remainderItem = Item::CreateItem(item->getID(), remainderCount);
		ReturnValue remaindRet = internalAddItem(player->getTile(), remainderItem, INDEX_WHEREEVER, FLAG_NOLIMIT);
		if (remaindRet != RETURNVALUE_NOERROR) {
			player->sendLootStats(item, static_cast<uint8_t>(item->getItemCount()));
		}
	}

	if (ret != RETURNVALUE_NOERROR && dropOnMap) {
		ret = internalAddItem(player->getTile(), item, INDEX_WHEREEVER, FLAG_NOLIMIT);
	}

	if (ret == RETURNVALUE_NOERROR) {
		player->sendForgingData();
	}

	return ret;
}

std::shared_ptr<Item> Game::findItemOfType(const std::shared_ptr<Cylinder> &cylinder, uint16_t itemId, bool depthSearch /*= true*/, int32_t subType /*= -1*/) const {
	metrics::method_latency measure(__METRICS_METHOD_NAME__);
	if (cylinder == nullptr) {
		g_logger().error("[{}] Cylinder is nullptr", __FUNCTION__);
		return nullptr;
	}

	std::vector<std::shared_ptr<Container>> containers;
	for (size_t i = cylinder->getFirstIndex(), j = cylinder->getLastIndex(); i < j; ++i) {
		const std::shared_ptr<Thing> &thing = cylinder->getThing(i);
		if (!thing) {
			continue;
		}

		const auto &item = thing->getItem();
		if (!item) {
			continue;
		}

		if (item->getID() == itemId && (subType == -1 || subType == item->getSubType())) {
			return item;
		}

		if (depthSearch) {
			const std::shared_ptr<Container> &container = item->getContainer();
			if (container) {
				containers.push_back(container);
			}
		}
	}

	size_t i = 0;
	while (i < containers.size()) {
		const std::shared_ptr<Container> &container = containers[i++];
		for (const auto &item : container->getItemList()) {
			if (item->getID() == itemId && (subType == -1 || subType == item->getSubType())) {
				return item;
			}

			const std::shared_ptr<Container> &subContainer = item->getContainer();
			if (subContainer) {
				containers.push_back(subContainer);
			}
		}
	}
	return nullptr;
}

bool Game::removeMoney(const std::shared_ptr<Cylinder> &cylinder, uint64_t money, uint32_t flags /*= 0*/, bool useBalance /*= false*/) {
	if (cylinder == nullptr) {
		g_logger().error("[{}] cylinder is nullptr", __FUNCTION__);
		return false;
	}
	if (money == 0) {
		return true;
	}
	std::vector<std::shared_ptr<Container>> containers;
	std::multimap<uint32_t, std::shared_ptr<Item>> moneyMap;
	uint64_t moneyCount = 0;
	for (size_t i = cylinder->getFirstIndex(), j = cylinder->getLastIndex(); i < j; ++i) {
		const std::shared_ptr<Thing> &thing = cylinder->getThing(i);
		if (!thing) {
			continue;
		}
		const auto &item = thing->getItem();
		if (!item) {
			continue;
		}
		const std::shared_ptr<Container> &container = item->getContainer();
		if (container) {
			containers.push_back(container);
		} else {
			const uint32_t worth = item->getWorth();
			if (worth != 0) {
				moneyCount += worth;
				moneyMap.emplace(worth, item);
			}
		}
	}
	size_t i = 0;
	while (i < containers.size()) {
		const std::shared_ptr<Container> &container = containers[i++];
		for (const std::shared_ptr<Item> &item : container->getItemList()) {
			const std::shared_ptr<Container> &tmpContainer = item->getContainer();
			if (tmpContainer) {
				containers.push_back(tmpContainer);
			} else {
				const uint32_t worth = item->getWorth();
				if (worth != 0) {
					moneyCount += worth;
					moneyMap.emplace(worth, item);
				}
			}
		}
	}

	const auto &player = useBalance ? std::dynamic_pointer_cast<Player>(cylinder) : nullptr;
	uint64_t balance = 0;
	if (useBalance && player) {
		balance = player->getBankBalance();
	}

	if (moneyCount + balance < money) {
		return false;
	}

	for (const auto &moneyEntry : moneyMap) {
		const std::shared_ptr<Item> &item = moneyEntry.second;
		if (moneyEntry.first < money) {
			internalRemoveItem(item);
			money -= moneyEntry.first;
		} else if (moneyEntry.first > money) {
			const uint32_t worth = moneyEntry.first / item->getItemCount();
			const uint32_t removeCount = std::ceil(money / static_cast<double>(worth));
			addMoney(cylinder, (worth * removeCount) - money, flags);
			internalRemoveItem(item, removeCount);
			return true;
		} else {
			internalRemoveItem(item);
			return true;
		}
	}

	if (useBalance && player && player->getBankBalance() >= money) {
		player->setBankBalance(player->getBankBalance() - money);
	}

	return true;
}

void Game::addMoney(const std::shared_ptr<Cylinder> &cylinder, uint64_t money, uint32_t flags /*= 0*/) {
	if (cylinder == nullptr) {
		g_logger().error("[{}] cylinder is nullptr", __FUNCTION__);
		return;
	}
	if (money == 0) {
		return;
	}

	auto addCoins = [&](uint16_t itemId, uint32_t count) {
		while (count > 0) {
			const uint16_t createCount = std::min<uint32_t>(100, count);
			const std::shared_ptr<Item> &remaindItem = Item::CreateItem(itemId, createCount);

			ReturnValue ret = internalAddItem(cylinder, remaindItem, INDEX_WHEREEVER, flags);
			if (ret != RETURNVALUE_NOERROR) {
				internalAddItem(cylinder->getTile(), remaindItem, INDEX_WHEREEVER, FLAG_NOLIMIT);
			}

			count -= createCount;
		}
	};

	uint32_t crystalCoins = money / 10000;
	money -= crystalCoins * 10000;
	addCoins(ITEM_CRYSTAL_COIN, crystalCoins);

	uint16_t platinumCoins = money / 100;
	money -= platinumCoins * 100;
	addCoins(ITEM_PLATINUM_COIN, platinumCoins);

	if (money > 0) {
		addCoins(ITEM_GOLD_COIN, money);
	}
}

std::shared_ptr<Item> Game::transformItem(std::shared_ptr<Item> item, uint16_t newId, int32_t newCount /*= -1*/) {
	metrics::method_latency measure(__METRICS_METHOD_NAME__);
	if (item->getID() == newId && (newCount == -1 || (newCount == item->getSubType() && newCount != 0))) { // chargeless item placed on map = infinite
		return item;
	}

	std::shared_ptr<Cylinder> cylinder = item->getParent();
	if (cylinder == nullptr) {
		return nullptr;
	}

	std::shared_ptr<Tile> fromTile = cylinder->getTile();
	if (fromTile && browseFields.contains(fromTile) && browseFields[fromTile].lock() == cylinder) {
		cylinder = fromTile;
	}

	int32_t itemIndex = cylinder->getThingIndex(item);
	if (itemIndex == -1) {
		return item;
	}

	if (!item->canTransform()) {
		return item;
	}

	const ItemType &newType = Item::items[newId];
	if (newType.id == 0) {
		return item;
	}

	const ItemType &curType = Item::items[item->getID()];
	if (item->isAlwaysOnTop() != (newType.alwaysOnTopOrder != 0)) {
		// This only occurs when you transform items on tiles from a downItem to a topItem (or vice versa)
		// Remove the old, and add the new
		cylinder->removeThing(item, item->getItemCount());
		cylinder->postRemoveNotification(item, cylinder, itemIndex);

		item->setID(newId);
		if (newCount != -1) {
			item->setSubType(newCount);
		}
		cylinder->addThing(item);

		std::shared_ptr<Cylinder> newParent = item->getParent();
		if (newParent == nullptr) {
			item->stopDecaying();
			return nullptr;
		}

		newParent->postAddNotification(item, cylinder, newParent->getThingIndex(item));
		item->startDecaying();

		return item;
	}

	if (curType.type == newType.type) {
		// Both items has the same type so we can safely change id/subtype
		if (newCount == 0 && (item->isStackable() || item->hasAttribute(ItemAttribute_t::CHARGES))) {
			if (item->isStackable()) {
				internalRemoveItem(item);
				return nullptr;
			} else {
				int32_t newItemId = newId;
				if (curType.id == newType.id) {
					newItemId = curType.decayTo;
				}

				if (newItemId < 0) {
					internalRemoveItem(item);
					return nullptr;
				} else if (newItemId != newId) {
					// Replacing the the old item with the std::make_shared< while> maintaining the old position
					auto newItem = item->transform(newItemId);
					if (newItem == nullptr) {
						g_logger().error("[{}] new item with id {} is nullptr, (ERROR CODE: 01)", __FUNCTION__, newItemId);
						return nullptr;
					}

					return newItem;
				} else {
					return transformItem(item, newItemId);
				}
			}
		} else {
			cylinder->postRemoveNotification(item, cylinder, itemIndex);
			uint16_t itemId = item->getID();
			int32_t count = item->getSubType();

			auto decaying = item->getDecaying();
			// If the item is decaying, we need to transform it to the new item
			if (decaying > DECAYING_FALSE && item->getDuration() <= 1 && newType.decayTo) {
				g_logger().debug("Decay duration old type {}, transformEquipTo {}, transformDeEquipTo {}", curType.decayTo, curType.transformEquipTo, curType.transformDeEquipTo);
				g_logger().debug("Decay duration new type decayTo {}, transformEquipTo {}, transformDeEquipTo {}", newType.decayTo, newType.transformEquipTo, newType.transformDeEquipTo);
				itemId = newType.decayTo;
			} else if (curType.id != newType.id) {
				if (newType.group != curType.group) {
					item->setDefaultSubtype();
				}

				itemId = newId;
			}

			if (newCount != -1 && newType.hasSubType()) {
				count = newCount;
			}

			cylinder->updateThing(item, itemId, count);
			cylinder->postAddNotification(item, cylinder, itemIndex);

			std::shared_ptr<Item> quiver = cylinder->getItem();
			if (quiver && quiver->isQuiver()
			    && quiver->getHoldingPlayer()
			    && quiver->getHoldingPlayer()->getThing(CONST_SLOT_RIGHT) == quiver) {
				quiver->getHoldingPlayer()->sendInventoryItem(CONST_SLOT_RIGHT, quiver);
			}
			item->startDecaying();

			return item;
		}
	}

	std::shared_ptr<Item> quiver = cylinder->getItem();
	if (quiver && quiver->isQuiver()
	    && quiver->getHoldingPlayer()
	    && quiver->getHoldingPlayer()->getThing(CONST_SLOT_RIGHT) == quiver) {
		quiver->getHoldingPlayer()->sendInventoryItem(CONST_SLOT_RIGHT, quiver);
	}

	// Replacing the the old item with the new while maintaining the old position
	auto newItem = item->transform(newId, newCount);
	if (newItem == nullptr) {
		g_logger().error("[{}] new item with id {} is nullptr (ERROR CODE: 02)", __FUNCTION__, newId);
		return nullptr;
	}

	return newItem;
}

ReturnValue Game::internalTeleport(const std::shared_ptr<Thing> &thing, const Position &newPos, bool pushMove /* = true*/, uint32_t flags /*= 0*/) {
	metrics::method_latency measure(__METRICS_METHOD_NAME__);
	if (thing == nullptr) {
		g_logger().error("[{}] thing is nullptr", __FUNCTION__);
		return RETURNVALUE_NOTPOSSIBLE;
	}

	if (newPos == thing->getPosition()) {
		return RETURNVALUE_CONTACTADMINISTRATOR;
	} else if (thing->isRemoved()) {
		return RETURNVALUE_NOTPOSSIBLE;
	}

	std::shared_ptr<Tile> toTile = map.getTile(newPos);
	if (!toTile) {
		return RETURNVALUE_NOTPOSSIBLE;
	}

	if (std::shared_ptr<Creature> creature = thing->getCreature()) {
		ReturnValue ret = toTile->queryAdd(0, creature, 1, FLAG_NOLIMIT);
		if (ret != RETURNVALUE_NOERROR) {
			return ret;
		}

		map.moveCreature(creature, toTile, !pushMove);

		return RETURNVALUE_NOERROR;
	} else if (const auto &item = thing->getItem()) {
		return internalMoveItem(item->getParent(), toTile, INDEX_WHEREEVER, item, item->getItemCount(), nullptr, flags);
	}
	return RETURNVALUE_NOTPOSSIBLE;
}

void Game::playerQuickLootCorpse(const std::shared_ptr<Player> &player, const std::shared_ptr<Container> &corpse, const Position &position) {
	if (!player || !corpse) {
		return;
	}

	std::vector<std::shared_ptr<Item>> itemList;
	bool ignoreListItems = (player->quickLootFilter == QUICKLOOTFILTER_SKIPPEDLOOT);

	bool missedAnyGold = false;
	bool missedAnyItem = false;

	for (ContainerIterator it = corpse->iterator(); it.hasNext(); it.advance()) {
		const auto &item = *it;
		bool listed = player->isQuickLootListedItem(item);
		if ((listed && ignoreListItems) || (!listed && !ignoreListItems)) {
			if (item->getWorth() != 0) {
				missedAnyGold = true;
			} else {
				missedAnyItem = true;
			}
			continue;
		}

		itemList.push_back(item);
	}

	bool shouldNotifyCapacity = false;
	ObjectCategory_t shouldNotifyNotEnoughRoom = OBJECTCATEGORY_NONE;

	uint32_t totalLootedGold = 0;
	uint32_t totalLootedItems = 0;
	for (const std::shared_ptr<Item> &item : itemList) {
		uint32_t worth = item->getWorth();
		uint16_t baseCount = item->getItemCount();
		ObjectCategory_t category = getObjectCategory(item);

		ReturnValue ret = internalCollectManagedItems(player, item, category);
		if (ret == RETURNVALUE_NOTENOUGHCAPACITY) {
			shouldNotifyCapacity = true;
		} else if (ret == RETURNVALUE_CONTAINERNOTENOUGHROOM) {
			shouldNotifyNotEnoughRoom = category;
		}

		bool success = ret == RETURNVALUE_NOERROR;
		if (worth != 0) {
			missedAnyGold = missedAnyGold || !success;
			if (success) {
				player->sendLootStats(item, baseCount);
				totalLootedGold += worth;
			} else {
				// item is not completely moved
				totalLootedGold += worth - item->getWorth();
			}
		} else {
			missedAnyItem = missedAnyItem || !success;
			if (success || item->getItemCount() != baseCount) {
				totalLootedItems++;
				player->sendLootStats(item, item->getItemCount());
			}
		}
	}

	std::stringstream ss;
	if (totalLootedGold != 0 || missedAnyGold || totalLootedItems != 0 || missedAnyItem) {
		bool lootedAllGold = totalLootedGold != 0 && !missedAnyGold;
		bool lootedAllItems = totalLootedItems != 0 && !missedAnyItem;
		if (lootedAllGold) {
			if (totalLootedItems != 0 || missedAnyItem) {
				ss << "You looted the complete " << totalLootedGold << " gold";

				if (lootedAllItems) {
					ss << " and all dropped items";
				} else if (totalLootedItems != 0) {
					ss << ", but you only looted some of the items";
				} else if (missedAnyItem) {
					ss << " but none of the dropped items";
				}
			} else {
				ss << "You looted " << totalLootedGold << " gold";
			}
		} else if (lootedAllItems) {
			if (totalLootedItems == 1) {
				ss << "You looted 1 item";
			} else if (totalLootedGold != 0 || missedAnyGold) {
				ss << "You looted all of the dropped items";
			} else {
				ss << "You looted all items";
			}

			if (totalLootedGold != 0) {
				ss << ", but you only looted " << totalLootedGold << " of the dropped gold";
			} else if (missedAnyGold) {
				ss << " but none of the dropped gold";
			}
		} else if (totalLootedGold != 0) {
			ss << "You only looted " << totalLootedGold << " of the dropped gold";
			if (totalLootedItems != 0) {
				ss << " and some of the dropped items";
			} else if (missedAnyItem) {
				ss << " but none of the dropped items";
			}
		} else if (totalLootedItems != 0) {
			ss << "You looted some of the dropped items";
			if (missedAnyGold) {
				ss << " but none of the dropped gold";
			}
		} else if (missedAnyGold) {
			ss << "You looted none of the dropped gold";
			if (missedAnyItem) {
				ss << " and none of the items";
			}
		} else if (missedAnyItem) {
			ss << "You looted none of the dropped items";
		}
	} else {
		ss << "No loot";
	}
	ss << ".";
	player->sendTextMessage(MESSAGE_STATUS, ss.str());

	if (shouldNotifyCapacity) {
		ss.str(std::string());
		ss << "Attention! The loot you are trying to pick up is too heavy for you to carry.";
	} else if (shouldNotifyNotEnoughRoom != OBJECTCATEGORY_NONE) {
		ss.str(std::string());
		ss << "Attention! The container assigned to category " << getObjectCategoryName(shouldNotifyNotEnoughRoom) << " is full.";
	} else {
		return;
	}

	if (player->lastQuickLootNotification + 15000 < OTSYS_TIME()) {
		player->sendTextMessage(MESSAGE_GAME_HIGHLIGHT, ss.str());
	} else {
		player->sendTextMessage(MESSAGE_EVENT_ADVANCE, ss.str());
	}

	player->lastQuickLootNotification = OTSYS_TIME();
}

std::shared_ptr<Container> Game::findManagedContainer(const std::shared_ptr<Player> &player, bool &fallbackConsumed, ObjectCategory_t category, bool isLootContainer) {
	auto lootContainer = player->getManagedContainer(category, isLootContainer);
	if (!lootContainer && player->quickLootFallbackToMainContainer && !fallbackConsumed) {
		auto fallbackItem = player->getInventoryItem(CONST_SLOT_BACKPACK);
		auto mainBackpack = fallbackItem ? fallbackItem->getContainer() : nullptr;

		if (mainBackpack) {
			player->refreshManagedContainer(OBJECTCATEGORY_DEFAULT, mainBackpack, isLootContainer);
			player->sendInventoryItem(CONST_SLOT_BACKPACK, player->getInventoryItem(CONST_SLOT_BACKPACK));
			lootContainer = mainBackpack;
			fallbackConsumed = true;
		}
	}

	return lootContainer;
}

std::shared_ptr<Container> Game::findNextAvailableContainer(ContainerIterator &containerIterator, std::shared_ptr<Container> &lootContainer, std::shared_ptr<Container> &lastSubContainer) {
	while (containerIterator.hasNext()) {
		std::shared_ptr<Item> cur = *containerIterator;
		std::shared_ptr<Container> subContainer = cur ? cur->getContainer() : nullptr;
		containerIterator.advance();

		if (subContainer) {
			lastSubContainer = subContainer;
			lootContainer = subContainer;
			return lootContainer;
		}
	}

	// Fix last empty sub-container
	if (lastSubContainer && !lastSubContainer->empty()) {
		auto cur = lastSubContainer->getItemByIndex(lastSubContainer->size() - 1);
		lootContainer = cur ? cur->getContainer() : nullptr;
		lastSubContainer = nullptr;
		return lootContainer;
	}

	return nullptr;
}

bool Game::handleFallbackLogic(const std::shared_ptr<Player> &player, std::shared_ptr<Container> &lootContainer, ContainerIterator &containerIterator, const bool &fallbackConsumed) {
	if (fallbackConsumed || !player->quickLootFallbackToMainContainer) {
		return false;
	}

	std::shared_ptr<Item> fallbackItem = player->getInventoryItem(CONST_SLOT_BACKPACK);
	if (!fallbackItem || !fallbackItem->getContainer()) {
		return false;
	}

	lootContainer = fallbackItem->getContainer();
	containerIterator = lootContainer->iterator();

	return true;
}

ReturnValue Game::processMoveOrAddItemToLootContainer(const std::shared_ptr<Item> &item, const std::shared_ptr<Container> &lootContainer, uint32_t &remainderCount, const std::shared_ptr<Player> &player) {
	std::shared_ptr<Item> moveItem = nullptr;
	ReturnValue ret;
	if (item->getParent()) {
		ret = internalMoveItem(item->getParent(), lootContainer, INDEX_WHEREEVER, item, item->getItemCount(), &moveItem, 0, player, nullptr, false);
	} else {
		ret = internalAddItem(lootContainer, item, INDEX_WHEREEVER);
	}
	if (moveItem) {
		remainderCount -= moveItem->getItemCount();
	}
	return ret;
}

ReturnValue Game::processLootItems(const std::shared_ptr<Player> &player, std::shared_ptr<Container> lootContainer, const std::shared_ptr<Item> &item, bool &fallbackConsumed) {
	std::shared_ptr<Container> lastSubContainer = nullptr;
	uint32_t remainderCount = item->getItemCount();
	ContainerIterator containerIterator = lootContainer->iterator();

	ReturnValue ret;
	do {
		ret = processMoveOrAddItemToLootContainer(item, lootContainer, remainderCount, player);
		if (ret != RETURNVALUE_CONTAINERNOTENOUGHROOM) {
			return ret;
		}

		std::shared_ptr<Container> nextContainer = findNextAvailableContainer(containerIterator, lootContainer, lastSubContainer);
		if (!nextContainer && !handleFallbackLogic(player, lootContainer, containerIterator, fallbackConsumed)) {
			break;
		}
		fallbackConsumed = fallbackConsumed || (nextContainer == nullptr);
	} while (remainderCount != 0);

	return ret;
}

ReturnValue Game::internalCollectManagedItems(const std::shared_ptr<Player> &player, const std::shared_ptr<Item> &item, ObjectCategory_t category, bool isLootContainer /* = true*/) {
	if (!player || !item) {
		return RETURNVALUE_NOTPOSSIBLE;
	}

	// Send money to the bank
	if (g_configManager().getBoolean(AUTOBANK)) {
		if (item->getID() == ITEM_GOLD_COIN || item->getID() == ITEM_PLATINUM_COIN || item->getID() == ITEM_CRYSTAL_COIN) {
			uint64_t money = 0;
			if (item->getID() == ITEM_PLATINUM_COIN) {
				money = item->getItemCount() * 100;
			} else if (item->getID() == ITEM_CRYSTAL_COIN) {
				money = item->getItemCount() * 10000;
			} else {
				money = item->getItemCount();
			}
			auto parent = item->getParent();
			if (parent) {
				parent->removeThing(item, item->getItemCount());
			} else {
				g_logger().debug("Item has no parent");
				return RETURNVALUE_NOTPOSSIBLE;
			}
			player->setBankBalance(player->getBankBalance() + money);
			g_metrics().addCounter("balance_increase", money, { { "player", player->getName() }, { "context", "loot" } });
			return RETURNVALUE_NOERROR;
		}
	}

	bool fallbackConsumed = false;
	std::shared_ptr<Container> lootContainer = findManagedContainer(player, fallbackConsumed, category, isLootContainer);
	if (!lootContainer) {
		return RETURNVALUE_NOTPOSSIBLE;
	}

	return processLootItems(player, lootContainer, item, fallbackConsumed);
}

ReturnValue Game::collectRewardChestItems(const std::shared_ptr<Player> &player, uint32_t maxMoveItems /* = 0*/) {
	// Check if have item on player reward chest
	const std::shared_ptr<RewardChest> &rewardChest = player->getRewardChest();
	if (rewardChest->empty()) {
		g_logger().debug("Reward chest is empty");
		return RETURNVALUE_REWARDCHESTISEMPTY;
	}

	const auto &container = rewardChest->getContainer();
	if (!container) {
		return RETURNVALUE_REWARDCHESTISEMPTY;
	}

	auto rewardItemsVector = player->getRewardsFromContainer(container);
	auto rewardCount = rewardItemsVector.size();
	uint32_t movedRewardItems = 0;
	std::string lootedItemsMessage;
	for (const auto &item : rewardItemsVector) {
		// Stop if player not have free capacity
		if (item && player->getCapacity() < item->getWeight()) {
			player->sendCancelMessage(RETURNVALUE_NOTENOUGHCAPACITY);
			break;
		}

		// Limit the collect count if the "maxMoveItems" is not "0"
		auto limitMove = maxMoveItems != 0 && movedRewardItems == maxMoveItems;
		if (limitMove) {
			lootedItemsMessage = fmt::format("You can only collect {} items at a time. {} of {} objects were picked up.", maxMoveItems, movedRewardItems, rewardCount);
			player->sendTextMessage(MESSAGE_EVENT_ADVANCE, lootedItemsMessage);
			return RETURNVALUE_NOERROR;
		}

		ObjectCategory_t category = getObjectCategory(item);
		if (internalCollectManagedItems(player, item, category) == RETURNVALUE_NOERROR) {
			movedRewardItems++;
		}
	}

	lootedItemsMessage = fmt::format("{} of {} objects were picked up.", movedRewardItems, rewardCount);
	player->sendTextMessage(MESSAGE_EVENT_ADVANCE, lootedItemsMessage);

	if (movedRewardItems == 0) {
		return RETURNVALUE_NOTPOSSIBLE;
	}

	return RETURNVALUE_NOERROR;
}

ObjectCategory_t Game::getObjectCategory(const std::shared_ptr<Item> &item) {
	ObjectCategory_t category = OBJECTCATEGORY_DEFAULT;
	if (!item) {
		return OBJECTCATEGORY_NONE;
	}

	const ItemType &it = Item::items[item->getID()];
	if (item->getWorth() != 0) {
		category = OBJECTCATEGORY_GOLD;
	} else {
		category = getObjectCategory(it);
	}

	return category;
}

ObjectCategory_t Game::getObjectCategory(const ItemType &it) {
	ObjectCategory_t category = OBJECTCATEGORY_DEFAULT;
	if (it.weaponType != WEAPON_NONE) {
		switch (it.weaponType) {
			case WEAPON_SWORD:
				category = OBJECTCATEGORY_SWORDS;
				break;
			case WEAPON_CLUB:
				category = OBJECTCATEGORY_CLUBS;
				break;
			case WEAPON_AXE:
				category = OBJECTCATEGORY_AXES;
				break;
			case WEAPON_SHIELD:
				category = OBJECTCATEGORY_SHIELDS;
				break;
			case WEAPON_MISSILE:
			case WEAPON_DISTANCE:
				category = OBJECTCATEGORY_DISTANCEWEAPONS;
				break;
			case WEAPON_WAND:
				category = OBJECTCATEGORY_WANDS;
				break;
			case WEAPON_AMMO:
				category = OBJECTCATEGORY_AMMO;
				break;
			default:
				break;
		}
	} else if (it.slotPosition != SLOTP_HAND) { // if it's a weapon/shield should have been parsed earlier
		if ((it.slotPosition & SLOTP_HEAD) != 0) {
			category = OBJECTCATEGORY_HELMETS;
		} else if ((it.slotPosition & SLOTP_NECKLACE) != 0) {
			category = OBJECTCATEGORY_NECKLACES;
		} else if ((it.slotPosition & SLOTP_BACKPACK) != 0) {
			category = OBJECTCATEGORY_CONTAINERS;
		} else if ((it.slotPosition & SLOTP_ARMOR) != 0) {
			category = OBJECTCATEGORY_ARMORS;
		} else if ((it.slotPosition & SLOTP_LEGS) != 0) {
			category = OBJECTCATEGORY_LEGS;
		} else if ((it.slotPosition & SLOTP_FEET) != 0) {
			category = OBJECTCATEGORY_BOOTS;
		} else if ((it.slotPosition & SLOTP_RING) != 0) {
			category = OBJECTCATEGORY_RINGS;
		}
	} else if (it.type == ITEM_TYPE_RUNE) {
		category = OBJECTCATEGORY_RUNES;
	} else if (it.type == ITEM_TYPE_CREATUREPRODUCT) {
		category = OBJECTCATEGORY_CREATUREPRODUCTS;
	} else if (it.type == ITEM_TYPE_FOOD) {
		category = OBJECTCATEGORY_FOOD;
	} else if (it.type == ITEM_TYPE_VALUABLE) {
		category = OBJECTCATEGORY_VALUABLES;
	} else if (it.type == ITEM_TYPE_POTION) {
		category = OBJECTCATEGORY_POTIONS;
	} else {
		category = OBJECTCATEGORY_OTHERS;
	}

	return category;
}

uint64_t Game::getItemMarketPrice(const std::map<uint16_t, uint64_t> &itemMap, bool buyPrice) const {
	uint64_t total = 0;
	for (const auto &it : itemMap) {
		if (it.first == ITEM_GOLD_COIN) {
			total += it.second;
		} else if (it.first == ITEM_PLATINUM_COIN) {
			total += 100 * it.second;
		} else if (it.first == ITEM_CRYSTAL_COIN) {
			total += 10000 * it.second;
		} else {
			auto marketIt = itemsPriceMap.find(it.first);
			if (marketIt != itemsPriceMap.end()) {
				for (auto &[tier, price] : (*marketIt).second) {
					total += price * it.second;
				}
			} else {
				const ItemType &iType = Item::items[it.first];
				total += (buyPrice ? iType.buyPrice : iType.sellPrice) * it.second;
			}
		}
	}

	return total;
}

std::shared_ptr<Item> searchForItem(const std::shared_ptr<Container> &container, uint16_t itemId, bool hasTier /* = false*/, uint8_t tier /* = 0*/) {
	for (ContainerIterator it = container->iterator(); it.hasNext(); it.advance()) {
		if ((*it)->getID() == itemId && (!hasTier || (*it)->getTier() == tier)) {
			return *it;
		}
	}

	return nullptr;
}

Slots_t getSlotType(const ItemType &it) {
	Slots_t slot = CONST_SLOT_RIGHT;
	if (it.weaponType != WeaponType_t::WEAPON_SHIELD) {
		int32_t slotPosition = it.slotPosition;

		if (slotPosition & SLOTP_HEAD) {
			slot = CONST_SLOT_HEAD;
		} else if (slotPosition & SLOTP_NECKLACE) {
			slot = CONST_SLOT_NECKLACE;
		} else if (slotPosition & SLOTP_ARMOR) {
			slot = CONST_SLOT_ARMOR;
		} else if (slotPosition & SLOTP_LEGS) {
			slot = CONST_SLOT_LEGS;
		} else if (slotPosition & SLOTP_FEET) {
			slot = CONST_SLOT_FEET;
		} else if (slotPosition & SLOTP_RING) {
			slot = CONST_SLOT_RING;
		} else if (slotPosition & SLOTP_AMMO) {
			slot = CONST_SLOT_AMMO;
		} else if (slotPosition & SLOTP_TWO_HAND || slotPosition & SLOTP_LEFT) {
			slot = CONST_SLOT_LEFT;
		}
	}

	return slot;
}

void Game::playerEquipItem(uint32_t playerId, uint16_t itemId, bool hasTier /* = false*/, uint8_t tier /* = 0*/) {
	const auto &player = getPlayerByID(playerId);
	if (!player) {
		return;
	}

	if (!player->canDoAction()) {
		uint32_t delay = player->getNextActionTime() - OTSYS_TIME();
		if (delay > 0) {
			const auto &task = createPlayerTask(
				delay,
				[this, playerId, itemId, hasTier, tier] {
					playerEquipItem(playerId, itemId, hasTier, tier);
				},
				__FUNCTION__
			);
			player->setNextActionTask(task);
		}
		return;
	}

	if (player->hasCondition(CONDITION_FEARED)) {
		/*
		 *	When player is feared the player can´t equip any items.
		 */
		player->sendTextMessage(MESSAGE_FAILURE, "You are feared.");
		return;
	}

	const auto &item = player->getInventoryItem(CONST_SLOT_BACKPACK);
	if (!item) {
		return;
	}

	const std::shared_ptr<Container> &backpack = item->getContainer();
	if (!backpack) {
		return;
	}

	if (player->getFreeBackpackSlots() == 0) {
		player->sendCancelMessage(RETURNVALUE_NOTENOUGHROOM);
		return;
	}

	const ItemType &it = Item::items[itemId];
	Slots_t slot = getSlotType(it);

	const auto &slotItem = player->getInventoryItem(slot);
	const auto &equipItem = searchForItem(backpack, it.id, hasTier, tier);
	ReturnValue ret = RETURNVALUE_NOERROR;

	if (slotItem && slotItem->getID() == it.id && (!it.stackable || slotItem->getItemCount() == slotItem->getStackSize() || !equipItem)) {
		ret = internalMoveItem(slotItem->getParent(), player, CONST_SLOT_WHEREEVER, slotItem, slotItem->getItemCount(), nullptr);
		g_logger().debug("Item {} was unequipped", slotItem->getName());
	} else if (equipItem) {
		// Shield slot item
		const auto &rightItem = player->getInventoryItem(CONST_SLOT_RIGHT);

		// Check Ammo item
		if (it.weaponType == WEAPON_AMMO) {
			if (rightItem && rightItem->isQuiver()) {
				ret = internalMoveItem(equipItem->getParent(), rightItem->getContainer(), 0, equipItem, equipItem->getItemCount(), nullptr);
			}
		} else {
			const auto &leftItem = player->getInventoryItem(CONST_SLOT_LEFT);

			const int32_t &slotPosition = equipItem->getSlotPosition();
			// Checks if a two-handed item is being equipped in the left slot when the right slot is already occupied and move to backpack
			if (
				(slotPosition & SLOTP_LEFT)
				&& (slotPosition & SLOTP_TWO_HAND)
				&& rightItem
				&& !(it.weaponType == WEAPON_DISTANCE)
				&& !rightItem->isQuiver()
				&& (!leftItem || leftItem->getWeaponType() != WEAPON_DISTANCE)
			) {
				ret = internalCollectManagedItems(player, rightItem, getObjectCategory(rightItem), false);
			}

			// Check if trying to equip a quiver while another quiver is already equipped in the right slot
			if (slot == CONST_SLOT_RIGHT && rightItem && rightItem->isQuiver() && it.isQuiver()) {
				// Replace the existing quiver with the new one
				ret = internalMoveItem(rightItem->getParent(), player, INDEX_WHEREEVER, rightItem, rightItem->getItemCount(), nullptr);
				if (ret == RETURNVALUE_NOERROR) {
					g_logger().debug("Quiver {} was unequipped to equip new quiver", rightItem->getName());
				} else {
					player->sendCancelMessage(ret);
					return;
				}
			} else {
				// Check if trying to equip a shield while a two-handed weapon is equipped in the left slot
				if (slot == CONST_SLOT_RIGHT && leftItem && leftItem->getSlotPosition() & SLOTP_TWO_HAND) {
					// Unequip the two-handed weapon from the left slot
					ret = internalMoveItem(leftItem->getParent(), player, INDEX_WHEREEVER, leftItem, leftItem->getItemCount(), nullptr);
					if (ret == RETURNVALUE_NOERROR) {
						g_logger().debug("Two-handed weapon {} was unequipped to equip shield", leftItem->getName());
					} else {
						player->sendCancelMessage(ret);
						return;
					}
				}
			}

			if (slotItem) {
				ret = internalMoveItem(slotItem->getParent(), player, INDEX_WHEREEVER, slotItem, slotItem->getItemCount(), nullptr);
				g_logger().debug("Item {} was moved back to player", slotItem->getName());
			}

			ret = internalMoveItem(equipItem->getParent(), player, slot, equipItem, equipItem->getItemCount(), nullptr);
			if (ret == RETURNVALUE_NOERROR) {
				g_logger().debug("Item {} was equipped", equipItem->getName());
			}
		}
	}

	if (ret != RETURNVALUE_NOERROR) {
		player->sendCancelMessage(ret);
	}

	player->setNextAction(OTSYS_TIME() + g_configManager().getNumber(ACTIONS_DELAY_INTERVAL));
}

void Game::playerMove(uint32_t playerId, Direction direction) {
	const auto &player = getPlayerByID(playerId);
	if (!player) {
		return;
	}

	player->resetLoginProtection();
	player->resetIdleTime();
	player->setNextWalkActionTask(nullptr);
	player->cancelPush();

	player->startAutoWalk(std::vector<Direction> { direction }, false);
}

void Game::forcePlayerMove(uint32_t playerId, Direction direction) {
	const auto &player = getPlayerByID(playerId);
	if (!player) {
		return;
	}

	player->resetLoginProtection();
	player->resetIdleTime();
	player->setNextWalkActionTask(nullptr);
	player->cancelPush();

	player->startAutoWalk(std::vector<Direction> { direction }, true);
}

bool Game::playerBroadcastMessage(const std::shared_ptr<Player> &player, const std::string &text) const {
	if (!player->hasFlag(PlayerFlags_t::CanBroadcast)) {
		return false;
	}

	g_logger().info("{} broadcasted: {}", player->getName(), text);

	for (const auto &it : players) {
		it.second->sendPrivateMessage(player, TALKTYPE_BROADCAST, text);
	}

	return true;
}

void Game::playerCreatePrivateChannel(uint32_t playerId) {
	const auto &player = getPlayerByID(playerId);
	if (!player || !player->isPremium()) {
		return;
	}

	const auto &channel = g_chat().createChannel(player, CHANNEL_PRIVATE);
	if (!channel || !channel->addUser(player)) {
		return;
	}

	player->sendCreatePrivateChannel(channel->getId(), channel->getName());
}

void Game::playerChannelInvite(uint32_t playerId, const std::string &name) {
	const auto &player = getPlayerByID(playerId);
	if (!player) {
		return;
	}

	const auto &channel = g_chat().getPrivateChannel(player);
	if (!channel) {
		return;
	}

	std::shared_ptr<Player> invitePlayer = getPlayerByName(name);
	if (!invitePlayer) {
		return;
	}

	if (player == invitePlayer) {
		return;
	}

	channel->invitePlayer(player, invitePlayer);
}

void Game::playerChannelExclude(uint32_t playerId, const std::string &name) {
	const auto &player = getPlayerByID(playerId);
	if (!player) {
		return;
	}

	const auto &channel = g_chat().getPrivateChannel(player);
	if (!channel) {
		return;
	}

	std::shared_ptr<Player> excludePlayer = getPlayerByName(name);
	if (!excludePlayer) {
		return;
	}

	if (player == excludePlayer) {
		return;
	}

	channel->excludePlayer(player, excludePlayer);
}

void Game::playerRequestChannels(uint32_t playerId) {
	const auto &player = getPlayerByID(playerId);
	if (!player) {
		return;
	}

	player->sendChannelsDialog();
}

void Game::playerOpenChannel(uint32_t playerId, uint16_t channelId) {
	const auto &player = getPlayerByID(playerId);
	if (!player) {
		return;
	}

	const auto &channel = g_chat().addUserToChannel(player, channelId);
	if (!channel) {
		return;
	}

	const InvitedMap* invitedUsers = channel->getInvitedUsers();
	const UsersMap* users;
	if (!channel->isPublicChannel()) {
		users = &channel->getUsers();
	} else {
		users = nullptr;
	}

	player->sendChannel(channel->getId(), channel->getName(), users, invitedUsers);
}

void Game::playerCloseChannel(uint32_t playerId, uint16_t channelId) {
	const auto &player = getPlayerByID(playerId);
	if (!player) {
		return;
	}

	g_chat().removeUserFromChannel(player, channelId);
}

void Game::playerOpenPrivateChannel(uint32_t playerId, std::string &receiver) {
	const auto &player = getPlayerByID(playerId);
	if (!player) {
		return;
	}

	if (!IOLoginData::formatPlayerName(receiver)) {
		player->sendCancelMessage("A player with this name does not exist.");
		return;
	}

	if (player->getName() == receiver) {
		player->sendCancelMessage("You cannot set up a private message channel with yourself.");
		return;
	}

	player->sendOpenPrivateChannel(receiver);
}

void Game::playerCloseNpcChannel(uint32_t playerId) {
	const auto &player = getPlayerByID(playerId);
	if (!player) {
		return;
	}

	for (const auto &spectator : Spectators().find<Creature>(player->getPosition()).filter<Npc>()) {
		spectator->getNpc()->onPlayerCloseChannel(player);
	}
}

void Game::playerReceivePing(uint32_t playerId) {
	const auto &player = getPlayerByID(playerId);
	if (!player) {
		return;
	}

	player->receivePing();
}

void Game::playerReceivePingBack(uint32_t playerId) {
	const auto &player = getPlayerByID(playerId);
	if (!player) {
		return;
	}

	player->sendPingBack();
}

void Game::playerAutoWalk(uint32_t playerId, const std::vector<Direction> &listDir) {
	const auto &player = getPlayerByID(playerId);
	if (!player) {
		return;
	}

	player->resetLoginProtection();
	player->resetIdleTime();
	player->setNextWalkTask(nullptr);
	player->startAutoWalk(listDir, false);
}

void Game::forcePlayerAutoWalk(uint32_t playerId, const std::vector<Direction> &listDir) {
	const auto &player = getPlayerByID(playerId);
	if (!player) {
		return;
	}

	player->stopEventWalk();

	player->sendCancelTarget();
	player->setFollowCreature(nullptr);

	player->resetLoginProtection();
	player->resetIdleTime();
	player->setNextWalkTask(nullptr);

	player->startAutoWalk(listDir, true);
}

void Game::playerStopAutoWalk(uint32_t playerId) {
	const auto &player = getPlayerByID(playerId);
	if (!player) {
		return;
	}

	player->stopWalk();
}

void Game::playerUseItemEx(uint32_t playerId, const Position &fromPos, uint8_t fromStackPos, uint16_t fromItemId, const Position &toPos, uint8_t toStackPos, uint16_t toItemId) {
	metrics::method_latency measure(__METRICS_METHOD_NAME__);
	const auto &player = getPlayerByID(playerId);
	if (!player) {
		return;
	}

	bool isHotkey = (fromPos.x == 0xFFFF && fromPos.y == 0 && fromPos.z == 0);
	if (isHotkey && !g_configManager().getBoolean(AIMBOT_HOTKEY_ENABLED)) {
		return;
	}

	const std::shared_ptr<Thing> &thing = internalGetThing(player, fromPos, fromStackPos, fromItemId, STACKPOS_FIND_THING);
	if (!thing) {
		player->sendCancelMessage(RETURNVALUE_NOTPOSSIBLE);
		return;
	}

	const auto &item = thing->getItem();
	if (!item || !item->isMultiUse() || item->getID() != fromItemId) {
		player->sendCancelMessage(RETURNVALUE_CANNOTUSETHISOBJECT);
		return;
	}

	bool canUseHouseItem = !g_configManager().getBoolean(ONLY_INVITED_CAN_MOVE_HOUSE_ITEMS) || InternalGame::playerCanUseItemOnHouseTile(player, item);
	if (!canUseHouseItem && item->hasOwner() && !item->isOwner(player)) {
		player->sendCancelMessage(RETURNVALUE_ITEMISNOTYOURS);
		return;
	} else if (!canUseHouseItem) {
		player->sendCancelMessage(RETURNVALUE_CANNOTUSETHISOBJECT);
		return;
	}

	Position walkToPos = fromPos;
	ReturnValue ret = g_actions().canUse(player, fromPos);
	if (ret == RETURNVALUE_NOERROR) {
		ret = g_actions().canUse(player, toPos, item);
		if (ret == RETURNVALUE_TOOFARAWAY) {
			walkToPos = toPos;
		}
	}

	const ItemType &it = Item::items[item->getID()];
	if (it.isRune() || it.type == ITEM_TYPE_POTION) {
		if (player->walkExhausted()) {
			player->sendCancelMessage(RETURNVALUE_YOUAREEXHAUSTED);
			return;
		}
	}

	if (ret != RETURNVALUE_NOERROR) {
		if (ret == RETURNVALUE_TOOFARAWAY) {
			Position itemPos = fromPos;
			uint8_t itemStackPos = fromStackPos;

			if (fromPos.x != 0xFFFF && toPos.x != 0xFFFF && Position::areInRange<1, 1, 0>(fromPos, player->getPosition()) && !Position::areInRange<1, 1, 0>(fromPos, toPos)) {
				std::shared_ptr<Item> moveItem = nullptr;

				ret = internalMoveItem(item->getParent(), player, INDEX_WHEREEVER, item, item->getItemCount(), &moveItem);
				if (ret != RETURNVALUE_NOERROR) {
					player->sendCancelMessage(ret);
					return;
				}

				// changing the position since its now in the inventory of the player
				internalGetPosition(moveItem, itemPos, itemStackPos);
			}

			std::vector<Direction> listDir;
			if (player->getPathTo(walkToPos, listDir, 0, 1, true, true)) {
				g_dispatcher().addEvent([this, playerId = player->getID(), listDir] { playerAutoWalk(playerId, listDir); }, __FUNCTION__);
				const auto &task = createPlayerTask(
					400,
					[this, playerId, itemPos, itemStackPos, fromItemId, toPos, toStackPos, toItemId] {
						playerUseItemEx(playerId, itemPos, itemStackPos, fromItemId, toPos, toStackPos, toItemId);
					},
					__FUNCTION__
				);
				if (it.isRune() || it.type == ITEM_TYPE_POTION) {
					player->setNextPotionActionTask(task);
				} else {
					player->setNextWalkActionTask(task);
				}
			} else {
				player->sendCancelMessage(RETURNVALUE_THEREISNOWAY);
			}
			return;
		}

		player->sendCancelMessage(ret);
		return;
	}

	bool canDoAction = player->canDoAction();
	if (it.isRune() || it.type == ITEM_TYPE_POTION) {
		canDoAction = player->canDoPotionAction();
	}

	if (!canDoAction) {
		uint32_t delay = player->getNextActionTime();
		if (it.isRune() || it.type == ITEM_TYPE_POTION) {
			delay = player->getNextPotionActionTime();
		}
		const auto &task = createPlayerTask(
			delay,
			[this, playerId, fromPos, fromStackPos, fromItemId, toPos, toStackPos, toItemId] {
				playerUseItemEx(playerId, fromPos, fromStackPos, fromItemId, toPos, toStackPos, toItemId);
			},
			__FUNCTION__
		);
		if (it.isRune() || it.type == ITEM_TYPE_POTION) {
			player->setNextPotionActionTask(task);
		} else {
			player->setNextActionTask(task);
		}
		return;
	}

	player->resetLoginProtection();
	player->resetIdleTime();
	if (it.isRune() || it.type == ITEM_TYPE_POTION) {
		player->setNextPotionActionTask(nullptr);
	} else {
		player->setNextActionTask(nullptr);
	}

	// Refresh depot search window if necessary
	bool mustReloadDepotSearch = false;
	if (player->isDepotSearchOpenOnItem(fromItemId)) {
		if (item->isInsideDepot(true)) {
			mustReloadDepotSearch = true;
		} else {
			if (auto targetThing = internalGetThing(player, toPos, toStackPos, toItemId, STACKPOS_FIND_THING);
			    targetThing && targetThing->getItem() && targetThing->getItem()->isInsideDepot(true)) {
				mustReloadDepotSearch = true;
			}
		}
	}

	g_actions().useItemEx(player, fromPos, toPos, toStackPos, item, isHotkey);

	if (mustReloadDepotSearch) {
		player->requestDepotSearchItem(fromItemId, fromStackPos);
	}
}

void Game::playerUseItem(uint32_t playerId, const Position &pos, uint8_t stackPos, uint8_t index, uint16_t itemId) {
	metrics::method_latency measure(__METRICS_METHOD_NAME__);
	const auto &player = getPlayerByID(playerId);
	if (!player) {
		return;
	}

	bool isHotkey = (pos.x == 0xFFFF && pos.y == 0 && pos.z == 0);
	if (isHotkey && !g_configManager().getBoolean(AIMBOT_HOTKEY_ENABLED)) {
		return;
	}

	const auto &thing = internalGetThing(player, pos, stackPos, itemId, STACKPOS_FIND_THING);
	if (!thing) {
		player->sendCancelMessage(RETURNVALUE_NOTPOSSIBLE);
		return;
	}

	const auto &item = thing->getItem();
	if (!item || item->isMultiUse() || item->getID() != itemId) {
		player->sendCancelMessage(RETURNVALUE_CANNOTUSETHISOBJECT);
		return;
	}

	bool canUseHouseItem = !g_configManager().getBoolean(ONLY_INVITED_CAN_MOVE_HOUSE_ITEMS) || InternalGame::playerCanUseItemOnHouseTile(player, item);
	if (!canUseHouseItem && item->hasOwner() && !item->isOwner(player)) {
		player->sendCancelMessage(RETURNVALUE_ITEMISNOTYOURS);
		return;
	} else if (!canUseHouseItem) {
		player->sendCancelMessage(RETURNVALUE_CANNOTUSETHISOBJECT);
		return;
	}

	const ItemType &it = Item::items[item->getID()];
	if (it.isRune() || it.type == ITEM_TYPE_POTION) {
		if (player->walkExhausted()) {
			player->sendCancelMessage(RETURNVALUE_YOUAREEXHAUSTED);
			return;
		}
	}

	ReturnValue ret = g_actions().canUse(player, pos);
	if (ret != RETURNVALUE_NOERROR) {
		if (ret == RETURNVALUE_TOOFARAWAY) {
			std::vector<Direction> listDir;
			if (player->getPathTo(pos, listDir, 0, 1, true, true)) {
				g_dispatcher().addEvent([this, playerId = player->getID(), listDir] { playerAutoWalk(playerId, listDir); }, __FUNCTION__);
				const auto &task = createPlayerTask(
					400,
					[this, playerId, pos, stackPos, index, itemId] {
						playerUseItem(playerId, pos, stackPos, index, itemId);
					},
					__FUNCTION__
				);
				if (it.isRune() || it.type == ITEM_TYPE_POTION) {
					player->setNextPotionActionTask(task);
				} else {
					player->setNextWalkActionTask(task);
				}
				return;
			}

			ret = RETURNVALUE_THEREISNOWAY;
		}

		player->sendCancelMessage(ret);
		return;
	}

	bool canDoAction = player->canDoAction();
	if (it.isRune() || it.type == ITEM_TYPE_POTION) {
		canDoAction = player->canDoPotionAction();
	}

	if (!canDoAction) {
		uint32_t delay = player->getNextActionTime();
		if (it.isRune() || it.type == ITEM_TYPE_POTION) {
			delay = player->getNextPotionActionTime();
		}
		const auto &task = createPlayerTask(
			delay,
			[this, playerId, pos, stackPos, index, itemId] {
				playerUseItem(playerId, pos, stackPos, index, itemId);
			},
			__FUNCTION__
		);
		if (it.isRune() || it.type == ITEM_TYPE_POTION) {
			player->setNextPotionActionTask(task);
		} else {
			player->setNextActionTask(task);
		}
		return;
	}

	player->resetLoginProtection();
	player->resetIdleTime();
	player->setNextActionTask(nullptr);

	// Refresh depot search window if necessary
	bool refreshDepotSearch = false;
	if (player->isDepotSearchOpenOnItem(itemId) && item->isInsideDepot(true)) {
		refreshDepotSearch = true;
	}

	g_actions().useItem(player, pos, index, item, isHotkey);

	if (refreshDepotSearch) {
		player->requestDepotSearchItem(itemId, stackPos);
	}
}

void Game::playerUseWithCreature(uint32_t playerId, const Position &fromPos, uint8_t fromStackPos, uint32_t creatureId, uint16_t itemId) {
	metrics::method_latency measure(__METRICS_METHOD_NAME__);
	const auto &player = getPlayerByID(playerId);
	if (!player) {
		return;
	}

	const std::shared_ptr<Creature> &creature = getCreatureByID(creatureId);
	if (!creature) {
		return;
	}

	if (!Position::areInRange<7, 5, 0>(creature->getPosition(), player->getPosition())) {
		return;
	}

	bool isHotkey = (fromPos.x == 0xFFFF && fromPos.y == 0 && fromPos.z == 0);
	if (!g_configManager().getBoolean(AIMBOT_HOTKEY_ENABLED)) {
		if (creature->getPlayer() || isHotkey) {
			player->sendCancelMessage(RETURNVALUE_DIRECTPLAYERSHOOT);
			return;
		}
	}

	const std::shared_ptr<Thing> &thing = internalGetThing(player, fromPos, fromStackPos, itemId, STACKPOS_FIND_THING);
	if (!thing) {
		player->sendCancelMessage(RETURNVALUE_NOTPOSSIBLE);
		return;
	}

	const auto &item = thing->getItem();
	if (!item || !item->isMultiUse() || item->getID() != itemId) {
		player->sendCancelMessage(RETURNVALUE_CANNOTUSETHISOBJECT);
		return;
	}

	if (item->hasOwner() && !item->isOwner(player)) {
		player->sendCancelMessage(RETURNVALUE_ITEMISNOTYOURS);
		return;
	}

	if (g_configManager().getBoolean(ONLY_INVITED_CAN_MOVE_HOUSE_ITEMS)) {
		if (std::shared_ptr<HouseTile> houseTile = std::dynamic_pointer_cast<HouseTile>(item->getTile())) {
			const auto &house = houseTile->getHouse();
			if (house && item->getRealParent() && item->getRealParent() != player && (!house->isInvited(player) || house->getHouseAccessLevel(player) == HOUSE_GUEST)) {
				player->sendCancelMessage(RETURNVALUE_CANNOTUSETHISOBJECT);
				return;
			}
		}
	}

	const ItemType &it = Item::items[item->getID()];
	if (it.isRune() || it.type == ITEM_TYPE_POTION) {
		if (player->walkExhausted()) {
			player->sendCancelMessage(RETURNVALUE_YOUAREEXHAUSTED);
			return;
		}
	}

	const std::shared_ptr<Monster> monster = creature->getMonster();
	if (monster && monster->isFamiliar() && creature->getMaster() && creature->getMaster()->getPlayer() == player && (it.isRune() || it.type == ITEM_TYPE_POTION)) {
		player->setNextPotionAction(OTSYS_TIME() + g_configManager().getNumber(EX_ACTIONS_DELAY_INTERVAL));

		if (it.isMultiUse()) {
			player->sendUseItemCooldown(g_configManager().getNumber(EX_ACTIONS_DELAY_INTERVAL));
		}

		player->sendCancelMessage(RETURNVALUE_CANNOTUSETHISOBJECT);
		return;
	}

	Position toPos = creature->getPosition();
	Position walkToPos = fromPos;
	ReturnValue ret = g_actions().canUse(player, fromPos);
	if (ret == RETURNVALUE_NOERROR) {
		ret = g_actions().canUse(player, toPos, item);
		if (ret == RETURNVALUE_TOOFARAWAY) {
			walkToPos = toPos;
		}
	}

	if (ret != RETURNVALUE_NOERROR) {
		if (ret == RETURNVALUE_TOOFARAWAY) {
			Position itemPos = fromPos;
			uint8_t itemStackPos = fromStackPos;

			if (fromPos.x != 0xFFFF && Position::areInRange<1, 1, 0>(fromPos, player->getPosition()) && !Position::areInRange<1, 1, 0>(fromPos, toPos)) {
				std::shared_ptr<Item> moveItem = nullptr;
				ret = internalMoveItem(item->getParent(), player, INDEX_WHEREEVER, item, item->getItemCount(), &moveItem);
				if (ret != RETURNVALUE_NOERROR) {
					player->sendCancelMessage(ret);
					return;
				}

				// changing the position since its now in the inventory of the player
				internalGetPosition(moveItem, itemPos, itemStackPos);
			}

			std::vector<Direction> listDir;
			if (player->getPathTo(walkToPos, listDir, 0, 1, true, true)) {
				g_dispatcher().addEvent([this, playerId = player->getID(), listDir] { playerAutoWalk(playerId, listDir); }, __FUNCTION__);
				const auto &task = createPlayerTask(
					400,
					[this, playerId, itemPos, itemStackPos, creatureId, itemId] {
						playerUseWithCreature(playerId, itemPos, itemStackPos, creatureId, itemId);
					},
					__FUNCTION__
				);
				if (it.isRune() || it.type == ITEM_TYPE_POTION) {
					player->setNextPotionActionTask(task);
				} else {
					player->setNextWalkActionTask(task);
				}
			} else {
				player->sendCancelMessage(RETURNVALUE_THEREISNOWAY);
			}
			return;
		}

		player->sendCancelMessage(ret);
		return;
	}

	bool canDoAction = player->canDoAction();
	if (it.isRune() || it.type == ITEM_TYPE_POTION) {
		canDoAction = player->canDoPotionAction();
	}

	if (!canDoAction) {
		uint32_t delay = player->getNextActionTime();
		if (it.isRune() || it.type == ITEM_TYPE_POTION) {
			delay = player->getNextPotionActionTime();
		}
		const auto &task = createPlayerTask(
			delay,
			[this, playerId, fromPos, fromStackPos, creatureId, itemId] {
				playerUseWithCreature(playerId, fromPos, fromStackPos, creatureId, itemId);
			},
			__FUNCTION__
		);
		if (it.isRune() || it.type == ITEM_TYPE_POTION) {
			player->setNextPotionActionTask(task);
		} else {
			player->setNextActionTask(task);
		}
		return;
	}

	player->resetLoginProtection();
	player->resetIdleTime();
	if (it.isRune() || it.type == ITEM_TYPE_POTION) {
		player->setNextPotionActionTask(nullptr);
	} else {
		player->setNextActionTask(nullptr);
	}

	g_actions().useItemEx(player, fromPos, creature->getPosition(), creature->getParent()->getThingIndex(creature), item, isHotkey, creature);
}

void Game::playerCloseContainer(uint32_t playerId, uint8_t cid) {
	const auto &player = getPlayerByID(playerId);
	if (!player) {
		return;
	}

	player->closeContainer(cid);
	player->sendCloseContainer(cid);
}

void Game::playerMoveUpContainer(uint32_t playerId, uint8_t cid) {
	const auto &player = getPlayerByID(playerId);
	if (!player) {
		return;
	}

	std::shared_ptr<Container> container = player->getContainerByID(cid);
	if (!container) {
		return;
	}

	std::shared_ptr<Container> parentContainer = std::dynamic_pointer_cast<Container>(container->getRealParent());
	if (!parentContainer) {
		std::shared_ptr<Tile> tile = container->getTile();
		if (!tile) {
			return;
		}

		if (!g_events().eventPlayerOnBrowseField(player, tile->getPosition())) {
			return;
		}

		if (!g_callbacks().checkCallback(EventCallback_t::playerOnBrowseField, &EventCallback::playerOnBrowseField, player, tile->getPosition())) {
			return;
		}

		auto it = browseFields.find(tile);
		if (it == browseFields.end() || it->second.expired()) {
			parentContainer = Container::createBrowseField(tile);
			browseFields[tile] = parentContainer;
		} else {
			parentContainer = it->second.lock();
		}
	}

	if (parentContainer->hasOwner() && !parentContainer->isOwner(player)) {
		player->sendCancelMessage(RETURNVALUE_ITEMISNOTYOURS);
		return;
	}

	if (parentContainer->hasPagination() && parentContainer->hasParent()) {
		uint16_t indexContainer = std::floor(parentContainer->getThingIndex(container) / parentContainer->capacity()) * parentContainer->capacity();
		player->addContainer(cid, parentContainer);

		player->setContainerIndex(cid, indexContainer);
		player->sendContainer(cid, parentContainer, parentContainer->hasParent(), indexContainer);
	} else {
		player->addContainer(cid, parentContainer);
		player->sendContainer(cid, parentContainer, parentContainer->hasParent(), player->getContainerIndex(cid));
	}
}

void Game::playerUpdateContainer(uint32_t playerId, uint8_t cid) {
	const auto &player = getPlayerByGUID(playerId);
	if (!player) {
		return;
	}

	std::shared_ptr<Container> container = player->getContainerByID(cid);
	if (!container) {
		return;
	}

	player->sendContainer(cid, container, container->hasParent(), player->getContainerIndex(cid));
}

void Game::playerRotateItem(uint32_t playerId, const Position &pos, uint8_t stackPos, const uint16_t itemId) {
	const auto &player = getPlayerByID(playerId);
	if (!player) {
		return;
	}

	const auto &thing = internalGetThing(player, pos, stackPos, itemId, STACKPOS_TOPDOWN_ITEM);
	if (!thing) {
		return;
	}

	const auto &item = thing->getItem();
	if (!item || item->getID() != itemId || !item->isRotatable() || item->hasAttribute(ItemAttribute_t::UNIQUEID)) {
		player->sendCancelMessage(RETURNVALUE_NOTPOSSIBLE);
		return;
	}

	if (item->hasOwner() && !item->isOwner(player)) {
		player->sendCancelMessage(RETURNVALUE_ITEMISNOTYOURS);
		return;
	}

	if (g_configManager().getBoolean(ONLY_INVITED_CAN_MOVE_HOUSE_ITEMS) && !InternalGame::playerCanUseItemOnHouseTile(player, item)) {
		player->sendCancelMessage(RETURNVALUE_CANNOTUSETHISOBJECT);
		return;
	}

	if (pos.x != 0xFFFF && !Position::areInRange<1, 1, 0>(pos, player->getPosition())) {
		std::vector<Direction> listDir;
		if (player->getPathTo(pos, listDir, 0, 1, true, true)) {
			g_dispatcher().addEvent([this, playerId = player->getID(), listDir] { playerAutoWalk(playerId, listDir); }, __FUNCTION__);
			const auto &task = createPlayerTask(
				400,
				[this, playerId, pos, stackPos, itemId] {
					playerRotateItem(playerId, pos, stackPos, itemId);
				},
				__FUNCTION__
			);
			player->setNextWalkActionTask(task);
		} else {
			player->sendCancelMessage(RETURNVALUE_THEREISNOWAY);
		}
		return;
	}

	if (!g_callbacks().checkCallback(EventCallback_t::playerOnRotateItem, &EventCallback::playerOnRotateItem, player, item, pos)) {
		return;
	}

	uint16_t newId = Item::items[item->getID()].rotateTo;
	if (newId != 0) {
		transformItem(item, newId);
	}
}

void Game::playerConfigureShowOffSocket(uint32_t playerId, const Position &pos, uint8_t stackPos, const uint16_t itemId) {
	const auto &player = getPlayerByID(playerId);
	if (!player || pos.x == 0xFFFF) {
		return;
	}

	const std::shared_ptr<Thing> &thing = internalGetThing(player, pos, stackPos, itemId, STACKPOS_TOPDOWN_ITEM);
	if (!thing) {
		return;
	}

	const auto &item = thing->getItem();
	if (!item || item->getID() != itemId || !item->isPodium() || item->hasAttribute(ItemAttribute_t::UNIQUEID)) {
		player->sendCancelMessage(RETURNVALUE_NOTPOSSIBLE);
		return;
	}

	if (item->hasOwner() && !item->isOwner(player)) {
		player->sendCancelMessage(RETURNVALUE_ITEMISNOTYOURS);
		return;
	}

	if (g_configManager().getBoolean(ONLY_INVITED_CAN_MOVE_HOUSE_ITEMS) && !InternalGame::playerCanUseItemOnHouseTile(player, item)) {
		player->sendCancelMessage(RETURNVALUE_CANNOTUSETHISOBJECT);
		return;
	}

	bool isPodiumOfRenown = itemId == ITEM_PODIUM_OF_RENOWN1 || itemId == ITEM_PODIUM_OF_RENOWN2;
	if (!Position::areInRange<1, 1, 0>(pos, player->getPosition())) {
		std::vector<Direction> listDir;
		if (player->getPathTo(pos, listDir, 0, 1, true, false)) {
			g_dispatcher().addEvent([this, playerId = player->getID(), listDir] { playerAutoWalk(playerId, listDir); }, __FUNCTION__);
			if (isPodiumOfRenown) {
				const auto &task = createPlayerTask(
					400,
					[player, item, pos, itemId, stackPos] {
						player->sendPodiumWindow(item, pos, itemId, stackPos);
					},
					__FUNCTION__
				);
				player->setNextWalkActionTask(task);
			} else {
				const auto &task = createPlayerTask(
					400,
					[player, item, pos, itemId, stackPos] {
						player->sendMonsterPodiumWindow(item, pos, itemId, stackPos);
					},
					__FUNCTION__
				);
				player->setNextWalkActionTask(task);
			}
		} else {
			player->sendCancelMessage(RETURNVALUE_THEREISNOWAY);
		}
		return;
	}

	if (isPodiumOfRenown) {
		player->sendPodiumWindow(item, pos, itemId, stackPos);
	} else {
		player->sendMonsterPodiumWindow(item, pos, itemId, stackPos);
	}
}

void Game::playerSetShowOffSocket(uint32_t playerId, Outfit_t &outfit, const Position &pos, uint8_t stackPos, const uint16_t itemId, uint8_t podiumVisible, uint8_t direction) {
	const auto &player = getPlayerByID(playerId);
	if (!player || pos.x == 0xFFFF) {
		return;
	}

	const std::shared_ptr<Thing> &thing = internalGetThing(player, pos, stackPos, itemId, STACKPOS_TOPDOWN_ITEM);
	if (!thing) {
		return;
	}

	const auto &item = thing->getItem();
	if (!item || item->getID() != itemId || !item->isPodium() || item->hasAttribute(ItemAttribute_t::UNIQUEID)) {
		player->sendCancelMessage(RETURNVALUE_NOTPOSSIBLE);
		return;
	}

	if (item->hasOwner() && !item->isOwner(player)) {
		player->sendCancelMessage(RETURNVALUE_ITEMISNOTYOURS);
		return;
	}

	if (g_configManager().getBoolean(ONLY_INVITED_CAN_MOVE_HOUSE_ITEMS) && !InternalGame::playerCanUseItemOnHouseTile(player, item)) {
		player->sendCancelMessage(RETURNVALUE_CANNOTUSETHISOBJECT);
		return;
	}

	const auto &tile = item->getParent() ? item->getParent()->getTile() : nullptr;
	if (!tile) {
		player->sendCancelMessage(RETURNVALUE_NOTPOSSIBLE);
		return;
	}

	if (!Position::areInRange<1, 1, 0>(pos, player->getPosition())) {
		std::vector<Direction> listDir;
		if (player->getPathTo(pos, listDir, 0, 1, true, false)) {
			g_dispatcher().addEvent([this, playerId = player->getID(), listDir] { playerAutoWalk(playerId, listDir); }, __FUNCTION__);
			const auto &task = createPlayerTask(
				400,
				[this, playerId, pos] {
					playerBrowseField(playerId, pos);
				},
				__FUNCTION__
			);
			player->setNextWalkActionTask(task);
		} else {
			player->sendCancelMessage(RETURNVALUE_THEREISNOWAY);
		}
		return;
	}

	if (g_configManager().getBoolean(ONLY_INVITED_CAN_MOVE_HOUSE_ITEMS) && !InternalGame::playerCanUseItemOnHouseTile(player, item)) {
		player->sendCancelMessage(RETURNVALUE_NOTPOSSIBLE);
		return;
	}

	if (outfit.lookType != 0) {
		item->setCustomAttribute("PastLookType", static_cast<int64_t>(outfit.lookType));
	}

	if (outfit.lookMount != 0) {
		item->setCustomAttribute("PastLookMount", static_cast<int64_t>(outfit.lookMount));
	}

	if (!player->canWear(outfit.lookType, outfit.lookAddons)) {
		outfit.lookType = 0;
		outfit.lookAddons = 0;
	}

	const auto mount = mounts->getMountByClientID(outfit.lookMount);
	if (!mount || !player->hasMount(mount) || player->isWearingSupportOutfit()) {
		outfit.lookMount = 0;
	}

	if (outfit.lookType != 0) {
		item->setCustomAttribute("LookType", static_cast<int64_t>(outfit.lookType));
		item->setCustomAttribute("LookHead", static_cast<int64_t>(outfit.lookHead));
		item->setCustomAttribute("LookBody", static_cast<int64_t>(outfit.lookBody));
		item->setCustomAttribute("LookLegs", static_cast<int64_t>(outfit.lookLegs));
		item->setCustomAttribute("LookFeet", static_cast<int64_t>(outfit.lookFeet));
		item->setCustomAttribute("LookAddons", static_cast<int64_t>(outfit.lookAddons));
	} else if (auto pastLookType = item->getCustomAttribute("PastLookType");
	           pastLookType && pastLookType->getInteger() > 0) {
		item->removeCustomAttribute("LookType");
		item->removeCustomAttribute("PastLookType");
	}

	if (outfit.lookMount != 0) {
		item->setCustomAttribute("LookMount", static_cast<int64_t>(outfit.lookMount));
		item->setCustomAttribute("LookMountHead", static_cast<int64_t>(outfit.lookMountHead));
		item->setCustomAttribute("LookMountBody", static_cast<int64_t>(outfit.lookMountBody));
		item->setCustomAttribute("LookMountLegs", static_cast<int64_t>(outfit.lookMountLegs));
		item->setCustomAttribute("LookMountFeet", static_cast<int64_t>(outfit.lookMountFeet));
	} else if (auto pastLookMount = item->getCustomAttribute("PastLookMount");
	           pastLookMount && pastLookMount->getInteger() > 0) {
		item->removeCustomAttribute("LookMount");
		item->removeCustomAttribute("PastLookMount");
	}

	item->setCustomAttribute("PodiumVisible", static_cast<int64_t>(podiumVisible));
	item->setCustomAttribute("LookDirection", static_cast<int64_t>(direction));

	// Change Podium name
	if (outfit.lookType != 0 || outfit.lookMount != 0) {
		std::ostringstream name;
		name << item->getName() << " displaying the ";
		bool outfited = false;
		if (outfit.lookType != 0) {
			const auto &outfitInfo = Outfits::getInstance().getOutfitByLookType(player, outfit.lookType);
			if (!outfitInfo) {
				return;
			}

			name << outfitInfo->name << " outfit";
			outfited = true;
		}

		if (outfit.lookMount != 0) {
			if (outfited) {
				name << " on the ";
			}
			name << mount->name << " mount";
		}
		item->setAttribute(ItemAttribute_t::NAME, name.str());
	} else {
		item->removeAttribute(ItemAttribute_t::NAME);
	}

	// Send to client
	for (const auto &spectator : Spectators().find<Player>(pos, true)) {
		spectator->getPlayer()->sendUpdateTileItem(tile, pos, item);
	}
}

void Game::playerWrapableItem(uint32_t playerId, const Position &pos, uint8_t stackPos, const uint16_t itemId) {
	const auto &player = getPlayerByID(playerId);
	if (!player) {
		return;
	}

	const auto &thing = internalGetThing(player, pos, stackPos, itemId, STACKPOS_FIND_THING);
	if (!thing) {
		return;
	}

	const auto &item = thing->getItem();
	if (!item) {
		g_logger().error("Game::playerWrapableItem: Invalid item on position: {}", pos.toString());
		player->sendCancelMessage(RETURNVALUE_NOTPOSSIBLE);
		return;
	}
	const auto &tile = map.getTile(item->getPosition());
	if (!tile) {
		g_logger().error("Game::playerWrapableItem: Invalid tile on position: {}", pos.toString());
		player->sendCancelMessage(RETURNVALUE_NOTPOSSIBLE);
		return;
	}

	const auto houseTile = tile->dynamic_self_cast<HouseTile>();
	if (!tile->hasFlag(TILESTATE_PROTECTIONZONE) || !houseTile) {
		player->sendCancelMessage("You may construct this only inside a house.");
		return;
	}
	const auto &house = houseTile->getHouse();
	if (!house) {
		player->sendCancelMessage("You may construct this only inside a house.");
		return;
	}

	if (house->getHouseAccessLevel(player) < HOUSE_OWNER) {
		player->sendCancelMessage("You are not allowed to construct this here.");
		return;
	}

	if (!item || item->getID() != itemId || item->hasAttribute(ItemAttribute_t::UNIQUEID) || (!item->isWrapable() && item->getID() != ITEM_DECORATION_KIT)) {
		player->sendCancelMessage(RETURNVALUE_NOTPOSSIBLE);
		return;
	}

	if (item->hasOwner() && !item->isOwner(player)) {
		player->sendCancelMessage(RETURNVALUE_ITEMISNOTYOURS);
		return;
	}

	if (g_configManager().getBoolean(ONLY_INVITED_CAN_MOVE_HOUSE_ITEMS) && !InternalGame::playerCanUseItemOnHouseTile(player, item)) {
		player->sendCancelMessage(RETURNVALUE_CANNOTUSETHISOBJECT);
		return;
	}

	if (pos.x != 0xFFFF && !Position::areInRange<1, 1, 0>(pos, player->getPosition())) {
		std::vector<Direction> listDir;
		if (player->getPathTo(pos, listDir, 0, 1, true, true)) {
			g_dispatcher().addEvent([this, playerId = player->getID(), listDir] { playerAutoWalk(playerId, listDir); }, __FUNCTION__);
			const auto &task = createPlayerTask(
				400,
				[this, playerId, pos, stackPos, itemId] {
					playerWrapableItem(playerId, pos, stackPos, itemId);
				},
				__FUNCTION__
			);
			player->setNextWalkActionTask(task);
		} else {
			player->sendCancelMessage(RETURNVALUE_THEREISNOWAY);
		}
		return;
	}

	std::shared_ptr<Container> container = item->getContainer();
	if (container && container->getItemHoldingCount() > 0) {
		player->sendCancelMessage(RETURNVALUE_NOTPOSSIBLE);
		return;
	}

	auto topItem = tile->getTopTopItem();
	bool unwrappable = item->getHoldingPlayer() && item->getID() == ITEM_DECORATION_KIT;
	bool blockedUnwrap = topItem && topItem->canReceiveAutoCarpet() && !item->hasProperty(CONST_PROP_IMMOVABLEBLOCKSOLID);

	if (unwrappable || blockedUnwrap) {
		player->sendCancelMessage("You can only wrap/unwrap on the floor.");
		return;
	}

	std::string itemName = item->getName();
	auto unWrapAttribute = item->getCustomAttribute("unWrapId");
	uint16_t unWrapId = 0;
	if (unWrapAttribute != nullptr) {
		unWrapId = static_cast<uint16_t>(unWrapAttribute->getInteger());
	}

	// Prevent to wrap a filled bath tube
	if (item->getID() == ITEM_FILLED_BATH_TUBE) {
		player->sendCancelMessage(RETURNVALUE_NOTPOSSIBLE);
		return;
	}

	if (item->isWrapable() && item->getID() != ITEM_DECORATION_KIT) {
		wrapItem(item, houseTile->getHouse());
	} else if (item->getID() == ITEM_DECORATION_KIT && unWrapId != 0) {
		unwrapItem(item, unWrapId, houseTile->getHouse(), player);
	}
	addMagicEffect(pos, CONST_ME_POFF);
}

std::shared_ptr<Item> Game::wrapItem(const std::shared_ptr<Item> &item, const std::shared_ptr<House> &house) {
	uint16_t hiddenCharges = 0;
	uint16_t amount = item->getItemCount();
	if (isCaskItem(item->getID())) {
		hiddenCharges = item->getSubType();
	}
	if (house != nullptr && Item::items.getItemType(item->getID()).isBed()) {
		item->getBed()->wakeUp(nullptr);
		house->removeBed(item->getBed());
	}
	uint16_t oldItemID = item->getID();
	auto itemName = item->getName();
	std::shared_ptr<Item> newItem = transformItem(item, ITEM_DECORATION_KIT);
	newItem->setCustomAttribute("unWrapId", static_cast<int64_t>(oldItemID));
	newItem->setAttribute(ItemAttribute_t::DESCRIPTION, "Unwrap it in your own house to create a <" + itemName + ">.");
	if (hiddenCharges > 0) {
		newItem->setAttribute(ItemAttribute_t::DATE, hiddenCharges);
	}
	if (amount > 0) {
		newItem->setAttribute(ItemAttribute_t::AMOUNT, amount);
	}
	newItem->startDecaying();
	return newItem;
}

void Game::unwrapItem(const std::shared_ptr<Item> &item, uint16_t unWrapId, const std::shared_ptr<House> &house, const std::shared_ptr<Player> &player) {
	if (item->hasOwner() && !item->isOwner(player)) {
		player->sendCancelMessage(RETURNVALUE_ITEMISNOTYOURS);
		return;
	}
	auto hiddenCharges = item->getAttribute<uint16_t>(ItemAttribute_t::DATE);
	const ItemType &newiType = Item::items.getItemType(unWrapId);
	if (player != nullptr && house != nullptr && newiType.isBed() && house->getMaxBeds() > -1 && house->getBedCount() >= house->getMaxBeds()) {
		player->sendCancelMessage("You reached the maximum beds in this house");
		return;
	}
	auto amount = item->getAttribute<uint16_t>(ItemAttribute_t::AMOUNT);
	if (!amount) {
		amount = 1;
	}
	std::shared_ptr<Item> newItem = transformItem(item, unWrapId, amount);
	if (house && newiType.isBed()) {
		house->addBed(newItem->getBed());
	}
	if (newItem) {
		if (hiddenCharges > 0 && isCaskItem(unWrapId)) {
			newItem->setSubType(hiddenCharges);
		}
		newItem->removeCustomAttribute("unWrapId");
		newItem->removeAttribute(ItemAttribute_t::DESCRIPTION);
		newItem->startDecaying();
	}
}

void Game::playerWriteItem(uint32_t playerId, uint32_t windowTextId, const std::string &text) {
	const auto &player = getPlayerByID(playerId);
	if (!player) {
		return;
	}

	uint16_t maxTextLength = 0;
	uint32_t internalWindowTextId = 0;

	std::shared_ptr<Item> writeItem = player->getWriteItem(internalWindowTextId, maxTextLength);
	if (text.length() > maxTextLength || windowTextId != internalWindowTextId) {
		return;
	}

	if (!writeItem || writeItem->isRemoved()) {
		player->sendCancelMessage(RETURNVALUE_NOTPOSSIBLE);
		return;
	}

	if (writeItem->hasOwner() && !writeItem->isOwner(player)) {
		player->sendCancelMessage(RETURNVALUE_ITEMISNOTYOURS);
		return;
	}

	std::shared_ptr<Cylinder> topParent = writeItem->getTopParent();

	std::shared_ptr<Player> owner = std::dynamic_pointer_cast<Player>(topParent);
	if (owner && owner != player) {
		player->sendCancelMessage(RETURNVALUE_NOTPOSSIBLE);
		return;
	}

	if (!Position::areInRange<1, 1, 0>(writeItem->getPosition(), player->getPosition())) {
		player->sendCancelMessage(RETURNVALUE_NOTPOSSIBLE);
		return;
	}

	for (const auto &creatureEvent : player->getCreatureEvents(CREATURE_EVENT_TEXTEDIT)) {
		if (!creatureEvent->executeTextEdit(player, writeItem, text)) {
			player->setWriteItem(nullptr);
			return;
		}
	}

	if (!text.empty()) {
		if (writeItem->getAttribute<std::string>(ItemAttribute_t::TEXT) != text) {
			writeItem->setAttribute(ItemAttribute_t::TEXT, text);
			writeItem->setAttribute(ItemAttribute_t::WRITER, player->getName());
			writeItem->setAttribute(ItemAttribute_t::DATE, getTimeNow());
		}
	} else {
		writeItem->removeAttribute(ItemAttribute_t::TEXT);
		writeItem->removeAttribute(ItemAttribute_t::WRITER);
		writeItem->removeAttribute(ItemAttribute_t::DATE);
	}

	uint16_t newId = Item::items[writeItem->getID()].writeOnceItemId;
	if (newId != 0) {
		transformItem(writeItem, newId);
	}

	player->setWriteItem(nullptr);
}

void Game::playerBrowseField(uint32_t playerId, const Position &pos) {
	const auto &player = getPlayerByID(playerId);
	if (!player) {
		return;
	}

	const Position &playerPos = player->getPosition();
	if (playerPos.z != pos.z) {
		player->sendCancelMessage(playerPos.z > pos.z ? RETURNVALUE_FIRSTGOUPSTAIRS : RETURNVALUE_FIRSTGODOWNSTAIRS);
		return;
	}

	if (!Position::areInRange<1, 1>(playerPos, pos)) {
		std::vector<Direction> listDir;
		if (player->getPathTo(pos, listDir, 0, 1, true, true)) {
			g_dispatcher().addEvent([this, playerId = player->getID(), listDir] { playerAutoWalk(playerId, listDir); }, __FUNCTION__);
			const auto &task = createPlayerTask(
				400,
				[this, playerId, pos] {
					playerBrowseField(playerId, pos);
				},
				__FUNCTION__
			);
			player->setNextWalkActionTask(task);
		} else {
			player->sendCancelMessage(RETURNVALUE_THEREISNOWAY);
		}
		return;
	}

	std::shared_ptr<Tile> tile = map.getTile(pos);
	if (!tile) {
		return;
	}

	if (!g_events().eventPlayerOnBrowseField(player, pos)) {
		return;
	}

	if (!g_callbacks().checkCallback(EventCallback_t::playerOnBrowseField, &EventCallback::playerOnBrowseField, player, tile->getPosition())) {
		return;
	}

	std::shared_ptr<Container> container;

	auto it = browseFields.find(tile);
	if (it == browseFields.end() || it->second.expired()) {
		container = Container::createBrowseField(tile);
		browseFields[tile] = container;
	} else {
		container = it->second.lock();
	}

	uint8_t dummyContainerId = 0xF - ((pos.x % 3) * 3 + (pos.y % 3));
	std::shared_ptr<Container> openContainer = player->getContainerByID(dummyContainerId);
	if (openContainer) {
		player->onCloseContainer(openContainer);
		player->closeContainer(dummyContainerId);
	} else {
		player->addContainer(dummyContainerId, container);
		player->sendContainer(dummyContainerId, container, false, 0);
	}
}

void Game::playerStowItem(uint32_t playerId, const Position &pos, uint16_t itemId, uint8_t stackpos, uint8_t count, bool allItems) {
	const auto &player = getPlayerByID(playerId);
	if (!player) {
		return;
	}

	if (!player->isPremium()) {
		player->sendCancelMessage(RETURNVALUE_YOUNEEDPREMIUMACCOUNT);
		return;
	}

	const std::shared_ptr<Thing> &thing = internalGetThing(player, pos, stackpos, itemId, STACKPOS_TOPDOWN_ITEM);
	if (!thing) {
		return;
	}

	const auto &item = thing->getItem();
	if (!item || item->getID() != itemId || item->getItemCount() < count || item->isStoreItem()) {
		player->sendCancelMessage(RETURNVALUE_NOTPOSSIBLE);
		return;
	}

	if (item->hasOwner() && !item->isOwner(player)) {
		player->sendCancelMessage(RETURNVALUE_ITEMISNOTYOURS);
		return;
	}

	if (pos.x != 0xFFFF && !Position::areInRange<1, 1, 0>(pos, player->getPosition())) {
		player->sendCancelMessage(RETURNVALUE_NOTPOSSIBLE);
		return;
	}

	player->stowItem(item, count, allItems);

	// Refresh depot search window if necessary
	if (player->isDepotSearchOpenOnItem(itemId)) {
		// Tier for item stackable is 0
		player->requestDepotSearchItem(itemId, 0);
	}
}

void Game::playerStashWithdraw(uint32_t playerId, uint16_t itemId, uint32_t count, uint8_t) {
	const auto &player = getPlayerByID(playerId);
	if (!player) {
		return;
	}

	if (player->hasFlag(PlayerFlags_t::CannotPickupItem)) {
		return;
	}

	const ItemType &it = Item::items[itemId];
	if (it.id == 0 || count == 0) {
		return;
	}

	uint16_t freeSlots = player->getFreeBackpackSlots();
	auto stashContainer = player->getManagedContainer(getObjectCategory(it), false);
	if (stashContainer && !(player->quickLootFallbackToMainContainer)) {
		freeSlots = stashContainer->getFreeSlots();
	}

	if (freeSlots == 0) {
		player->sendCancelMessage(RETURNVALUE_NOTENOUGHROOM);
		return;
	}

	if (player->getFreeCapacity() < 100) {
		player->sendCancelMessage(RETURNVALUE_NOTENOUGHCAPACITY);
		return;
	}

	int32_t NDSlots = ((freeSlots) - (count < it.stackSize ? 1 : (count / it.stackSize)));
	uint32_t SlotsWith = count;
	uint32_t noSlotsWith = 0;

	if (NDSlots <= 0) {
		SlotsWith = (freeSlots * it.stackSize);
		noSlotsWith = (count - SlotsWith);
	}

	uint32_t capWith = count;
	uint32_t noCapWith = 0;
	if (player->getFreeCapacity() < (count * it.weight)) {
		capWith = (player->getFreeCapacity() / it.weight);
		noCapWith = (count - capWith);
	}

	std::stringstream ss;
	uint32_t WithdrawCount = (SlotsWith > capWith ? capWith : SlotsWith);
	uint32_t NoWithdrawCount = (noSlotsWith < noCapWith ? noCapWith : noSlotsWith);
	const char* NoWithdrawMsg = (noSlotsWith < noCapWith ? "capacity" : "slots");

	if (WithdrawCount != count) {
		ss << "Retrieved " << WithdrawCount << "x " << it.name << ".\n";
		ss << NoWithdrawCount << "x are impossible to retrieve due to insufficient inventory " << NoWithdrawMsg << ".";
	} else {
		ss << "Retrieved " << WithdrawCount << "x " << it.name << '.';
	}

	player->sendTextMessage(MESSAGE_STATUS, ss.str());

	if (player->withdrawItem(itemId, WithdrawCount)) {
		player->addItemFromStash(it.id, WithdrawCount);
	} else {
		player->sendCancelMessage(RETURNVALUE_NOTPOSSIBLE);
	}

	// Refresh depot search window if necessary
	if (player->isDepotSearchOpenOnItem(itemId)) {
		player->requestDepotSearchItem(itemId, 0);
	}

	player->sendOpenStash(true);
}

void Game::playerSeekInContainer(uint32_t playerId, uint8_t containerId, uint16_t index, uint8_t containerCategory) {
	const auto &player = getPlayerByID(playerId);
	if (!player) {
		return;
	}

	std::shared_ptr<Container> container = player->getContainerByID(containerId);
	if (!container || !container->hasPagination()) {
		return;
	}

	if (container->isStoreInbox()) {
		auto enumName = magic_enum::enum_name(static_cast<ContainerCategory_t>(containerCategory)).data();
		container->setAttribute(ItemAttribute_t::STORE_INBOX_CATEGORY, enumName);
		g_logger().debug("Setting new container with store inbox category name {}", enumName);
	}

	if ((index % container->capacity()) != 0 || index >= container->size()) {
		return;
	}

	player->setContainerIndex(containerId, index);
	player->sendContainer(containerId, container, container->hasParent(), index);
}

void Game::playerUpdateHouseWindow(uint32_t playerId, uint8_t listId, uint32_t windowTextId, const std::string &text) {
	const auto &player = getPlayerByID(playerId);
	if (!player) {
		return;
	}

	uint32_t internalWindowTextId;
	uint32_t internalListId;

	const auto &house = player->getEditHouse(internalWindowTextId, internalListId);
	if (house && house->canEditAccessList(internalListId, player) && internalWindowTextId == windowTextId && listId == 0) {
		house->setAccessList(internalListId, text);
	}

	player->setEditHouse(nullptr);
}

void Game::playerRequestTrade(uint32_t playerId, const Position &pos, uint8_t stackPos, uint32_t tradePlayerId, uint16_t itemId) {
	const auto &player = getPlayerByID(playerId);
	if (!player) {
		return;
	}

	std::shared_ptr<Player> tradePartner = getPlayerByID(tradePlayerId);
	if (!tradePartner || tradePartner == player) {
		player->sendTextMessage(MESSAGE_FAILURE, "Sorry, not possible.");
		return;
	}

	if (!Position::areInRange<2, 2, 0>(tradePartner->getPosition(), player->getPosition())) {
		std::ostringstream ss;
		ss << tradePartner->getName() << " tells you to move closer.";
		player->sendTextMessage(MESSAGE_TRADE, ss.str());
		return;
	}

	if (!canThrowObjectTo(tradePartner->getPosition(), player->getPosition(), SightLine_CheckSightLineAndFloor)) {
		player->sendCancelMessage(RETURNVALUE_CREATUREISNOTREACHABLE);
		return;
	}

	std::shared_ptr<Thing> tradeThing = internalGetThing(player, pos, stackPos, itemId, STACKPOS_TOPDOWN_ITEM);
	if (!tradeThing) {
		player->sendCancelMessage(RETURNVALUE_NOTPOSSIBLE);
		return;
	}

	std::shared_ptr<Item> tradeItem = tradeThing->getItem();
	if (tradeItem->getID() != itemId || !tradeItem->isPickupable() || tradeItem->hasAttribute(ItemAttribute_t::UNIQUEID)) {
		player->sendCancelMessage(RETURNVALUE_NOTPOSSIBLE);
		return;
	}
	if (tradeItem->isStoreItem() || tradeItem->hasOwner()) {
		player->sendCancelMessage(RETURNVALUE_ITEMUNTRADEABLE);
		return;
	}

	if (g_configManager().getBoolean(ONLY_INVITED_CAN_MOVE_HOUSE_ITEMS)) {
		if (std::shared_ptr<HouseTile> houseTile = std::dynamic_pointer_cast<HouseTile>(tradeItem->getTile())) {
			const auto &house = houseTile->getHouse();
			if (house && tradeItem->getRealParent() != player && (!house->isInvited(player) || house->getHouseAccessLevel(player) == HOUSE_GUEST)) {
				player->sendCancelMessage(RETURNVALUE_NOTMOVABLE);
				return;
			}
		}
	}

	const Position &playerPosition = player->getPosition();
	const Position &tradeItemPosition = tradeItem->getPosition();
	if (playerPosition.z != tradeItemPosition.z) {
		player->sendCancelMessage(playerPosition.z > tradeItemPosition.z ? RETURNVALUE_FIRSTGOUPSTAIRS : RETURNVALUE_FIRSTGODOWNSTAIRS);
		return;
	}

	if (!Position::areInRange<1, 1>(tradeItemPosition, playerPosition)) {
		std::vector<Direction> listDir;
		if (player->getPathTo(pos, listDir, 0, 1, true, true)) {
			g_dispatcher().addEvent([this, playerId = player->getID(), listDir] { playerAutoWalk(playerId, listDir); }, __FUNCTION__);
			const auto &task = createPlayerTask(
				400,
				[this, playerId, pos, stackPos, tradePlayerId, itemId] {
					playerRequestTrade(playerId, pos, stackPos, tradePlayerId, itemId);
				},
				__FUNCTION__
			);
			player->setNextWalkActionTask(task);
		} else {
			player->sendCancelMessage(RETURNVALUE_THEREISNOWAY);
		}
		return;
	}

	const std::shared_ptr<Container> &tradeItemContainer = tradeItem->getContainer();
	if (tradeItemContainer) {
		for (const auto &it : tradeItems) {
			const auto &item = it.first;
			if (tradeItem == item) {
				player->sendTextMessage(MESSAGE_TRADE, "This item is already being traded.");
				return;
			}

			if (tradeItemContainer->isHoldingItem(item)) {
				player->sendTextMessage(MESSAGE_TRADE, "This item is already being traded.");
				return;
			}

			const std::shared_ptr<Container> &container = item->getContainer();
			if (container && container->isHoldingItem(tradeItem)) {
				player->sendTextMessage(MESSAGE_TRADE, "This item is already being traded.");
				return;
			}
		}
	} else {
		for (const auto &it : tradeItems) {
			const auto &item = it.first;
			if (tradeItem == item) {
				player->sendTextMessage(MESSAGE_TRADE, "This item is already being traded.");
				return;
			}

			const std::shared_ptr<Container> &container = item->getContainer();
			if (container && container->isHoldingItem(tradeItem)) {
				player->sendTextMessage(MESSAGE_TRADE, "This item is already being traded.");
				return;
			}
		}
	}

	if (tradeItemContainer && tradeItemContainer->getItemHoldingCount() + 1 > 100) {
		player->sendTextMessage(MESSAGE_TRADE, "You can not trade more than 100 items.");
		return;
	}

	if (tradeItem->isStoreItem()) {
		player->sendTextMessage(MESSAGE_TRADE, "This item cannot be trade.");
		return;
	}

	if (tradeItemContainer) {
		for (const std::shared_ptr<Item> &containerItem : tradeItemContainer->getItems(true)) {
			if (containerItem->isStoreItem()) {
				player->sendTextMessage(MESSAGE_TRADE, "This item cannot be trade.");
				return;
			}
		}
	}

	if (!g_events().eventPlayerOnTradeRequest(player, tradePartner, tradeItem)) {
		return;
	}

	if (!g_callbacks().checkCallback(EventCallback_t::playerOnTradeRequest, &EventCallback::playerOnTradeRequest, player, tradePartner, tradeItem)) {
		return;
	}

	internalStartTrade(player, tradePartner, tradeItem);
}

bool Game::internalStartTrade(const std::shared_ptr<Player> &player, const std::shared_ptr<Player> &tradePartner, const std::shared_ptr<Item> &tradeItem) {
	if (player->tradeState != TRADE_NONE && !(player->tradeState == TRADE_ACKNOWLEDGE && player->tradePartner == tradePartner)) {
		player->sendCancelMessage(RETURNVALUE_YOUAREALREADYTRADING);
		return false;
	} else if (tradePartner->tradeState != TRADE_NONE && tradePartner->tradePartner != player) {
		player->sendCancelMessage(RETURNVALUE_THISPLAYERISALREADYTRADING);
		return false;
	}
	if (tradeItem->isStoreItem() || tradeItem->hasOwner()) {
		player->sendCancelMessage(RETURNVALUE_ITEMUNTRADEABLE);
		return false;
	}

	player->tradePartner = tradePartner;
	player->tradeItem = tradeItem;
	player->tradeState = TRADE_INITIATED;
	tradeItems[tradeItem] = player->getID();

	player->sendTradeItemRequest(player->getName(), tradeItem, true);

	if (tradePartner->tradeState == TRADE_NONE) {
		std::ostringstream ss;
		ss << player->getName() << " wants to trade with you.";
		tradePartner->sendTextMessage(MESSAGE_TRANSACTION, ss.str());
		tradePartner->tradeState = TRADE_ACKNOWLEDGE;
		tradePartner->tradePartner = player;
	} else {
		std::shared_ptr<Item> counterOfferItem = tradePartner->tradeItem;
		player->sendTradeItemRequest(tradePartner->getName(), counterOfferItem, false);
		tradePartner->sendTradeItemRequest(player->getName(), tradeItem, false);
	}

	return true;
}

void Game::playerAcceptTrade(uint32_t playerId) {
	const auto &player = getPlayerByID(playerId);
	if (!player) {
		return;
	}

	if (!(player->getTradeState() == TRADE_ACKNOWLEDGE || player->getTradeState() == TRADE_INITIATED)) {
		return;
	}

	std::shared_ptr<Player> tradePartner = player->tradePartner;
	if (!tradePartner) {
		return;
	}

	if (!canThrowObjectTo(tradePartner->getPosition(), player->getPosition(), SightLine_CheckSightLineAndFloor)) {
		player->sendCancelMessage(RETURNVALUE_CREATUREISNOTREACHABLE);
		return;
	}

	player->setTradeState(TRADE_ACCEPT);

	if (tradePartner->getTradeState() == TRADE_ACCEPT) {
		std::shared_ptr<Item> tradeItem1 = player->tradeItem;
		std::shared_ptr<Item> tradeItem2 = tradePartner->tradeItem;
		if (!g_events().eventPlayerOnTradeAccept(player, tradePartner, tradeItem1, tradeItem2)) {
			internalCloseTrade(player);
			return;
		}

		if (!g_callbacks().checkCallback(EventCallback_t::playerOnTradeAccept, &EventCallback::playerOnTradeAccept, player, tradePartner, tradeItem1, tradeItem2)) {
			internalCloseTrade(player);
			return;
		}

		player->setTradeState(TRADE_TRANSFER);
		tradePartner->setTradeState(TRADE_TRANSFER);

		auto it = tradeItems.find(tradeItem1);
		if (it != tradeItems.end()) {
			tradeItems.erase(it);
		}

		it = tradeItems.find(tradeItem2);
		if (it != tradeItems.end()) {
			tradeItems.erase(it);
		}

		bool isSuccess = false;

		ReturnValue ret1 = internalAddItem(tradePartner, tradeItem1, INDEX_WHEREEVER, 0, true);
		ReturnValue ret2 = internalAddItem(player, tradeItem2, INDEX_WHEREEVER, 0, true);
		if (ret1 == RETURNVALUE_NOERROR && ret2 == RETURNVALUE_NOERROR) {
			ret1 = internalRemoveItem(tradeItem1, tradeItem1->getItemCount(), true);
			ret2 = internalRemoveItem(tradeItem2, tradeItem2->getItemCount(), true);
			if (ret1 == RETURNVALUE_NOERROR && ret2 == RETURNVALUE_NOERROR) {
				std::shared_ptr<Cylinder> cylinder1 = tradeItem1->getParent();
				std::shared_ptr<Cylinder> cylinder2 = tradeItem2->getParent();

				uint32_t count1 = tradeItem1->getItemCount();
				uint32_t count2 = tradeItem2->getItemCount();

				ret1 = internalMoveItem(cylinder1, tradePartner, INDEX_WHEREEVER, tradeItem1, count1, nullptr, FLAG_IGNOREAUTOSTACK, nullptr, tradeItem2);
				if (ret1 == RETURNVALUE_NOERROR) {
					internalMoveItem(cylinder2, player, INDEX_WHEREEVER, tradeItem2, count2, nullptr, FLAG_IGNOREAUTOSTACK);

					tradeItem1->onTradeEvent(ON_TRADE_TRANSFER, tradePartner);
					tradeItem2->onTradeEvent(ON_TRADE_TRANSFER, player);

					isSuccess = true;
				}
			}
		}

		if (!isSuccess) {
			std::string errorDescription;

			if (tradePartner->tradeItem) {
				errorDescription = getTradeErrorDescription(ret1, tradeItem1);
				tradePartner->sendTextMessage(MESSAGE_TRANSACTION, errorDescription);
				tradePartner->tradeItem->onTradeEvent(ON_TRADE_CANCEL, tradePartner);
			}

			if (player->tradeItem) {
				errorDescription = getTradeErrorDescription(ret2, tradeItem2);
				player->sendTextMessage(MESSAGE_TRANSACTION, errorDescription);
				player->tradeItem->onTradeEvent(ON_TRADE_CANCEL, player);
			}
		}

		player->setTradeState(TRADE_NONE);
		player->tradeItem = nullptr;
		player->tradePartner = nullptr;
		player->sendTradeClose();

		tradePartner->setTradeState(TRADE_NONE);
		tradePartner->tradeItem = nullptr;
		tradePartner->tradePartner = nullptr;
		tradePartner->sendTradeClose();
	}
}

std::string Game::getTradeErrorDescription(ReturnValue ret, const std::shared_ptr<Item> &item) {
	if (item) {
		if (ret == RETURNVALUE_NOTENOUGHCAPACITY) {
			std::ostringstream ss;
			ss << "You do not have enough capacity to carry";

			if (item->isStackable() && item->getItemCount() > 1) {
				ss << " these objects.";
			} else {
				ss << " this object.";
			}

			ss << std::endl
			   << ' ' << item->getWeightDescription();
			return ss.str();
		} else if (ret == RETURNVALUE_NOTENOUGHROOM || ret == RETURNVALUE_CONTAINERNOTENOUGHROOM) {
			std::ostringstream ss;
			ss << "You do not have enough room to carry";

			if (item->isStackable() && item->getItemCount() > 1) {
				ss << " these objects.";
			} else {
				ss << " this object.";
			}

			return ss.str();
		}
	}
	return "Trade could not be completed.";
}

void Game::playerLookInTrade(uint32_t playerId, bool lookAtCounterOffer, uint8_t index) {
	const auto &player = getPlayerByID(playerId);
	if (!player) {
		return;
	}

	std::shared_ptr<Player> tradePartner = player->tradePartner;
	if (!tradePartner) {
		return;
	}

	std::shared_ptr<Item> tradeItem;
	if (lookAtCounterOffer) {
		tradeItem = tradePartner->getTradeItem();
	} else {
		tradeItem = player->getTradeItem();
	}

	if (!tradeItem) {
		return;
	}

	const Position &playerPosition = player->getPosition();
	const Position &tradeItemPosition = tradeItem->getPosition();

	int32_t lookDistance = std::max<int32_t>(
		Position::getDistanceX(playerPosition, tradeItemPosition),
		Position::getDistanceY(playerPosition, tradeItemPosition)
	);
	if (index == 0) {
		g_events().eventPlayerOnLookInTrade(player, tradePartner, tradeItem, lookDistance);
		g_callbacks().executeCallback(EventCallback_t::playerOnLookInTrade, &EventCallback::playerOnLookInTrade, player, tradePartner, tradeItem, lookDistance);
		return;
	}

	std::shared_ptr<Container> tradeContainer = tradeItem->getContainer();
	if (!tradeContainer) {
		return;
	}

	std::vector<std::shared_ptr<Container>> containers { tradeContainer };
	size_t i = 0;
	while (i < containers.size()) {
		std::shared_ptr<Container> container = containers[i++];
		for (const std::shared_ptr<Item> &item : container->getItemList()) {
			std::shared_ptr<Container> tmpContainer = item->getContainer();
			if (tmpContainer) {
				containers.push_back(tmpContainer);
			}

			if (--index == 0) {
				g_events().eventPlayerOnLookInTrade(player, tradePartner, item, lookDistance);
				g_callbacks().executeCallback(EventCallback_t::playerOnLookInTrade, &EventCallback::playerOnLookInTrade, player, tradePartner, item, lookDistance);
				return;
			}
		}
	}
}

void Game::playerCloseTrade(uint32_t playerId) {
	const auto &player = getPlayerByID(playerId);
	if (!player) {
		return;
	}

	internalCloseTrade(player);
}

void Game::internalCloseTrade(const std::shared_ptr<Player> &player) {
	std::shared_ptr<Player> tradePartner = player->tradePartner;
	if ((tradePartner && tradePartner->getTradeState() == TRADE_TRANSFER) || player->getTradeState() == TRADE_TRANSFER) {
		return;
	}

	if (player->getTradeItem()) {
		auto it = tradeItems.find(player->getTradeItem());
		if (it != tradeItems.end()) {
			tradeItems.erase(it);
		}

		player->tradeItem->onTradeEvent(ON_TRADE_CANCEL, player);
		player->tradeItem = nullptr;
	}

	player->setTradeState(TRADE_NONE);
	player->tradePartner = nullptr;

	player->sendTextMessage(MESSAGE_FAILURE, "Trade cancelled.");
	player->sendTradeClose();

	if (tradePartner) {
		if (tradePartner->getTradeItem()) {
			auto it = tradeItems.find(tradePartner->getTradeItem());
			if (it != tradeItems.end()) {
				tradeItems.erase(it);
			}

			tradePartner->tradeItem->onTradeEvent(ON_TRADE_CANCEL, tradePartner);
			tradePartner->tradeItem = nullptr;
		}

		tradePartner->setTradeState(TRADE_NONE);
		tradePartner->tradePartner = nullptr;

		tradePartner->sendTextMessage(MESSAGE_FAILURE, "Trade cancelled.");
		tradePartner->sendTradeClose();
	}
}

void Game::playerBuyItem(uint32_t playerId, uint16_t itemId, uint8_t count, uint16_t amount, bool ignoreCap /* = false*/, bool inBackpacks /* = false*/) {
	metrics::method_latency measure(__METRICS_METHOD_NAME__);
	if (amount == 0) {
		return;
	}

	const auto &player = getPlayerByID(playerId);
	if (!player) {
		return;
	}

	std::shared_ptr<Npc> merchant = player->getShopOwner();
	if (!merchant) {
		return;
	}

	const ItemType &it = Item::items[itemId];
	if (it.id == 0) {
		return;
	}

	if ((it.stackable && amount > 10000) || (!it.stackable && amount > 100)) {
		return;
	}

	if (!player->hasShopItemForSale(it.id, count)) {
		return;
	}

	// Check npc say exhausted
	if (player->isUIExhausted()) {
		player->sendCancelMessage(RETURNVALUE_YOUAREEXHAUSTED);
		return;
	}

	if (inBackpacks || it.isContainer()) {
		uint32_t maxContainer = static_cast<uint32_t>(g_configManager().getNumber(MAX_CONTAINER));
		auto backpack = player->getInventoryItem(CONST_SLOT_BACKPACK);
		auto mainBackpack = backpack ? backpack->getContainer() : nullptr;

		if (mainBackpack && mainBackpack->getContainerHoldingCount() >= maxContainer) {
			player->sendCancelMessage(RETURNVALUE_CONTAINERISFULL);
			return;
		}

		std::shared_ptr<Tile> tile = player->getTile();
		if (tile && tile->getItemCount() >= 20) {
			player->sendCancelMessage(RETURNVALUE_CONTAINERISFULL);
			return;
		}
	}

	merchant->onPlayerBuyItem(player, it.id, count, amount, ignoreCap, inBackpacks);
	player->updateUIExhausted();
}

void Game::playerSellItem(uint32_t playerId, uint16_t itemId, uint8_t count, uint16_t amount, bool ignoreEquipped) {
	metrics::method_latency measure(__METRICS_METHOD_NAME__);
	if (amount == 0) {
		return;
	}

	const auto &player = getPlayerByID(playerId);
	if (!player) {
		return;
	}

	std::shared_ptr<Npc> merchant = player->getShopOwner();
	if (!merchant) {
		return;
	}

	const ItemType &it = Item::items[itemId];
	if (it.id == 0) {
		return;
	}

	if ((it.stackable && amount > 10000) || (!it.stackable && amount > 100)) {
		return;
	}

	// Check npc say exhausted
	if (player->isUIExhausted()) {
		player->sendCancelMessage(RETURNVALUE_YOUAREEXHAUSTED);
		return;
	}

	merchant->onPlayerSellItem(player, it.id, count, amount, ignoreEquipped);
	player->updateUIExhausted();
}

void Game::playerCloseShop(uint32_t playerId) {
	const auto &player = getPlayerByID(playerId);
	if (!player) {
		return;
	}

	player->closeShopWindow();
}

void Game::playerLookInShop(uint32_t playerId, uint16_t itemId, uint8_t count) {
	const auto &player = getPlayerByID(playerId);
	if (!player) {
		return;
	}

	std::shared_ptr<Npc> merchant = player->getShopOwner();
	if (!merchant) {
		return;
	}

	const ItemType &it = Item::items[itemId];
	if (it.id == 0) {
		return;
	}

	if (!g_events().eventPlayerOnLookInShop(player, &it, count)) {
		return;
	}

	if (!g_callbacks().checkCallback(EventCallback_t::playerOnLookInShop, &EventCallback::playerOnLookInShop, player, &it, count)) {
		return;
	}

	std::ostringstream ss;
	ss << "You see " << Item::getDescription(it, 1, nullptr, count);
	player->sendTextMessage(MESSAGE_LOOK, ss.str());
	merchant->onPlayerCheckItem(player, it.id, count);
}

void Game::playerLookAt(uint32_t playerId, uint16_t itemId, const Position &pos, uint8_t stackPos) {
	const auto &player = getPlayerByID(playerId);
	if (!player) {
		return;
	}

	const std::shared_ptr<Thing> &thing = internalGetThing(player, pos, stackPos, itemId, STACKPOS_LOOK);
	if (!thing) {
		player->sendCancelMessage(RETURNVALUE_NOTPOSSIBLE);
		return;
	}

	Position thingPos = thing->getPosition();
	if (!player->canSee(thingPos)) {
		player->sendCancelMessage(RETURNVALUE_NOTPOSSIBLE);
		return;
	}

	Position playerPos = player->getPosition();

	int32_t lookDistance;
	if (thing != player) {
		lookDistance = std::max<int32_t>(Position::getDistanceX(playerPos, thingPos), Position::getDistanceY(playerPos, thingPos));
		if (playerPos.z != thingPos.z) {
			lookDistance += 15;
		}
	} else {
		lookDistance = -1;
	}

	// Parse onLook from event player
	g_events().eventPlayerOnLook(player, pos, thing, stackPos, lookDistance);
	g_callbacks().executeCallback(EventCallback_t::playerOnLook, &EventCallback::playerOnLook, player, pos, thing, stackPos, lookDistance);
}

void Game::playerLookInBattleList(uint32_t playerId, uint32_t creatureId) {
	const auto &player = getPlayerByID(playerId);
	if (!player) {
		return;
	}

	const auto &creature = getCreatureByID(creatureId);
	if (!creature) {
		return;
	}

	if (!player->canSeeCreature(creature)) {
		return;
	}

	const Position &creaturePos = creature->getPosition();
	if (!player->canSee(creaturePos)) {
		return;
	}

	int32_t lookDistance;
	if (creature != player) {
		const Position &playerPos = player->getPosition();
		lookDistance = std::max<int32_t>(Position::getDistanceX(playerPos, creaturePos), Position::getDistanceY(playerPos, creaturePos));
		if (playerPos.z != creaturePos.z) {
			lookDistance += 15;
		}
	} else {
		lookDistance = -1;
	}

	g_events().eventPlayerOnLookInBattleList(player, creature, lookDistance);
	g_callbacks().executeCallback(EventCallback_t::playerOnLookInBattleList, &EventCallback::playerOnLookInBattleList, player, creature, lookDistance);
}

void Game::playerQuickLoot(uint32_t playerId, const Position &pos, uint16_t itemId, uint8_t stackPos, const std::shared_ptr<Item> &defaultItem, bool lootAllCorpses, bool autoLoot) {
	const auto &player = getPlayerByID(playerId);
	if (!player) {
		return;
	}

	if (!autoLoot && !player->canDoAction()) {
		const uint32_t delay = player->getNextActionTime();
		const auto &task = createPlayerTask(
			delay,
			[this, playerId = player->getID(), pos, itemId, stackPos, defaultItem, lootAllCorpses, autoLoot] {
				playerQuickLoot(playerId, pos, itemId, stackPos, defaultItem, lootAllCorpses, autoLoot);
			},
			__FUNCTION__
		);
		player->setNextActionTask(task);
		return;
	}

	if (!autoLoot && pos.x != 0xffff) {
		if (!Position::areInRange<1, 1, 0>(pos, player->getPosition())) {
			// need to walk to the corpse first before looting it
			std::vector<Direction> listDir;
			if (player->getPathTo(pos, listDir, 0, 1, true, true)) {
				g_dispatcher().addEvent([this, playerId = player->getID(), listDir] { playerAutoWalk(playerId, listDir); }, __FUNCTION__);
				const auto &task = createPlayerTask(
					300,
					[this, playerId = player->getID(), pos, itemId, stackPos, defaultItem, lootAllCorpses, autoLoot] {
						playerQuickLoot(playerId, pos, itemId, stackPos, defaultItem, lootAllCorpses, autoLoot);
					},
					__FUNCTION__
				);
				player->setNextWalkActionTask(task);
			} else {
				player->sendCancelMessage(RETURNVALUE_THEREISNOWAY);
			}

			return;
		}
	} else if (!player->isPremium()) {
		player->sendCancelMessage("You must be premium.");
		return;
	}

	Player::PlayerLock lock(player);
	if (!autoLoot) {
		player->setNextActionTask(nullptr);
	}

	std::shared_ptr<Item> item = nullptr;
	if (!defaultItem) {
		const std::shared_ptr<Thing> &thing = internalGetThing(player, pos, stackPos, itemId, STACKPOS_FIND_THING);
		if (!thing) {
			player->sendCancelMessage(RETURNVALUE_NOTPOSSIBLE);
			return;
		}

		item = thing->getItem();
	} else {
		item = defaultItem;
	}

	if (!item || !item->getParent()) {
		player->sendCancelMessage(RETURNVALUE_NOTPOSSIBLE);
		return;
	}

	std::shared_ptr<Container> corpse = nullptr;
	if (pos.x == 0xffff) {
		corpse = item->getParent()->getContainer();
		if (corpse && corpse->getID() == ITEM_BROWSEFIELD) {
			corpse = item->getContainer();
			browseField = true;
		}
	} else {
		corpse = item->getContainer();
	}

	if (!corpse || corpse->hasAttribute(ItemAttribute_t::UNIQUEID) || corpse->hasAttribute(ItemAttribute_t::ACTIONID)) {
		player->sendCancelMessage(RETURNVALUE_NOTPOSSIBLE);
		return;
	}

	if (!corpse->isRewardCorpse()) {
		uint32_t corpseOwner = corpse->getCorpseOwner();
		if (corpseOwner != 0 && !player->canOpenCorpse(corpseOwner)) {
			player->sendCancelMessage(RETURNVALUE_NOTPOSSIBLE);
			return;
		}
	}

	if (pos.x == 0xffff && !browseField && !corpse->isRewardCorpse()) {
		uint32_t worth = item->getWorth();
		ObjectCategory_t category = getObjectCategory(item);
		ReturnValue ret = internalCollectManagedItems(player, item, category);

		std::stringstream ss;
		if (ret == RETURNVALUE_NOTENOUGHCAPACITY) {
			ss << "Attention! The loot you are trying to pick up is too heavy for you to carry.";
		} else if (ret == RETURNVALUE_CONTAINERNOTENOUGHROOM) {
			ss << "Attention! The container for " << getObjectCategoryName(category) << " is full.";
		} else {
			if (ret == RETURNVALUE_NOERROR) {
				player->sendLootStats(item, item->getItemCount());
				ss << "You looted ";
			} else {
				ss << "You could not loot ";
			}

			if (worth != 0) {
				ss << worth << " gold.";
			} else {
				ss << "1 item.";
			}

			player->sendTextMessage(MESSAGE_LOOT, ss.str());
			return;
		}

		if (player->lastQuickLootNotification + 15000 < OTSYS_TIME()) {
			player->sendTextMessage(MESSAGE_GAME_HIGHLIGHT, ss.str());
		} else {
			player->sendTextMessage(MESSAGE_EVENT_ADVANCE, ss.str());
		}

		player->lastQuickLootNotification = OTSYS_TIME();
	} else {
		if (corpse->isRewardCorpse()) {
			auto rewardId = corpse->getAttribute<time_t>(ItemAttribute_t::DATE);
			auto reward = player->getReward(rewardId, false);
			if (reward) {
				playerQuickLootCorpse(player, reward->getContainer(), corpse->getPosition());
			}
		} else {
			if (!lootAllCorpses) {
				playerQuickLootCorpse(player, corpse, corpse->getPosition());
			} else {
				playerLootAllCorpses(player, pos, lootAllCorpses);
			}
		}
	}
}

void Game::playerLootAllCorpses(const std::shared_ptr<Player> &player, const Position &pos, bool lootAllCorpses) {
	if (lootAllCorpses) {
		std::shared_ptr<Tile> tile = g_game().map.getTile(pos.x, pos.y, pos.z);
		if (!tile) {
			player->sendCancelMessage(RETURNVALUE_NOTPOSSIBLE);
			return;
		}

		const TileItemVector* itemVector = tile->getItemList();
		uint16_t corpses = 0;
		for (auto &tileItem : *itemVector) {
			if (!tileItem) {
				continue;
			}

			std::shared_ptr<Container> tileCorpse = tileItem->getContainer();
			if (!tileCorpse || !tileCorpse->isCorpse() || tileCorpse->hasAttribute(ItemAttribute_t::UNIQUEID) || tileCorpse->hasAttribute(ItemAttribute_t::ACTIONID)) {
				continue;
			}

			if (!tileCorpse->isRewardCorpse()
			    && tileCorpse->getCorpseOwner() != 0
			    && !player->canOpenCorpse(tileCorpse->getCorpseOwner())) {
				player->sendCancelMessage(RETURNVALUE_NOTPOSSIBLE);
				g_logger().debug("Player {} cannot loot corpse from id {} in position {}", player->getName(), tileItem->getID(), tileItem->getPosition().toString());
				continue;
			}

			corpses++;
			playerQuickLootCorpse(player, tileCorpse, tileCorpse->getPosition());
			if (corpses >= 30) {
				break;
			}
		}

		if (corpses > 0) {
			if (corpses > 1) {
				std::stringstream string;
				string << "You looted " << corpses << " corpses.";
				player->sendTextMessage(MESSAGE_LOOT, string.str());
			}

			return;
		}
	}

	browseField = false;
}

void Game::playerSetManagedContainer(uint32_t playerId, ObjectCategory_t category, const Position &pos, uint16_t itemId, uint8_t stackPos, bool isLootContainer) {
	const auto &player = getPlayerByID(playerId);
	if (!player || pos.x != 0xffff) {
		return;
	}

	const std::shared_ptr<Thing> &thing = internalGetThing(player, pos, stackPos, itemId, STACKPOS_USEITEM);
	if (!thing) {
		player->sendCancelMessage(RETURNVALUE_NOTPOSSIBLE);
		return;
	}

	const std::shared_ptr<Container> &container = thing->getContainer();
	auto allowConfig = g_configManager().getBoolean(TOGGLE_GOLD_POUCH_ALLOW_ANYTHING) || g_configManager().getBoolean(TOGGLE_GOLD_POUCH_QUICKLOOT_ONLY);
	if (!container || ((container->getID() == ITEM_GOLD_POUCH && category != OBJECTCATEGORY_GOLD) && !allowConfig)) {
		player->sendCancelMessage(RETURNVALUE_NOTPOSSIBLE);
		return;
	}

	if (container->getID() == ITEM_GOLD_POUCH && !isLootContainer) {
		player->sendTextMessage(MESSAGE_FAILURE, "You can only set the gold pouch as a loot container.");
		return;
	}

	if (container->getHoldingPlayer() != player) {
		player->sendCancelMessage("You must be holding the container to set it as a loot container.");
		return;
	}

	std::shared_ptr<Container> previousContainer = player->refreshManagedContainer(category, container, isLootContainer);
	player->sendLootContainers();

	std::shared_ptr<Cylinder> parent = container->getParent();
	if (parent) {
		parent->updateThing(container, container->getID(), container->getItemCount());
	}

	if (previousContainer != nullptr) {
		parent = previousContainer->getParent();
		if (parent) {
			parent->updateThing(previousContainer, previousContainer->getID(), previousContainer->getItemCount());
		}
	}
}

void Game::playerClearManagedContainer(uint32_t playerId, ObjectCategory_t category, bool isLootContainer) {
	const auto &player = getPlayerByID(playerId);
	if (!player) {
		return;
	}

	std::shared_ptr<Container> previousContainer = player->refreshManagedContainer(category, nullptr, isLootContainer);
	player->sendLootContainers();

	if (previousContainer != nullptr) {
		std::shared_ptr<Cylinder> parent = previousContainer->getParent();
		if (parent) {
			parent->updateThing(previousContainer, previousContainer->getID(), previousContainer->getItemCount());
		}
	}
}

void Game::playerOpenManagedContainer(uint32_t playerId, ObjectCategory_t category, bool isLootContainer) {
	const auto &player = getPlayerByID(playerId);
	if (!player) {
		return;
	}

	std::shared_ptr<Container> container = player->getManagedContainer(category, isLootContainer);
	if (!container) {
		return;
	}

	player->sendContainer(static_cast<uint8_t>(container->getID()), container, container->hasParent(), 0);
}

void Game::playerSetQuickLootFallback(uint32_t playerId, bool fallback) {
	const auto &player = getPlayerByID(playerId);
	if (!player) {
		return;
	}

	player->quickLootFallbackToMainContainer = fallback;
}

void Game::playerQuickLootBlackWhitelist(uint32_t playerId, QuickLootFilter_t filter, const std::vector<uint16_t> &itemIds) {
	const auto &player = getPlayerByID(playerId);
	if (!player) {
		return;
	}

	player->quickLootFilter = filter;
	player->quickLootListItemIds = itemIds;
}

/*******************************************************************************
 * Depot search system
 ******************************************************************************/
void Game::playerRequestDepotItems(uint32_t playerId) {
	const auto &player = getPlayerByID(playerId);
	if (!player || !player->isDepotSearchAvailable()) {
		return;
	}

	if (player->isUIExhausted(500)) {
		player->sendCancelMessage(RETURNVALUE_YOUAREEXHAUSTED);
		return;
	}

	player->requestDepotItems();
	player->updateUIExhausted();
}

void Game::playerRequestCloseDepotSearch(uint32_t playerId) {
	const auto &player = getPlayerByID(playerId);
	if (!player || !player->isDepotSearchOpen()) {
		return;
	}

	player->setDepotSearchIsOpen(0, 0);
	player->sendCloseDepotSearch();
}

void Game::playerRequestDepotSearchItem(uint32_t playerId, uint16_t itemId, uint8_t tier) {
	const auto &player = getPlayerByID(playerId);
	if (!player || !player->isDepotSearchOpen()) {
		return;
	}

	if (player->isUIExhausted(500)) {
		player->sendCancelMessage(RETURNVALUE_YOUAREEXHAUSTED);
		return;
	}

	player->requestDepotSearchItem(itemId, tier);
	player->updateUIExhausted();
}

void Game::playerRequestDepotSearchRetrieve(uint32_t playerId, uint16_t itemId, uint8_t tier, uint8_t type) {
	const auto &player = getPlayerByID(playerId);
	if (!player || !player->isDepotSearchOpenOnItem(itemId)) {
		return;
	}

	if (player->isUIExhausted(500)) {
		player->sendCancelMessage(RETURNVALUE_YOUAREEXHAUSTED);
		return;
	}

	player->retrieveAllItemsFromDepotSearch(itemId, tier, type == 1);
	player->updateUIExhausted();
}

void Game::playerRequestOpenContainerFromDepotSearch(uint32_t playerId, const Position &pos) {
	const auto &player = getPlayerByID(playerId);
	if (!player || !player->isDepotSearchOpen()) {
		return;
	}

	if (player->isUIExhausted(500)) {
		player->sendCancelMessage(RETURNVALUE_YOUAREEXHAUSTED);
		return;
	}

	player->openContainerFromDepotSearch(pos);
	player->updateUIExhausted();
}

void Game::playerCancelAttackAndFollow(uint32_t playerId) {
	const auto &player = getPlayerByID(playerId);
	if (!player) {
		return;
	}

	playerSetAttackedCreature(playerId, 0);
	playerFollowCreature(playerId, 0);
	player->stopWalk();
}

void Game::playerSetAttackedCreature(uint32_t playerId, uint32_t creatureId) {
	const auto &player = getPlayerByID(playerId);
	if (!player) {
		return;
	}

	if (player->getAttackedCreature() && creatureId == 0) {
		player->resetLoginProtection();
		player->setAttackedCreature(nullptr);
		player->sendCancelTarget();
		return;
	}

	const auto &attackCreature = getCreatureByID(creatureId);
	if (!attackCreature) {
		player->setAttackedCreature(nullptr);
		player->sendCancelTarget();
		return;
	}

	ReturnValue ret = Combat::canTargetCreature(player, attackCreature);
	if (ret != RETURNVALUE_NOERROR) {
		player->sendCancelMessage(ret);
		player->sendCancelTarget();
		player->setAttackedCreature(nullptr);
		return;
	}

	player->setAttackedCreature(attackCreature);
	player->updateCreatureWalk();
}

void Game::playerFollowCreature(uint32_t playerId, uint32_t creatureId) {
	const auto &player = getPlayerByID(playerId);
	if (!player) {
		return;
	}

	player->setAttackedCreature(nullptr);
	player->updateCreatureWalk();
	player->setFollowCreature(getCreatureByID(creatureId));
}

void Game::playerSetFightModes(uint32_t playerId, FightMode_t fightMode, bool chaseMode, bool secureMode) {
	const auto &player = getPlayerByID(playerId);
	if (!player) {
		return;
	}

	player->setFightMode(fightMode);
	player->setChaseMode(chaseMode);
	player->setSecureMode(secureMode);
}

void Game::playerRequestAddVip(uint32_t playerId, const std::string &name) {
	if (name.length() > 25) {
		return;
	}

	const auto &player = getPlayerByID(playerId);
	if (!player) {
		return;
	}

	std::shared_ptr<Player> vipPlayer = getPlayerByName(name);
	if (!vipPlayer) {
		uint32_t guid;
		bool specialVip;
		std::string formattedName = name;
		if (!IOLoginData::getGuidByNameEx(guid, specialVip, formattedName)) {
			player->sendTextMessage(MESSAGE_FAILURE, "A player with this name does not exist.");
			return;
		}

		if (specialVip && !player->hasFlag(PlayerFlags_t::SpecialVIP)) {
			player->sendTextMessage(MESSAGE_FAILURE, "You can not add this player");
			return;
		}

		player->vip()->add(guid, formattedName, VipStatus_t::Offline);
	} else {
		if (vipPlayer->hasFlag(PlayerFlags_t::SpecialVIP) && !player->hasFlag(PlayerFlags_t::SpecialVIP)) {
			player->sendTextMessage(MESSAGE_FAILURE, "You can not add this player");
			return;
		}

		if (!vipPlayer->isInGhostMode() || player->isAccessPlayer()) {
			player->vip()->add(vipPlayer->getGUID(), vipPlayer->getName(), vipPlayer->vip()->getStatus());
		} else {
			player->vip()->add(vipPlayer->getGUID(), vipPlayer->getName(), VipStatus_t::Offline);
		}
	}
}

void Game::playerRequestRemoveVip(uint32_t playerId, uint32_t guid) {
	const auto &player = getPlayerByID(playerId);
	if (!player) {
		return;
	}

	player->vip()->remove(guid);
}

void Game::playerRequestEditVip(uint32_t playerId, uint32_t guid, const std::string &description, uint32_t icon, bool notify, std::vector<uint8_t> vipGroupsId) {
	const auto &player = getPlayerByID(playerId);
	if (!player) {
		return;
	}

	player->vip()->edit(guid, description, icon, notify, vipGroupsId);
}

void Game::playerApplyImbuement(uint32_t playerId, uint16_t imbuementid, uint8_t slot, bool protectionCharm) {
	const auto &player = getPlayerByID(playerId);
	if (!player) {
		return;
	}

	if (!player->hasImbuingItem()) {
		return;
	}

	Imbuement* imbuement = g_imbuements().getImbuement(imbuementid);
	if (!imbuement) {
		return;
	}

	const auto &item = player->imbuingItem;
	if (!item) {
		return;
	}

	if (item->getTopParent() != player) {
		g_logger().error("[Game::playerApplyImbuement] - An error occurred while player with name {} try to apply imbuement", player->getName());
		player->sendImbuementResult("An error has occurred, reopen the imbuement window. If the problem persists, contact your administrator.");
		return;
	}

	player->onApplyImbuement(imbuement, item, slot, protectionCharm);
}

void Game::playerClearImbuement(uint32_t playerid, uint8_t slot) {
	const auto &player = getPlayerByID(playerid);
	if (!player) {
		return;
	}

	if (!player->hasImbuingItem()) {
		return;
	}

	const auto &item = player->imbuingItem;
	if (!item) {
		return;
	}

	player->onClearImbuement(item, slot);
}

void Game::playerCloseImbuementWindow(uint32_t playerid) {
	const auto &player = getPlayerByID(playerid);
	if (!player) {
		return;
	}

	player->setImbuingItem(nullptr);
}

void Game::playerTurn(uint32_t playerId, Direction dir) {
	const auto &player = getPlayerByID(playerId);
	if (!player) {
		return;
	}

	if (!g_events().eventPlayerOnTurn(player, dir)) {
		return;
	}

	if (!g_callbacks().checkCallback(EventCallback_t::playerOnTurn, &EventCallback::playerOnTurn, player, dir)) {
		return;
	}

	player->resetLoginProtection();
	player->resetIdleTime();
	internalCreatureTurn(player, dir);
}

void Game::playerRequestOutfit(uint32_t playerId) {
	if (!g_configManager().getBoolean(ALLOW_CHANGEOUTFIT)) {
		return;
	}

	const auto &player = getPlayerByID(playerId);
	if (!player) {
		return;
	}

	player->sendOutfitWindow();
}

void Game::playerToggleMount(uint32_t playerId, bool mount) {
	const auto &player = getPlayerByID(playerId);
	if (!player) {
		return;
	}

	player->toggleMount(mount);
}

void Game::playerChangeOutfit(uint32_t playerId, Outfit_t outfit, uint8_t isMountRandomized /* = 0*/) {
	if (!g_configManager().getBoolean(ALLOW_CHANGEOUTFIT)) {
		return;
	}

	const auto &player = getPlayerByID(playerId);
	if (!player) {
		return;
	}

	if (player->isWearingSupportOutfit()) {
		outfit.lookMount = 0;
		isMountRandomized = 0;
	}

	player->setRandomMount(isMountRandomized);

	if (isMountRandomized && outfit.lookMount != 0 && player->hasAnyMount()) {
		auto randomMount = mounts->getMountByID(player->getRandomMountId());
		outfit.lookMount = randomMount->clientId;
	}

	const auto playerOutfit = Outfits::getInstance().getOutfitByLookType(player, outfit.lookType);
	if (!playerOutfit) {
		outfit.lookMount = 0;
	}

	if (outfit.lookMount != 0) {
		const auto mount = mounts->getMountByClientID(outfit.lookMount);
		if (!mount) {
			return;
		}

		if (!player->hasMount(mount)) {
			return;
		}

		std::shared_ptr<Tile> playerTile = player->getTile();
		if (!playerTile) {
			return;
		}

		if (!g_configManager().getBoolean(TOGGLE_MOUNT_IN_PZ) && playerTile->hasFlag(TILESTATE_PROTECTIONZONE)) {
			outfit.lookMount = 0;
		}

		auto deltaSpeedChange = mount->speed;
		if (player->isMounted()) {
			const auto prevMount = mounts->getMountByID(player->getLastMount());
			if (prevMount) {
				deltaSpeedChange -= prevMount->speed;
			}
		}

		player->setCurrentMount(mount->id);
		changeSpeed(player, deltaSpeedChange);
	} else if (player->isMounted()) {
		player->dismount();
	}

	if (player->canWear(outfit.lookType, outfit.lookAddons)) {
		player->defaultOutfit = outfit;

		if (player->hasCondition(CONDITION_OUTFIT)) {
			return;
		}

		internalCreatureChangeOutfit(player, outfit);
	}
}

void Game::playerShowQuestLog(uint32_t playerId) {
	const auto &player = getPlayerByID(playerId);
	if (!player) {
		return;
	}

	g_events().eventPlayerOnRequestQuestLog(player);
	g_callbacks().executeCallback(EventCallback_t::playerOnRequestQuestLog, &EventCallback::playerOnRequestQuestLog, player);
}

void Game::playerShowQuestLine(uint32_t playerId, uint16_t questId) {
	const auto &player = getPlayerByID(playerId);
	if (!player) {
		return;
	}

	g_events().eventPlayerOnRequestQuestLine(player, questId);
	g_callbacks().executeCallback(EventCallback_t::playerOnRequestQuestLine, &EventCallback::playerOnRequestQuestLine, player, questId);
}

void Game::playerSay(uint32_t playerId, uint16_t channelId, SpeakClasses type, const std::string &receiver, const std::string &text) {
	const auto &player = getPlayerByID(playerId);
	if (!player) {
		return;
	}

	player->resetLoginProtection();
	player->resetIdleTime();

	if (playerSaySpell(player, type, text)) {
		return;
	}

	uint32_t muteTime = player->isMuted();
	if (muteTime > 0) {
		std::ostringstream ss;
		ss << "You are still muted for " << muteTime << " seconds.";
		player->sendTextMessage(MESSAGE_FAILURE, ss.str());
		return;
	}

	if (!text.empty() && text.front() == '/' && player->isAccessPlayer()) {
		return;
	}

	if (type != TALKTYPE_PRIVATE_PN) {
		player->removeMessageBuffer();
	}

	switch (type) {
		case TALKTYPE_SAY:
			internalCreatureSay(player, TALKTYPE_SAY, text, false);
			break;

		case TALKTYPE_WHISPER:
			playerWhisper(player, text);
			break;

		case TALKTYPE_YELL:
			playerYell(player, text);
			break;

		case TALKTYPE_PRIVATE_TO:
		case TALKTYPE_PRIVATE_RED_TO:
			playerSpeakTo(player, type, receiver, text);
			break;

		case TALKTYPE_CHANNEL_O:
		case TALKTYPE_CHANNEL_Y:
		case TALKTYPE_CHANNEL_R1:
			g_chat().talkToChannel(player, type, text, channelId);
			break;

		case TALKTYPE_PRIVATE_PN:
			playerSpeakToNpc(player, text);
			break;

		case TALKTYPE_BROADCAST:
			playerBroadcastMessage(player, text);
			break;

		default:
			break;
	}
}

bool Game::playerSaySpell(const std::shared_ptr<Player> &player, SpeakClasses type, const std::string &text) {
	if (player->walkExhausted()) {
		return true;
	}

	std::string words = text;
	TalkActionResult_t result = g_talkActions().checkPlayerCanSayTalkAction(player, type, words);
	if (result == TALKACTION_BREAK) {
		return true;
	}

	result = g_spells().playerSaySpell(player, words);
	if (result == TALKACTION_BREAK) {
		if (!g_configManager().getBoolean(PUSH_WHEN_ATTACKING)) {
			player->cancelPush();
		}
		return player->saySpell(type, words, false);
	} else if (result == TALKACTION_FAILED) {
		return true;
	}

	return false;
}

void Game::playerWhisper(const std::shared_ptr<Player> &player, const std::string &text) {
	auto spectators = Spectators().find<Player>(player->getPosition(), false, MAP_MAX_CLIENT_VIEW_PORT_X, MAP_MAX_CLIENT_VIEW_PORT_X, MAP_MAX_CLIENT_VIEW_PORT_Y, MAP_MAX_CLIENT_VIEW_PORT_Y);

	// Send to client
	for (const auto &spectator : spectators) {
		if (const auto &spectatorPlayer = spectator->getPlayer()) {
			if (!Position::areInRange<1, 1>(player->getPosition(), spectatorPlayer->getPosition())) {
				spectatorPlayer->sendCreatureSay(player, TALKTYPE_WHISPER, "pspsps");
			} else {
				spectatorPlayer->sendCreatureSay(player, TALKTYPE_WHISPER, text);
			}
		}
	}

	// event method
	for (const auto &spectator : spectators) {
		spectator->onCreatureSay(player, TALKTYPE_WHISPER, text);
	}
}

bool Game::playerYell(const std::shared_ptr<Player> &player, const std::string &text) {
	if (player->getLevel() == 1) {
		player->sendTextMessage(MESSAGE_FAILURE, "You may not yell as long as you are on level 1.");
		return false;
	}

	if (player->hasCondition(CONDITION_YELLTICKS)) {
		player->sendCancelMessage(RETURNVALUE_YOUAREEXHAUSTED);
		return false;
	}

	if (player->getAccountType() < AccountType::ACCOUNT_TYPE_GAMEMASTER) {
		auto condition = Condition::createCondition(CONDITIONID_DEFAULT, CONDITION_YELLTICKS, 30000, 0);
		player->addCondition(condition);
	}

	internalCreatureSay(player, TALKTYPE_YELL, asUpperCaseString(text), false);
	return true;
}

bool Game::playerSpeakTo(const std::shared_ptr<Player> &player, SpeakClasses type, const std::string &receiver, const std::string &text) {
	std::shared_ptr<Player> toPlayer = getPlayerByName(receiver);
	if (!toPlayer) {
		player->sendTextMessage(MESSAGE_FAILURE, "A player with this name is not online.");
		return false;
	}

	if (type == TALKTYPE_PRIVATE_RED_TO && (player->hasFlag(PlayerFlags_t::CanTalkRedPrivate) || player->getAccountType() >= AccountType::ACCOUNT_TYPE_GAMEMASTER)) {
		type = TALKTYPE_PRIVATE_RED_FROM;
	} else {
		type = TALKTYPE_PRIVATE_FROM;
	}

	toPlayer->sendPrivateMessage(player, type, text);
	toPlayer->onCreatureSay(player, type, text);

	if (toPlayer->isInGhostMode() && !player->isAccessPlayer()) {
		player->sendTextMessage(MESSAGE_FAILURE, "A player with this name is not online.");
	} else {
		std::ostringstream ss;
		ss << "Message sent to " << toPlayer->getName() << '.';
		player->sendTextMessage(MESSAGE_FAILURE, ss.str());
	}
	return true;
}

void Game::playerSpeakToNpc(const std::shared_ptr<Player> &player, const std::string &text) {
	if (player == nullptr) {
		g_logger().error("[Game::playerSpeakToNpc] - Player is nullptr");
		return;
	}

	// Check npc say exhausted
	if (player->isUIExhausted()) {
		player->sendCancelMessage(RETURNVALUE_YOUAREEXHAUSTED);
		return;
	}

	for (const auto &spectator : Spectators().find<Creature>(player->getPosition()).filter<Npc>()) {
		if (!player->canSpeakWithHireling(spectator->getNpc()->getSpeechBubble())) {
			continue;
		}

		spectator->getNpc()->onCreatureSay(player, TALKTYPE_PRIVATE_PN, text);
	}

	player->updateUIExhausted();
}

std::shared_ptr<Task> Game::createPlayerTask(uint32_t delay, std::function<void(void)> f, const std::string &context) const {
	return Player::createPlayerTask(delay, std::move(f), context);
}

//--
bool Game::canThrowObjectTo(const Position &fromPos, const Position &toPos, const SightLines_t lineOfSight /*= SightLine_CheckSightLine*/, const int32_t rangex /*= Map::maxClientViewportX*/, const int32_t rangey /*= Map::maxClientViewportY*/) {
	return map.canThrowObjectTo(fromPos, toPos, lineOfSight, rangex, rangey);
}

bool Game::isSightClear(const Position &fromPos, const Position &toPos, bool floorCheck) {
	return map.isSightClear(fromPos, toPos, floorCheck);
}

bool Game::internalCreatureTurn(const std::shared_ptr<Creature> &creature, Direction dir) {
	if (creature->getDirection() == dir) {
		return false;
	}

	if (const auto &player = creature->getPlayer()) {
		player->cancelPush();
	}

	if (!creature->isDirectionLocked()) {
		creature->setDirection(dir);
	}

	for (const auto &spectator : Spectators().find<Player>(creature->getPosition(), true)) {
		spectator->getPlayer()->sendCreatureTurn(creature);
	}
	return true;
}

bool Game::internalCreatureSay(const std::shared_ptr<Creature> &creature, SpeakClasses type, const std::string &text, bool ghostMode, Spectators* spectatorsPtr /* = nullptr*/, const Position* pos /* = nullptr*/) {
	if (text.empty()) {
		return false;
	}

	if (!pos) {
		pos = &creature->getPosition();
	}

	Spectators spectators;

	if (!spectatorsPtr || spectatorsPtr->empty()) {
		// This somewhat complex construct ensures that the cached Spectators
		// is used if available and if it can be used, else a local vector is
		// used (hopefully the compiler will optimize away the construction of
		// the temporary when it's not used).
		if (type != TALKTYPE_YELL && type != TALKTYPE_MONSTER_YELL) {
			spectators.find<Creature>(*pos, false, MAP_MAX_CLIENT_VIEW_PORT_X, MAP_MAX_CLIENT_VIEW_PORT_X, MAP_MAX_CLIENT_VIEW_PORT_Y, MAP_MAX_CLIENT_VIEW_PORT_Y);
		} else {
			spectators.find<Creature>(*pos, true, (MAP_MAX_CLIENT_VIEW_PORT_X + 1) * 2, (MAP_MAX_CLIENT_VIEW_PORT_X + 1) * 2, (MAP_MAX_CLIENT_VIEW_PORT_Y + 1) * 2, (MAP_MAX_CLIENT_VIEW_PORT_Y + 1) * 2);
		}
	} else {
		spectators = (*spectatorsPtr);
	}

	// Send to client
	for (const auto &spectator : spectators) {
		if (const auto &tmpPlayer = spectator->getPlayer()) {
			if (!ghostMode || tmpPlayer->canSeeCreature(creature)) {
				tmpPlayer->sendCreatureSay(creature, type, text, pos);
			}
		}
	}

	// event method
	for (const auto &spectator : spectators) {
		spectator->onCreatureSay(creature, type, text);
	}
	return true;
}

void Game::addCreatureCheck(const std::shared_ptr<Creature> &creature) {
	if (creature->isRemoved()) {
		return;
	}

	creature->creatureCheck.store(true);

	if (creature->inCheckCreaturesVector.exchange(true)) {
		// already in a vector
		return;
	}

	g_dispatcher().addEvent([this, index = uniform_random(0, EVENT_CREATURECOUNT - 1), creature] {
		checkCreatureLists[index].emplace_back(creature);
	},
	                        "Game::addCreatureCheck");
}

void Game::removeCreatureCheck(const std::shared_ptr<Creature> &creature) {
	metrics::method_latency measure(__METRICS_METHOD_NAME__);
	if (creature->inCheckCreaturesVector.load()) {
		creature->creatureCheck.store(false);
	}
}

void Game::checkCreatures() {
	metrics::method_latency measure(__METRICS_METHOD_NAME__);
	static size_t index = 0;

	std::erase_if(checkCreatureLists[index], [this](const std::weak_ptr<Creature> &weak) {
		if (const auto creature = weak.lock()) {
			if (creature->creatureCheck && creature->isAlive()) {
				creature->onThink(EVENT_CREATURE_THINK_INTERVAL);
				if (creature->getMonster()) {
					// The monster's onThink is executed asynchronously,
					// so the target is updated later, so we need to postpone the actions below.
					g_dispatcher().addEvent([creature] {
						if (creature->isAlive()) {
							creature->onAttacking(EVENT_CREATURE_THINK_INTERVAL);
							creature->executeConditions(EVENT_CREATURE_THINK_INTERVAL);
						} }, __FUNCTION__);
				} else {
					creature->onAttacking(EVENT_CREATURE_THINK_INTERVAL);
					creature->executeConditions(EVENT_CREATURE_THINK_INTERVAL);
				}
				return false;
			}

			creature->inCheckCreaturesVector = false;
		}

		return true;
	});

	index = (index + 1) % EVENT_CREATURECOUNT;
}

void Game::changeSpeed(const std::shared_ptr<Creature> &creature, int32_t varSpeedDelta) {
	int32_t varSpeed = creature->getSpeed() - creature->getBaseSpeed();
	varSpeed += varSpeedDelta;

	creature->setSpeed(varSpeed);

	// Send to clients
	for (const auto &spectator : Spectators().find<Player>(creature->getPosition())) {
		spectator->getPlayer()->sendChangeSpeed(creature, creature->getStepSpeed());
	}
}

void Game::setCreatureSpeed(const std::shared_ptr<Creature> &creature, int32_t speed) {
	creature->setBaseSpeed(static_cast<uint16_t>(speed));

	// Send creature speed to client
	for (const auto &spectator : Spectators().find<Player>(creature->getPosition())) {
		spectator->getPlayer()->sendChangeSpeed(creature, creature->getStepSpeed());
	}
}

void Game::changePlayerSpeed(const std::shared_ptr<Player> &player, int32_t varSpeedDelta) {
	int32_t varSpeed = player->getSpeed() - player->getBaseSpeed();
	varSpeed += varSpeedDelta;

	player->setSpeed(varSpeed);

	// Send new player speed to the spectators
	for (const auto &creatureSpectator : Spectators().find<Player>(player->getPosition())) {
		creatureSpectator->getPlayer()->sendChangeSpeed(player, player->getStepSpeed());
	}
}

void Game::internalCreatureChangeOutfit(const std::shared_ptr<Creature> &creature, const Outfit_t &outfit) {
	if (!g_events().eventCreatureOnChangeOutfit(creature, outfit)) {
		return;
	}

	if (!g_callbacks().checkCallback(EventCallback_t::creatureOnChangeOutfit, &EventCallback::creatureOnChangeOutfit, creature, outfit)) {
		return;
	}

	creature->setCurrentOutfit(outfit);

	if (creature->isInvisible()) {
		return;
	}

	// Send to clients
	for (const auto &spectator : Spectators().find<Player>(creature->getPosition(), true)) {
		spectator->getPlayer()->sendCreatureChangeOutfit(creature, outfit);
	}
}

void Game::internalCreatureChangeVisible(const std::shared_ptr<Creature> &creature, bool visible) {
	// Send to clients
	for (const auto &spectator : Spectators().find<Player>(creature->getPosition(), true)) {
		spectator->getPlayer()->sendCreatureChangeVisible(creature, visible);
	}
}

void Game::changeLight(const std::shared_ptr<Creature> &creature) {
	// Send to clients
	for (const auto &spectator : Spectators().find<Player>(creature->getPosition(), true)) {
		spectator->getPlayer()->sendCreatureLight(creature);
	}
}

void Game::updateCreatureIcon(const std::shared_ptr<Creature> &creature) {
	// Send to clients
	for (const auto &spectator : Spectators().find<Player>(creature->getPosition(), true)) {
		spectator->getPlayer()->sendCreatureIcon(creature);
	}
}

void Game::reloadCreature(const std::shared_ptr<Creature> &creature) {
	if (!creature) {
		g_logger().error("[{}] Creature is nullptr", __FUNCTION__);
		return;
	}

	for (const auto &spectator : Spectators().find<Player>(creature->getPosition())) {
		spectator->getPlayer()->reloadCreature(creature);
	}
}

void Game::sendSingleSoundEffect(const Position &pos, SoundEffect_t soundId, const std::shared_ptr<Creature> &actor /* = nullptr*/) {
	if (soundId == SoundEffect_t::SILENCE) {
		return;
	}

	using enum SourceEffect_t;
	for (const auto &spectator : Spectators().find<Player>(pos)) {
		SourceEffect_t source = CREATURES;
		if (!actor || actor->getNpc()) {
			source = GLOBAL;
		} else if (actor == spectator) {
			source = OWN;
		} else if (actor->getPlayer()) {
			source = OTHERS;
		}

		spectator->getPlayer()->sendSingleSoundEffect(pos, soundId, source);
	}
}

void Game::sendDoubleSoundEffect(const Position &pos, SoundEffect_t mainSoundEffect, SoundEffect_t secondarySoundEffect, const std::shared_ptr<Creature> &actor /* = nullptr*/) {
	if (secondarySoundEffect == SoundEffect_t::SILENCE) {
		sendSingleSoundEffect(pos, mainSoundEffect, actor);
		return;
	}

	using enum SourceEffect_t;
	for (const auto &spectator : Spectators().find<Player>(pos)) {
		SourceEffect_t source = CREATURES;
		if (!actor || actor->getNpc()) {
			source = GLOBAL;
		} else if (actor == spectator) {
			source = OWN;
		} else if (actor->getPlayer()) {
			source = OTHERS;
		}

		spectator->getPlayer()->sendDoubleSoundEffect(pos, mainSoundEffect, source, secondarySoundEffect, source);
	}
}

bool Game::combatBlockHit(CombatDamage &damage, const std::shared_ptr<Creature> &attacker, const std::shared_ptr<Creature> &target, bool checkDefense, bool checkArmor, bool field) {
	if (damage.primary.type == COMBAT_NONE && damage.secondary.type == COMBAT_NONE) {
		return true;
	}

	if (target->getPlayer() && target->isInGhostMode()) {
		return true;
	}

	if (damage.primary.value > 0 || damage.primary.type == COMBAT_AGONYDAMAGE) {
		return false;
	}

	// Skill dodge (ruse)
	if (std::shared_ptr<Player> targetPlayer = target->getPlayer()) {
		auto chance = targetPlayer->getDodgeChance();
		if (chance > 0 && uniform_random(0, 10000) < chance) {
			InternalGame::sendBlockEffect(BLOCK_DODGE, damage.primary.type, target->getPosition(), attacker);
			targetPlayer->sendTextMessage(MESSAGE_ATTENTION, "You dodged an attack.");
			return true;
		}
	}

	bool canHeal = false;
	CombatDamage damageHeal;
	damageHeal.primary.type = COMBAT_HEALING;

	bool damageAbsorbMessage = false;
	bool damageIncreaseMessage = false;

	bool canReflect = false;
	CombatDamage damageReflected;
	CombatParams damageReflectedParams;

	BlockType_t primaryBlockType, secondaryBlockType;
	std::shared_ptr<Player> targetPlayer = target->getPlayer();

	if (damage.primary.type != COMBAT_NONE) {
		damage.primary.value = -damage.primary.value;
		// Damage healing primary
		if (attacker) {
			if (target->getMonster()) {
				uint32_t primaryHealing = target->getMonster()->getHealingCombatValue(damage.primary.type);
				if (primaryHealing > 0) {
					damageHeal.primary.value = std::ceil((damage.primary.value) * (primaryHealing / 100.));
					canHeal = true;
				}
			}
			if (targetPlayer && attacker->getAbsorbPercent(damage.primary.type) != 0) {
				damageAbsorbMessage = true;
			}
			if (attacker->getPlayer() && attacker->getIncreasePercent(damage.primary.type) != 0) {
				damageIncreaseMessage = true;
			}
			damage.primary.value *= attacker->getBuff(BUFF_DAMAGEDEALT) / 100.;
		}
		damage.primary.value *= target->getBuff(BUFF_DAMAGERECEIVED) / 100.;

		primaryBlockType = target->blockHit(attacker, damage.primary.type, damage.primary.value, checkDefense, checkArmor, field);

		damage.primary.value = -damage.primary.value;
		InternalGame::sendBlockEffect(primaryBlockType, damage.primary.type, target->getPosition(), attacker);
		// Damage reflection primary
		if (!damage.extension && attacker) {
			std::shared_ptr<Monster> attackerMonster = attacker->getMonster();
			if (attackerMonster && targetPlayer && damage.primary.type != COMBAT_HEALING) {
				// Charm rune (target as player)
				const auto &mType = attackerMonster->getMonsterType();
				if (mType) {
					charmRune_t activeCharm = g_iobestiary().getCharmFromTarget(targetPlayer, mType);
					if (activeCharm == CHARM_PARRY) {
						const auto charm = g_iobestiary().getBestiaryCharm(activeCharm);
						if (charm && charm->type == CHARM_DEFENSIVE && (charm->chance > normal_random(0, 100))) {
							g_iobestiary().parseCharmCombat(charm, targetPlayer, attacker, (damage.primary.value + damage.secondary.value));
						}
					}
				}
			}
			double_t primaryReflectPercent = target->getReflectPercent(damage.primary.type, true);
			int32_t primaryReflectFlat = target->getReflectFlat(damage.primary.type, true);
			if (primaryReflectPercent > 0 || primaryReflectFlat > 0) {
				int32_t distanceX = Position::getDistanceX(target->getPosition(), attacker->getPosition());
				int32_t distanceY = Position::getDistanceY(target->getPosition(), attacker->getPosition());
				if (target->getMonster() || damage.primary.type != COMBAT_PHYSICALDAMAGE || primaryReflectPercent > 0 || std::max(distanceX, distanceY) < 2) {
					int32_t reflectFlat = -static_cast<int32_t>(primaryReflectFlat);
					int32_t reflectPercent = std::ceil(damage.primary.value * primaryReflectPercent / 100.);
					int32_t reflectLimit = std::ceil(attacker->getMaxHealth() * 0.01);
					damageReflected.primary.value = std::max(-reflectLimit, reflectFlat + reflectPercent);
					if (targetPlayer) {
						damageReflected.primary.type = COMBAT_NEUTRALDAMAGE;
					} else {
						damageReflected.primary.type = damage.primary.type;
					}
					if (!damageReflected.exString.empty()) {
						damageReflected.exString += ", ";
					}
					damageReflected.extension = true;
					damageReflected.exString += " (damage reflection)";
					damageReflectedParams.combatType = damage.primary.type;
					damageReflectedParams.aggressive = true;
					canReflect = true;
				}
			}
		}
	} else {
		primaryBlockType = BLOCK_NONE;
	}

	if (damage.secondary.type != COMBAT_NONE) {
		damage.secondary.value = -damage.secondary.value;
		// Damage healing secondary
		if (attacker && target->getMonster()) {
			uint32_t secondaryHealing = target->getMonster()->getHealingCombatValue(damage.secondary.type);
			if (secondaryHealing > 0) {
				damageHeal.primary.value += std::ceil((damage.secondary.value) * (secondaryHealing / 100.));
				canHeal = true;
			}
			if (targetPlayer && attacker->getAbsorbPercent(damage.secondary.type) != 0) {
				damageAbsorbMessage = true;
			}
			if (attacker->getPlayer() && attacker->getIncreasePercent(damage.secondary.type) != 0) {
				damageIncreaseMessage = true;
			}
			damage.secondary.value *= attacker->getBuff(BUFF_DAMAGEDEALT) / 100.;
		}
		damage.secondary.value *= target->getBuff(BUFF_DAMAGERECEIVED) / 100.;

		secondaryBlockType = target->blockHit(attacker, damage.secondary.type, damage.secondary.value, false, false, field);

		damage.secondary.value = -damage.secondary.value;
		InternalGame::sendBlockEffect(secondaryBlockType, damage.secondary.type, target->getPosition(), attacker);

		if (!damage.extension && attacker && target->getMonster()) {
			int32_t secondaryReflectPercent = target->getReflectPercent(damage.secondary.type, true);
			int32_t secondaryReflectFlat = target->getReflectFlat(damage.secondary.type, true);
			if (secondaryReflectPercent > 0 || secondaryReflectFlat > 0) {
				if (!canReflect) {
					int32_t reflectFlat = -static_cast<int32_t>(secondaryReflectFlat);
					int32_t reflectPercent = std::ceil(damage.primary.value * secondaryReflectPercent / 100.);
					int32_t reflectLimit = std::ceil(attacker->getMaxHealth() * 0.01);
					damageReflected.primary.value = std::max(-reflectLimit, reflectFlat + reflectPercent);
					damageReflected.primary.type = damage.secondary.type;
					if (!damageReflected.exString.empty()) {
						damageReflected.exString += ", ";
					}
					damageReflected.extension = true;
					damageReflected.exString += " (damage reflection)";
					damageReflectedParams.combatType = damage.primary.type;
					damageReflectedParams.aggressive = true;
					canReflect = true;
				} else {
					damageReflected.secondary.type = damage.secondary.type;
					damageReflected.primary.value = std::ceil(damage.secondary.value * secondaryReflectPercent / 100.) + std::max(-static_cast<int32_t>(std::ceil(attacker->getMaxHealth() * 0.01)), std::max(damage.secondary.value, -(static_cast<int32_t>(secondaryReflectFlat))));
				}
			}
		}
	} else {
		secondaryBlockType = BLOCK_NONE;
	}
	// Damage reflection secondary

	if (damage.primary.type == COMBAT_HEALING) {
		damage.primary.value *= target->getBuff(BUFF_HEALINGRECEIVED) / 100.;
	}

	if (damageAbsorbMessage) {
		if (!damage.exString.empty()) {
			damage.exString += ", ";
		}
		damage.exString += "active elemental resiliance";
	}

	if (damageIncreaseMessage) {
		if (!damage.exString.empty()) {
			damage.exString += ", ";
		}
		damage.exString += "active elemental amplification";
	}

	if (canReflect) {
		Combat::doCombatHealth(target, attacker, damageReflected, damageReflectedParams);
	}
	if (canHeal) {
		combatChangeHealth(nullptr, target, damageHeal);
	}
	return (primaryBlockType != BLOCK_NONE) && (secondaryBlockType != BLOCK_NONE);
}

void Game::combatGetTypeInfo(CombatType_t combatType, const std::shared_ptr<Creature> &target, TextColor_t &color, uint16_t &effect) {
	switch (combatType) {
		case COMBAT_PHYSICALDAMAGE: {
			std::shared_ptr<Item> splash = nullptr;
			switch (target->getRace()) {
				case RACE_VENOM:
					color = TEXTCOLOR_LIGHTGREEN;
					effect = CONST_ME_HITBYPOISON;
					splash = Item::CreateItem(ITEM_SMALLSPLASH, FLUID_SLIME);
					break;
				case RACE_BLOOD:
					color = TEXTCOLOR_RED;
					effect = CONST_ME_DRAWBLOOD;
					if (std::shared_ptr<Tile> tile = target->getTile()) {
						if (!tile->hasFlag(TILESTATE_PROTECTIONZONE)) {
							splash = Item::CreateItem(ITEM_SMALLSPLASH, FLUID_BLOOD);
						}
					}
					break;
				case RACE_INK:
					color = TEXTCOLOR_LIGHTGREY;
					effect = CONST_ME_HITAREA;
					splash = Item::CreateItem(ITEM_SMALLSPLASH, FLUID_INK);
					break;
				case RACE_UNDEAD:
					color = TEXTCOLOR_LIGHTGREY;
					effect = CONST_ME_HITAREA;
					break;
				case RACE_FIRE:
					color = TEXTCOLOR_ORANGE;
					effect = CONST_ME_DRAWBLOOD;
					break;
				case RACE_ENERGY:
					color = TEXTCOLOR_PURPLE;
					effect = CONST_ME_ENERGYHIT;
					break;
				default:
					color = TEXTCOLOR_NONE;
					effect = CONST_ME_NONE;
					break;
			}

			if (splash) {
				internalAddItem(target->getTile(), splash, INDEX_WHEREEVER, FLAG_NOLIMIT);
				splash->startDecaying();
			}

			break;
		}

		case COMBAT_ENERGYDAMAGE: {
			color = TEXTCOLOR_PURPLE;
			effect = CONST_ME_ENERGYHIT;
			break;
		}

		case COMBAT_EARTHDAMAGE: {
			color = TEXTCOLOR_LIGHTGREEN;
			effect = CONST_ME_GREEN_RINGS;
			break;
		}

		case COMBAT_DROWNDAMAGE: {
			color = TEXTCOLOR_LIGHTBLUE;
			effect = CONST_ME_LOSEENERGY;
			break;
		}
		case COMBAT_FIREDAMAGE: {
			color = TEXTCOLOR_ORANGE;
			effect = CONST_ME_HITBYFIRE;
			break;
		}
		case COMBAT_ICEDAMAGE: {
			color = TEXTCOLOR_SKYBLUE;
			effect = CONST_ME_ICEATTACK;
			break;
		}
		case COMBAT_HOLYDAMAGE: {
			color = TEXTCOLOR_YELLOW;
			effect = CONST_ME_HOLYDAMAGE;
			break;
		}
		case COMBAT_DEATHDAMAGE: {
			color = TEXTCOLOR_DARKRED;
			effect = CONST_ME_SMALLCLOUDS;
			break;
		}
		case COMBAT_LIFEDRAIN: {
			color = TEXTCOLOR_RED;
			effect = CONST_ME_MAGIC_RED;
			break;
		}
		case COMBAT_AGONYDAMAGE: {
			color = TEXTCOLOR_DARKBROWN;
			effect = CONST_ME_AGONY;
			break;
		}
		case COMBAT_NEUTRALDAMAGE: {
			color = TEXTCOLOR_NEUTRALDAMAGE;
			effect = CONST_ME_REDSMOKE;
			break;
		}
		default: {
			color = TEXTCOLOR_NONE;
			effect = CONST_ME_NONE;
			break;
		}
	}
}

// Hazard combat helpers
void Game::handleHazardSystemAttack(CombatDamage &damage, const std::shared_ptr<Player> &player, const std::shared_ptr<Monster> &monster, bool isPlayerAttacker) {
	if (damage.primary.value != 0 && monster->getHazard()) {
		if (isPlayerAttacker) {
			player->parseAttackDealtHazardSystem(damage, monster);
		} else {
			player->parseAttackRecvHazardSystem(damage, monster);
		}
	}
}

void Game::notifySpectators(const CreatureVector &spectators, const Position &targetPos, const std::shared_ptr<Player> &attackerPlayer, const std::shared_ptr<Monster> &targetMonster) {
	if (!spectators.empty()) {
		for (const auto &spectator : spectators) {
			if (!spectator) {
				continue;
			}

			const auto tmpPlayer = spectator->getPlayer();
			if (!tmpPlayer || tmpPlayer->getPosition().z != targetPos.z) {
				continue;
			}

			std::stringstream ss;
			ss << ucfirst(targetMonster->getNameDescription()) << " has dodged";
			if (tmpPlayer == attackerPlayer) {
				ss << " your attack.";
				attackerPlayer->sendCancelMessage(ss.str());
				ss << " (Hazard)";
				attackerPlayer->sendTextMessage(MESSAGE_DAMAGE_OTHERS, ss.str());
			} else {
				ss << " an attack by " << attackerPlayer->getName() << ". (Hazard)";
				tmpPlayer->sendTextMessage(MESSAGE_DAMAGE_OTHERS, ss.str());
			}
		}
		addMagicEffect(targetPos, CONST_ME_DODGE);
	}
}

// Custom PvP System combat helpers
void Game::applyPvPDamage(CombatDamage &damage, const std::shared_ptr<Player> &attacker, const std::shared_ptr<Player> &target) {
	float targetDamageReceivedMultiplier = target->vocation->pvpDamageReceivedMultiplier;
	float attackerDamageDealtMultiplier = attacker->vocation->pvpDamageDealtMultiplier;
	float levelDifferenceDamageMultiplier = this->pvpLevelDifferenceDamageMultiplier(attacker, target);

	float pvpDamageMultiplier = targetDamageReceivedMultiplier * attackerDamageDealtMultiplier * levelDifferenceDamageMultiplier;

	damage.primary.value = std::round(damage.primary.value * pvpDamageMultiplier);
	damage.secondary.value = std::round(damage.secondary.value * pvpDamageMultiplier);
}

float Game::pvpLevelDifferenceDamageMultiplier(const std::shared_ptr<Player> &attacker, const std::shared_ptr<Player> &target) {
	int32_t levelDifference = target->getLevel() - attacker->getLevel();
	levelDifference = std::abs(levelDifference);
	bool isLowerLevel = target->getLevel() < attacker->getLevel();

	int32_t maxLevelDifference = g_configManager().getNumber(PVP_MAX_LEVEL_DIFFERENCE);
	levelDifference = std::min(levelDifference, maxLevelDifference);

	float levelDiffRate = 1.0;
	if (isLowerLevel) {
		float rateDamageTakenByLevel = g_configManager().getFloat(PVP_RATE_DAMAGE_TAKEN_PER_LEVEL) / 100;
		levelDiffRate += levelDifference * rateDamageTakenByLevel;
	} else {
		float rateDamageReductionByLevel = g_configManager().getFloat(PVP_RATE_DAMAGE_REDUCTION_PER_LEVEL) / 100;
		levelDiffRate -= levelDifference * rateDamageReductionByLevel;
	}

	return levelDiffRate;
}

// Wheel of destiny combat helpers
void Game::applyWheelOfDestinyHealing(CombatDamage &damage, const std::shared_ptr<Player> &attackerPlayer, std::shared_ptr<Creature> target) {
	damage.primary.value += (damage.primary.value * damage.healingMultiplier) / 100.;

	if (attackerPlayer) {
		damage.primary.value += attackerPlayer->wheel()->getStat(WheelStat_t::HEALING);

		if (damage.secondary.value != 0) {
			damage.secondary.value += attackerPlayer->wheel()->getStat(WheelStat_t::HEALING);
		}

		if (damage.healingLink > 0) {
			CombatDamage tmpDamage;
			tmpDamage.primary.value = (damage.primary.value * damage.healingLink) / 100;
			tmpDamage.primary.type = COMBAT_HEALING;
			combatChangeHealth(attackerPlayer, attackerPlayer, tmpDamage);
		}

		if (attackerPlayer->wheel()->getInstant("Blessing of the Grove")) {
			damage.primary.value += (damage.primary.value * attackerPlayer->wheel()->checkBlessingGroveHealingByTarget(target)) / 100.;
		}
	}
}

void Game::applyWheelOfDestinyEffectsToDamage(CombatDamage &damage, const std::shared_ptr<Player> &attackerPlayer, const std::shared_ptr<Creature> &target) const {
	// If damage is 0, it means the target is immune to the damage type, or that we missed.
	if (damage.primary.value == 0 && damage.secondary.value == 0) {
		return;
	}

	if (damage.damageMultiplier > 0) {
		damage.primary.value += (damage.primary.value * (damage.damageMultiplier)) / 100.;
		damage.secondary.value += (damage.secondary.value * (damage.damageMultiplier)) / 100.;
	}

	if (attackerPlayer) {
		damage.primary.value -= attackerPlayer->wheel()->getStat(WheelStat_t::DAMAGE);
		if (damage.secondary.value != 0) {
			damage.secondary.value -= attackerPlayer->wheel()->getStat(WheelStat_t::DAMAGE);
		}
		if (damage.instantSpellName == "Ice Burst" || damage.instantSpellName == "Terra Burst") {
			int32_t damageBonus = attackerPlayer->wheel()->checkTwinBurstByTarget(target);
			if (damageBonus != 0) {
				damage.primary.value += (damage.primary.value * damageBonus) / 100.;
				damage.secondary.value += (damage.secondary.value * damageBonus) / 100.;
			}
		}
		if (damage.instantSpellName == "Executioner's Throw") {
			int32_t damageBonus = attackerPlayer->wheel()->checkExecutionersThrow(target);
			if (damageBonus != 0) {
				damage.primary.value += (damage.primary.value * damageBonus) / 100.;
				damage.secondary.value += (damage.secondary.value * damageBonus) / 100.;
			}
		}
		if (damage.instantSpellName == "Divine Grenade") {
			int32_t damageBonus = attackerPlayer->wheel()->checkDivineGrenade(target);
			if (damageBonus != 0) {
				damage.primary.value += (damage.primary.value * damageBonus) / 100.;
				damage.secondary.value += (damage.secondary.value * damageBonus) / 100.;
			}
		}
	}
}

int32_t Game::applyHealthChange(const CombatDamage &damage, const std::shared_ptr<Creature> &target) const {
	int32_t targetHealth = target->getHealth();

	// Wheel of destiny (Gift of Life)
	if (std::shared_ptr<Player> targetPlayer = target->getPlayer()) {
		if (targetPlayer->wheel()->getInstant("Gift of Life") && targetPlayer->wheel()->getGiftOfCooldown() == 0 && (damage.primary.value + damage.secondary.value) >= targetHealth) {
			int32_t overkillMultiplier = (damage.primary.value + damage.secondary.value) - targetHealth;
			overkillMultiplier = (overkillMultiplier * 100) / targetPlayer->getMaxHealth();
			if (overkillMultiplier <= targetPlayer->wheel()->getGiftOfLifeValue()) {
				targetPlayer->wheel()->checkGiftOfLife();
				targetHealth = target->getHealth();
			}
		}
	}
	return targetHealth;
}

bool Game::combatChangeHealth(const std::shared_ptr<Creature> &attacker, const std::shared_ptr<Creature> &target, CombatDamage &damage, bool isEvent /*= false*/) {
	using namespace std;
	const Position &targetPos = target->getPosition();
	if (damage.primary.value > 0) {
		if (target->getHealth() <= 0) {
			return false;
		}

		std::shared_ptr<Player> attackerPlayer;
		if (attacker) {
			attackerPlayer = attacker->getPlayer();
		} else {
			attackerPlayer = nullptr;
		}

		auto targetPlayer = target->getPlayer();
		if (attackerPlayer && targetPlayer && attackerPlayer->getSkull() == SKULL_BLACK && attackerPlayer->getSkullClient(targetPlayer) == SKULL_NONE) {
			return false;
		}

		if (damage.origin != ORIGIN_NONE) {
			const auto events = target->getCreatureEvents(CREATURE_EVENT_HEALTHCHANGE);
			if (!events.empty()) {
				for (const auto &creatureEvent : events) {
					creatureEvent->executeHealthChange(target, attacker, damage);
				}
				damage.origin = ORIGIN_NONE;
				return combatChangeHealth(attacker, target, damage);
			}
		}

		// Wheel of destiny combat healing
		applyWheelOfDestinyHealing(damage, attackerPlayer, target);

		auto realHealthChange = target->getHealth();
		target->gainHealth(attacker, damage.primary.value);
		realHealthChange = target->getHealth() - realHealthChange;

		if (realHealthChange > 0 && !target->isInGhostMode()) {
			if (targetPlayer) {
				targetPlayer->updateImpactTracker(COMBAT_HEALING, realHealthChange);
			}

			// Party hunt analyzer
			if (auto party = attackerPlayer ? attackerPlayer->getParty() : nullptr) {
				party->addPlayerHealing(attackerPlayer, realHealthChange);
			}

			std::stringstream ss;

			ss << realHealthChange << (realHealthChange != 1 ? " hitpoints." : " hitpoint.");
			std::string damageString = ss.str();

			std::string spectatorMessage;

			TextMessage message;
			message.position = targetPos;
			message.primary.value = realHealthChange;
			message.primary.color = TEXTCOLOR_PASTELRED;

			for (const auto &spectator : Spectators().find<Player>(targetPos)) {
				const auto &tmpPlayer = spectator->getPlayer();
				if (!tmpPlayer) {
					continue;
				}

				if (tmpPlayer == attackerPlayer && attackerPlayer != targetPlayer) {
					ss.str({});
					ss << "You heal " << target->getNameDescription() << " for " << damageString;
					message.type = MESSAGE_HEALED;
					message.text = ss.str();
				} else if (tmpPlayer == targetPlayer) {
					ss.str({});
					if (!attacker) {
						ss << "You were healed";
					} else if (targetPlayer == attackerPlayer) {
						ss << "You heal yourself";
					} else {
						ss << "You were healed by " << attacker->getNameDescription();
					}
					ss << " for " << damageString;
					message.type = MESSAGE_HEALED;
					message.text = ss.str();
				} else {
					if (spectatorMessage.empty()) {
						ss.str({});
						if (!attacker) {
							ss << ucfirst(target->getNameDescription()) << " was healed";
						} else {
							ss << ucfirst(attacker->getNameDescription()) << " healed ";
							if (attacker == target) {
								ss << (targetPlayer ? targetPlayer->getReflexivePronoun() : "itself");
							} else {
								ss << target->getNameDescription();
							}
						}
						ss << " for " << damageString;
						spectatorMessage = ss.str();
					}
					message.type = MESSAGE_HEALED_OTHERS;
					message.text = spectatorMessage;
				}
				tmpPlayer->sendTextMessage(message);
			}
		}
	} else {
		if (!target->isAttackable()) {
			if (!target->isInGhostMode()) {
				addMagicEffect(targetPos, CONST_ME_POFF);
			}
			return true;
		}

		const auto &attackerPlayer = attacker ? attacker->getPlayer() : nullptr;

		const auto &targetPlayer = target->getPlayer();
		if (attackerPlayer && targetPlayer && attackerPlayer->getSkull() == SKULL_BLACK && attackerPlayer->getSkullClient(targetPlayer) == SKULL_NONE) {
			return false;
		}

		// Wheel of destiny apply combat effects
		applyWheelOfDestinyEffectsToDamage(damage, attackerPlayer, target);

		damage.primary.value = std::abs(damage.primary.value);
		damage.secondary.value = std::abs(damage.secondary.value);

		std::shared_ptr<Monster> targetMonster;
		if (target && target->getMonster()) {
			targetMonster = target->getMonster();
		} else {
			targetMonster = nullptr;
		}

		std::shared_ptr<Monster> attackerMonster;
		if (attacker && attacker->getMonster()) {
			attackerMonster = attacker->getMonster();
		} else {
			attackerMonster = nullptr;
		}

		if (attacker && attackerPlayer && damage.extension == false && damage.origin == ORIGIN_RANGED && target == attackerPlayer->getAttackedCreature()) {
			const Position &attackerPos = attacker->getPosition();
			if (targetPos.z == attackerPos.z) {
				int32_t distanceX = Position::getDistanceX(targetPos, attackerPos);
				int32_t distanceY = Position::getDistanceY(targetPos, attackerPos);
				int32_t damageX = attackerPlayer->getPerfectShotDamage(distanceX, true);
				int32_t damageY = attackerPlayer->getPerfectShotDamage(distanceY, true);
				const auto &item = attackerPlayer->getWeapon();
				if (item && item->getWeaponType() == WEAPON_DISTANCE) {
					std::shared_ptr<Item> quiver = attackerPlayer->getInventoryItem(CONST_SLOT_RIGHT);
					if (quiver && quiver->getWeaponType()) {
						if (quiver->getPerfectShotRange() == distanceX) {
							damageX -= quiver->getPerfectShotDamage();
						} else if (quiver->getPerfectShotRange() == distanceY) {
							damageY -= quiver->getPerfectShotDamage();
						}
					}
				}
				if (damageX != 0 || damageY != 0) {
					int32_t totalDamage = damageX;
					if (distanceX != distanceY) {
						totalDamage += damageY;
					}
					damage.primary.value += totalDamage;
					if (!damage.exString.empty()) {
						damage.exString += ", ";
					}
					damage.exString += "perfect shot";
				}
			}
		}

		TextMessage message;
		message.position = targetPos;

		if (!isEvent) {
			g_events().eventCreatureOnDrainHealth(target, attacker, damage.primary.type, damage.primary.value, damage.secondary.type, damage.secondary.value, message.primary.color, message.secondary.color);
			g_callbacks().executeCallback(EventCallback_t::creatureOnDrainHealth, &EventCallback::creatureOnDrainHealth, target, attacker, std::ref(damage.primary.type), std::ref(damage.primary.value), std::ref(damage.secondary.type), std::ref(damage.secondary.value), std::ref(message.primary.color), std::ref(message.secondary.color));
		}
		if (damage.origin != ORIGIN_NONE && attacker && damage.primary.type != COMBAT_HEALING) {
			damage.primary.value *= attacker->getBuff(BUFF_DAMAGEDEALT) / 100.;
			damage.secondary.value *= attacker->getBuff(BUFF_DAMAGEDEALT) / 100.;
		}
		if (damage.origin != ORIGIN_NONE && target && damage.primary.type != COMBAT_HEALING) {
			damage.primary.value *= target->getBuff(BUFF_DAMAGERECEIVED) / 100.;
			damage.secondary.value *= target->getBuff(BUFF_DAMAGERECEIVED) / 100.;
		}
		auto healthChange = damage.primary.value + damage.secondary.value;
		if (healthChange == 0) {
			return true;
		}

		auto spectators = Spectators().find<Player>(targetPos, true);

		if (targetPlayer && attackerMonster) {
			handleHazardSystemAttack(damage, targetPlayer, attackerMonster, false);
		} else if (attackerPlayer && targetMonster) {
			handleHazardSystemAttack(damage, attackerPlayer, targetMonster, true);

			if (damage.primary.value == 0 && damage.secondary.value == 0) {
				notifySpectators(spectators.data(), targetPos, attackerPlayer, targetMonster);
				return true;
			}
		}

		if (damage.fatal) {
			addMagicEffect(spectators.data(), targetPos, CONST_ME_FATAL);
		} else if (damage.critical) {
			addMagicEffect(spectators.data(), targetPos, CONST_ME_CRITICAL_DAMAGE);
		}

		if (!damage.extension && attackerMonster && targetPlayer) {
			// Charm rune (target as player)
			if (charmRune_t activeCharm = g_iobestiary().getCharmFromTarget(targetPlayer, g_monsters().getMonsterTypeByRaceId(attackerMonster->getRaceId()));
			    activeCharm != CHARM_NONE && activeCharm != CHARM_CLEANSE) {
				if (const auto charm = g_iobestiary().getBestiaryCharm(activeCharm);
				    charm->type == CHARM_DEFENSIVE && charm->chance > normal_random(0, 100) && g_iobestiary().parseCharmCombat(charm, targetPlayer, attacker, (damage.primary.value + damage.secondary.value))) {
					return false; // Dodge charm
				}
			}
		}

		std::string attackMsg = fmt::format("{} attack", damage.critical ? "critical " : " ");
		std::stringstream ss;

		if (target->hasCondition(CONDITION_MANASHIELD) && damage.primary.type != COMBAT_UNDEFINEDDAMAGE) {
			int32_t manaDamage = std::min<int32_t>(target->getMana(), healthChange);
			uint32_t manaShield = target->getManaShield();
			if (manaShield > 0) {
				if (manaShield > manaDamage) {
					target->setManaShield(manaShield - manaDamage);
					manaShield = manaShield - manaDamage;
				} else {
					manaDamage = manaShield;
					target->removeCondition(CONDITION_MANASHIELD);
					manaShield = 0;
				}
			}
			if (manaDamage != 0) {
				if (damage.origin != ORIGIN_NONE) {
					const auto events = target->getCreatureEvents(CREATURE_EVENT_MANACHANGE);
					if (!events.empty()) {
						for (const auto &creatureEvent : events) {
							creatureEvent->executeManaChange(target, attacker, damage);
						}
						healthChange = damage.primary.value + damage.secondary.value;
						if (healthChange == 0) {
							return true;
						}
						manaDamage = std::min<int32_t>(target->getMana(), healthChange);
					}
				}

				target->drainMana(attacker, manaDamage);

				if (target->getMana() == 0 && manaShield > 0) {
					target->removeCondition(CONDITION_MANASHIELD);
				}

				addMagicEffect(spectators.data(), targetPos, CONST_ME_LOSEENERGY);

				std::string damageString = std::to_string(manaDamage);

				std::string spectatorMessage;

				message.primary.value = manaDamage;
				message.primary.color = TEXTCOLOR_BLUE;

				for (const auto &spectator : spectators) {
					const auto &tmpPlayer = spectator->getPlayer();
					if (!tmpPlayer || tmpPlayer->getPosition().z != targetPos.z) {
						continue;
					}

					if (tmpPlayer == attackerPlayer && attackerPlayer != targetPlayer) {
						ss.str({});
						ss << ucfirst(target->getNameDescription()) << " loses " << damageString + " mana due to your " << attackMsg << ".";

						if (!damage.exString.empty()) {
							ss << " (" << damage.exString << ")";
						}
						message.type = MESSAGE_DAMAGE_DEALT;
						message.text = ss.str();
					} else if (tmpPlayer == targetPlayer) {
						ss.str({});
						ss << "You lose " << damageString << " mana";
						if (!attacker) {
							ss << '.';
						} else if (targetPlayer == attackerPlayer) {
							ss << " due to your own " << attackMsg << ".";
						} else {
							ss << " due to an " << attackMsg << " by " << attacker->getNameDescription() << '.';
						}
						message.type = MESSAGE_DAMAGE_RECEIVED;
						message.text = ss.str();
					} else {
						if (spectatorMessage.empty()) {
							ss.str({});
							ss << ucfirst(target->getNameDescription()) << " loses " << damageString + " mana";
							if (attacker) {
								ss << " due to ";
								if (attacker == target) {
									ss << (targetPlayer ? targetPlayer->getPossessivePronoun() : "its") << " own attack";
								} else {
									ss << "an " << attackMsg << " by " << attacker->getNameDescription();
								}
							}
							ss << '.';
							spectatorMessage = ss.str();
						}
						message.type = MESSAGE_DAMAGE_OTHERS;
						message.text = spectatorMessage;
					}
					tmpPlayer->sendTextMessage(message);
				}

				damage.primary.value -= manaDamage;
				if (damage.primary.value < 0) {
					damage.secondary.value = std::max<int32_t>(0, damage.secondary.value + damage.primary.value);
					damage.primary.value = 0;
				}

				if (attackerPlayer) {
					attackerPlayer->updateImpactTracker(damage.primary.type, damage.primary.value);
					if (damage.secondary.type != COMBAT_NONE) {
						attackerPlayer->updateImpactTracker(damage.secondary.type, damage.secondary.value);
					}
				}

				if (targetPlayer) {
					targetPlayer->updateImpactTracker(damage.primary.type, manaDamage);
					if (damage.secondary.type != COMBAT_NONE) {
						targetPlayer->updateImpactTracker(damage.secondary.type, damage.secondary.value);
					}
				}
			}
		}

		auto realDamage = damage.primary.value + damage.secondary.value;
		if (realDamage == 0) {
			return true;
		}

		if (damage.origin != ORIGIN_NONE) {
			const auto events = target->getCreatureEvents(CREATURE_EVENT_HEALTHCHANGE);
			if (!events.empty()) {
				for (const auto &creatureEvent : events) {
					creatureEvent->executeHealthChange(target, attacker, damage);
				}
				damage.origin = ORIGIN_NONE;
				return combatChangeHealth(attacker, target, damage);
			}
		}

		// Apply Custom PvP Damage (must be placed here to avoid recursive calls)
		if (attackerPlayer && targetPlayer) {
			applyPvPDamage(damage, attackerPlayer, targetPlayer);
		}

		auto targetHealth = target->getHealth();
		realDamage = std::min<int32_t>(targetHealth, damage.primary.value + damage.secondary.value);
		if (realDamage == 0) {
			return true;
		} else if (realDamage >= targetHealth) {
			for (const auto &creatureEvent : target->getCreatureEvents(CREATURE_EVENT_PREPAREDEATH)) {
				if (!creatureEvent->executeOnPrepareDeath(target, attacker, std::ref(realDamage))) {
					return false;
				}
			}
		}

		targetHealth = applyHealthChange(damage, target);
		if (damage.primary.value >= targetHealth) {
			damage.primary.value = targetHealth;
			damage.secondary.value = 0;
		} else if (damage.secondary.value) {
			damage.secondary.value = std::min<int32_t>(damage.secondary.value, targetHealth - damage.primary.value);
		}

		target->drainHealth(attacker, realDamage);
		if (realDamage > 0 && targetMonster) {
			if (targetMonster->israndomStepping()) {
				targetMonster->setIgnoreFieldDamage(true);
			}
		}

		if (spectators.empty()) {
			spectators.find<Player>(targetPos, true);
		}

		addCreatureHealth(spectators.data(), target);

		sendDamageMessageAndEffects(
			attacker,
			target,
			damage,
			targetPos,
			attackerPlayer,
			targetPlayer,
			message,
			spectators.data(),
			realDamage
		);

		if (attackerPlayer) {
			if (!damage.extension && damage.origin != ORIGIN_CONDITION) {
				applyCharmRune(targetMonster, attackerPlayer, target, realDamage);
				applyLifeLeech(attackerPlayer, targetMonster, target, damage, realDamage);
				applyManaLeech(attackerPlayer, targetMonster, target, damage, realDamage);
			}
			updatePlayerPartyHuntAnalyzer(damage, attackerPlayer);
		}
	}

	return true;
}

void Game::updatePlayerPartyHuntAnalyzer(const CombatDamage &damage, const std::shared_ptr<Player> &player) const {
	if (!player) {
		return;
	}

	if (auto party = player->getParty()) {
		if (damage.primary.value != 0) {
			party->addPlayerDamage(player, damage.primary.value);
		}
		if (damage.secondary.value != 0) {
			party->addPlayerDamage(player, damage.secondary.value);
		}
	}
}

void Game::sendDamageMessageAndEffects(
	const std::shared_ptr<Creature> &attacker, const std::shared_ptr<Creature> &target, const CombatDamage &damage,
	const Position &targetPos, const std::shared_ptr<Player> &attackerPlayer, const std::shared_ptr<Player> &targetPlayer,
	TextMessage &message, const CreatureVector &spectators, int32_t realDamage
) {
	message.primary.value = damage.primary.value;
	message.secondary.value = damage.secondary.value;

	sendEffects(target, damage, targetPos, message, spectators);

	if (shouldSendMessage(message)) {
		sendMessages(attacker, target, damage, targetPos, attackerPlayer, targetPlayer, message, spectators, realDamage);
	}
}

bool Game::shouldSendMessage(const TextMessage &message) const {
	return message.primary.color != TEXTCOLOR_NONE || message.secondary.color != TEXTCOLOR_NONE;
}

void Game::sendMessages(
	const std::shared_ptr<Creature> &attacker, const std::shared_ptr<Creature> &target, const CombatDamage &damage,
	const Position &targetPos, const std::shared_ptr<Player> &attackerPlayer, const std::shared_ptr<Player> &targetPlayer,
	TextMessage &message, const CreatureVector &spectators, int32_t realDamage
) const {
	if (attackerPlayer) {
		attackerPlayer->updateImpactTracker(damage.primary.type, damage.primary.value);
		if (damage.secondary.type != COMBAT_NONE) {
			attackerPlayer->updateImpactTracker(damage.secondary.type, damage.secondary.value);
		}
	}
	if (targetPlayer) {
		std::string cause = "(other)";
		if (attacker) {
			cause = attacker->getName();
		}

		targetPlayer->updateInputAnalyzer(damage.primary.type, damage.primary.value, cause);
		if (attackerPlayer) {
			if (damage.secondary.type != COMBAT_NONE) {
				attackerPlayer->updateInputAnalyzer(damage.secondary.type, damage.secondary.value, cause);
			}
		}
	}
	std::stringstream ss;

	ss << realDamage << (realDamage != 1 ? " hitpoints" : " hitpoint");
	std::string damageString = ss.str();

	std::string spectatorMessage;

	for (const std::shared_ptr<Creature> &spectator : spectators) {
		std::shared_ptr<Player> tmpPlayer = spectator->getPlayer();
		if (!tmpPlayer || tmpPlayer->getPosition().z != targetPos.z) {
			continue;
		}

		if (tmpPlayer == attackerPlayer && attackerPlayer != targetPlayer) {
			buildMessageAsAttacker(target, damage, message, ss, damageString);
		} else if (tmpPlayer == targetPlayer) {
			buildMessageAsTarget(attacker, damage, attackerPlayer, targetPlayer, message, ss, damageString);
		} else {
			buildMessageAsSpectator(attacker, target, damage, targetPlayer, message, ss, damageString, spectatorMessage);
		}
		tmpPlayer->sendTextMessage(message);
	}
}

void Game::buildMessageAsSpectator(
	const std::shared_ptr<Creature> &attacker, const std::shared_ptr<Creature> &target, const CombatDamage &damage,
	const std::shared_ptr<Player> &targetPlayer, TextMessage &message, std::stringstream &ss,
	const std::string &damageString, std::string &spectatorMessage
) const {
	if (spectatorMessage.empty()) {
		ss.str({});
		auto attackMsg = damage.critical ? "critical " : "";
		auto article = damage.critical ? "a" : "an";
		ss << ucfirst(target->getNameDescription()) << " loses " << damageString;
		if (attacker) {
			ss << " due to ";
			if (attacker == target) {
				if (targetPlayer) {
					ss << targetPlayer->getPossessivePronoun() << " own " << attackMsg << "attack";
				} else {
					ss << "its own " << attackMsg << "attack";
				}
			} else {
				ss << article << " " << attackMsg << "attack by " << attacker->getNameDescription();
			}
		}
		ss << '.';
		if (damage.extension) {
			ss << " " << damage.exString;
		}
		spectatorMessage = ss.str();
	}

	message.type = MESSAGE_DAMAGE_OTHERS;
	message.text = spectatorMessage;
}

void Game::buildMessageAsTarget(
	const std::shared_ptr<Creature> &attacker, const CombatDamage &damage, const std::shared_ptr<Player> &attackerPlayer,
	const std::shared_ptr<Player> &targetPlayer, TextMessage &message, std::stringstream &ss,
	const std::string &damageString
) const {
	ss.str({});
	auto attackMsg = damage.critical ? "critical " : "";
	auto article = damage.critical ? "a" : "an";
	ss << "You lose " << damageString;
	if (!attacker) {
		ss << '.';
	} else if (targetPlayer == attackerPlayer) {
		ss << " due to your own " << attackMsg << "attack.";
	} else {
		ss << " due to " << article << " " << attackMsg << "attack by " << attacker->getNameDescription() << '.';
	}
	if (damage.extension) {
		ss << " " << damage.exString;
	}
	message.type = MESSAGE_DAMAGE_RECEIVED;
	message.text = ss.str();
}

void Game::buildMessageAsAttacker(
	const std::shared_ptr<Creature> &target, const CombatDamage &damage, TextMessage &message,
	std::stringstream &ss, const std::string &damageString
) const {
	ss.str({});
	ss << ucfirst(target->getNameDescription()) << " loses " << damageString << " due to your " << (damage.critical ? "critical " : " ") << "attack.";
	if (damage.extension) {
		ss << " " << damage.exString;
	}
	if (damage.fatal) {
		ss << " (Onslaught)";
	}
	message.type = MESSAGE_DAMAGE_DEALT;
	message.text = ss.str();
}

void Game::sendEffects(
	const std::shared_ptr<Creature> &target, const CombatDamage &damage, const Position &targetPos, TextMessage &message,
	const CreatureVector &spectators
) {
	uint16_t hitEffect;
	if (message.primary.value) {
		combatGetTypeInfo(damage.primary.type, target, message.primary.color, hitEffect);
		if (hitEffect != CONST_ME_NONE) {
			addMagicEffect(spectators, targetPos, hitEffect);
		}
	}

	if (message.secondary.value) {
		combatGetTypeInfo(damage.secondary.type, target, message.secondary.color, hitEffect);
		if (hitEffect != CONST_ME_NONE) {
			addMagicEffect(spectators, targetPos, hitEffect);
		}
	}
}

void Game::applyCharmRune(
	const std::shared_ptr<Monster> &targetMonster, const std::shared_ptr<Player> &attackerPlayer, const std::shared_ptr<Creature> &target, const int32_t &realDamage
) const {
	if (!targetMonster || !attackerPlayer) {
		return;
	}
	if (charmRune_t activeCharm = g_iobestiary().getCharmFromTarget(attackerPlayer, g_monsters().getMonsterTypeByRaceId(targetMonster->getRaceId()));
	    activeCharm != CHARM_NONE) {
		const auto charm = g_iobestiary().getBestiaryCharm(activeCharm);
		int8_t chance = charm->id == CHARM_CRIPPLE ? charm->chance : charm->chance + attackerPlayer->getCharmChanceModifier();
		g_logger().debug("charm chance: {}, base: {}, bonus: {}", chance, charm->chance, attackerPlayer->getCharmChanceModifier());
		if (charm->type == CHARM_OFFENSIVE && (chance >= normal_random(0, 100))) {
			g_iobestiary().parseCharmCombat(charm, attackerPlayer, target, realDamage);
		}
	}
}

// Mana leech
void Game::applyManaLeech(
	const std::shared_ptr<Player> &attackerPlayer, const std::shared_ptr<Monster> &targetMonster, const std::shared_ptr<Creature> &target, const CombatDamage &damage, const int32_t &realDamage
) const {
	// Wheel of destiny bonus - mana leech chance and amount
	auto wheelLeechChance = attackerPlayer->wheel()->checkDrainBodyLeech(target, SKILL_MANA_LEECH_CHANCE);
	auto wheelLeechAmount = attackerPlayer->wheel()->checkDrainBodyLeech(target, SKILL_MANA_LEECH_AMOUNT);

	uint16_t manaChance = attackerPlayer->getSkillLevel(SKILL_MANA_LEECH_CHANCE) + wheelLeechChance + damage.manaLeechChance;
	uint16_t manaSkill = attackerPlayer->getSkillLevel(SKILL_MANA_LEECH_AMOUNT) + wheelLeechAmount + damage.manaLeech;
	if (normal_random(0, 100) >= manaChance) {
		return;
	}
	// Void charm rune
	if (targetMonster) {
		if (uint16_t playerCharmRaceidVoid = attackerPlayer->parseRacebyCharm(CHARM_VOID, false, 0);
		    playerCharmRaceidVoid != 0 && playerCharmRaceidVoid == targetMonster->getRace()) {
			if (const auto charm = g_iobestiary().getBestiaryCharm(CHARM_VOID)) {
				manaSkill += charm->percent;
			}
		}
	}
	CombatParams tmpParams;
	CombatDamage tmpDamage;

	int affected = damage.affected;
	tmpDamage.origin = ORIGIN_SPELL;
	tmpDamage.primary.type = COMBAT_MANADRAIN;
	tmpDamage.primary.value = calculateLeechAmount(realDamage, manaSkill, affected);

	Combat::doCombatMana(nullptr, attackerPlayer, tmpDamage, tmpParams);
}

// Life leech
void Game::applyLifeLeech(
	const std::shared_ptr<Player> &attackerPlayer, const std::shared_ptr<Monster> &targetMonster, const std::shared_ptr<Creature> &target, const CombatDamage &damage, const int32_t &realDamage
) const {
	// Wheel of destiny bonus - life leech chance and amount
	auto wheelLeechChance = attackerPlayer->wheel()->checkDrainBodyLeech(target, SKILL_LIFE_LEECH_CHANCE);
	auto wheelLeechAmount = attackerPlayer->wheel()->checkDrainBodyLeech(target, SKILL_LIFE_LEECH_AMOUNT);
	uint16_t lifeChance = attackerPlayer->getSkillLevel(SKILL_LIFE_LEECH_CHANCE) + wheelLeechChance + damage.lifeLeechChance;
	uint16_t lifeSkill = attackerPlayer->getSkillLevel(SKILL_LIFE_LEECH_AMOUNT) + wheelLeechAmount + damage.lifeLeech;
	if (normal_random(0, 100) >= lifeChance) {
		return;
	}
	if (targetMonster) {
		if (uint16_t playerCharmRaceidVamp = attackerPlayer->parseRacebyCharm(CHARM_VAMP, false, 0);
		    playerCharmRaceidVamp != 0 && playerCharmRaceidVamp == targetMonster->getRaceId()) {
			if (const auto lifec = g_iobestiary().getBestiaryCharm(CHARM_VAMP)) {
				lifeSkill += lifec->percent;
			}
		}
	}
	CombatParams tmpParams;
	CombatDamage tmpDamage;

	int affected = damage.affected;
	tmpDamage.origin = ORIGIN_SPELL;
	tmpDamage.primary.type = COMBAT_HEALING;
	tmpDamage.primary.value = calculateLeechAmount(realDamage, lifeSkill, affected);

	Combat::doCombatHealth(nullptr, attackerPlayer, tmpDamage, tmpParams);
}

int32_t Game::calculateLeechAmount(const int32_t &realDamage, const uint16_t &skillAmount, int targetsAffected) const {
	auto intermediateResult = realDamage * (skillAmount / 10000.0) * (0.1 * targetsAffected + 0.9) / targetsAffected;
	return std::clamp<int32_t>(static_cast<int32_t>(std::lround(intermediateResult)), 0, realDamage);
}

bool Game::combatChangeMana(const std::shared_ptr<Creature> &attacker, const std::shared_ptr<Creature> &target, CombatDamage &damage) {
	const Position &targetPos = target->getPosition();
	auto manaChange = damage.primary.value + damage.secondary.value;
	if (manaChange > 0) {
		std::shared_ptr<Player> attackerPlayer;
		if (attacker) {
			attackerPlayer = attacker->getPlayer();
		} else {
			attackerPlayer = nullptr;
		}

		auto targetPlayer = target->getPlayer();
		if (attackerPlayer && targetPlayer && attackerPlayer->getSkull() == SKULL_BLACK && attackerPlayer->getSkullClient(targetPlayer) == SKULL_NONE) {
			return false;
		}

		if (damage.origin != ORIGIN_NONE) {
			const auto events = target->getCreatureEvents(CREATURE_EVENT_MANACHANGE);
			if (!events.empty()) {
				for (const auto &creatureEvent : events) {
					creatureEvent->executeManaChange(target, attacker, damage);
				}
				damage.origin = ORIGIN_NONE;
				return combatChangeMana(attacker, target, damage);
			}
		}

		auto realManaChange = target->getMana();
		target->changeMana(manaChange);
		realManaChange = target->getMana() - realManaChange;

		if (realManaChange > 0 && !target->isInGhostMode()) {
			std::string damageString = fmt::format("{} mana", realManaChange);

			std::string spectatorMessage;
			if (!attacker) {
				spectatorMessage += ucfirst(target->getNameDescription());
				spectatorMessage += " was restored for " + damageString;
			} else {
				spectatorMessage += ucfirst(attacker->getNameDescription());
				spectatorMessage += " restored ";
				if (attacker == target) {
					spectatorMessage += (targetPlayer ? targetPlayer->getReflexivePronoun() : "itself");
				} else {
					spectatorMessage += target->getNameDescription();
				}
				spectatorMessage += " for " + damageString;
			}

			TextMessage message;
			message.position = targetPos;
			message.primary.value = realManaChange;
			message.primary.color = TEXTCOLOR_MAYABLUE;

			for (const auto &spectator : Spectators().find<Player>(targetPos)) {
				const auto &tmpPlayer = spectator->getPlayer();
				if (!tmpPlayer) {
					continue;
				}

				if (tmpPlayer == attackerPlayer && attackerPlayer != targetPlayer) {
					message.type = MESSAGE_HEALED;
					message.text = "You restored " + target->getNameDescription() + " for " + damageString;
				} else if (tmpPlayer == targetPlayer) {
					message.type = MESSAGE_HEALED;
					if (!attacker) {
						message.text = "You were restored for " + damageString;
					} else if (targetPlayer == attackerPlayer) {
						message.text = "You restore yourself for " + damageString;
					} else {
						message.text = "You were restored by " + attacker->getNameDescription() + " for " + damageString;
					}
				} else {
					message.type = MESSAGE_HEALED_OTHERS;
					message.text = spectatorMessage;
				}
				tmpPlayer->sendTextMessage(message);
			}
		}
	} else {
		if (!target->isAttackable()) {
			if (!target->isInGhostMode()) {
				addMagicEffect(targetPos, CONST_ME_POFF);
			}
			return false;
		}

		std::shared_ptr<Player> attackerPlayer;
		if (attacker) {
			attackerPlayer = attacker->getPlayer();
		} else {
			attackerPlayer = nullptr;
		}

		auto targetPlayer = target->getPlayer();
		if (attackerPlayer && targetPlayer && attackerPlayer->getSkull() == SKULL_BLACK && attackerPlayer->getSkullClient(targetPlayer) == SKULL_NONE) {
			return false;
		}

		auto manaLoss = std::min<int32_t>(target->getMana(), -manaChange);
		BlockType_t blockType = target->blockHit(attacker, COMBAT_MANADRAIN, manaLoss);
		if (blockType != BLOCK_NONE) {
			addMagicEffect(targetPos, CONST_ME_POFF);
			return false;
		}

		if (manaLoss <= 0) {
			return true;
		}

		if (damage.origin != ORIGIN_NONE) {
			const auto events = target->getCreatureEvents(CREATURE_EVENT_MANACHANGE);
			if (!events.empty()) {
				for (const auto &creatureEvent : events) {
					creatureEvent->executeManaChange(target, attacker, damage);
				}
				damage.origin = ORIGIN_NONE;
				return combatChangeMana(attacker, target, damage);
			}
		}

		if (targetPlayer && attacker && attacker->getMonster()) {
			// Charm rune (target as player)
			const auto mType = g_monsters().getMonsterType(attacker->getName());
			if (mType) {
				charmRune_t activeCharm = g_iobestiary().getCharmFromTarget(targetPlayer, mType);
				if (activeCharm != CHARM_NONE && activeCharm != CHARM_CLEANSE) {
					const auto charm = g_iobestiary().getBestiaryCharm(activeCharm);
					if (charm && charm->type == CHARM_DEFENSIVE && (charm->chance > normal_random(0, 100))) {
						if (g_iobestiary().parseCharmCombat(charm, targetPlayer, attacker, manaChange)) {
							sendDoubleSoundEffect(targetPlayer->getPosition(), charm->soundCastEffect, charm->soundImpactEffect, targetPlayer);
							return false; // Dodge charm
						}
					}
				}
			}
		}

		target->drainMana(attacker, manaLoss);

		std::stringstream ss;

		std::string damageString = std::to_string(manaLoss);

		std::string spectatorMessage;

		TextMessage message;
		message.position = targetPos;
		message.primary.value = manaLoss;
		message.primary.color = TEXTCOLOR_BLUE;

		for (const auto &spectator : Spectators().find<Player>(targetPos)) {
			const auto &tmpPlayer = spectator->getPlayer();
			if (!tmpPlayer) {
				continue;
			}

			if (tmpPlayer == attackerPlayer && attackerPlayer != targetPlayer) {
				ss.str({});
				ss << ucfirst(target->getNameDescription()) << " loses " << damageString << " mana due to your attack.";
				message.type = MESSAGE_DAMAGE_DEALT;
				message.text = ss.str();
			} else if (tmpPlayer == targetPlayer) {
				ss.str({});
				ss << "You lose " << damageString << " mana";
				if (!attacker) {
					ss << '.';
				} else if (targetPlayer == attackerPlayer) {
					ss << " due to your own attack.";
				} else {
					ss << " mana due to an attack by " << attacker->getNameDescription() << '.';
				}
				message.type = MESSAGE_DAMAGE_RECEIVED;
				message.text = ss.str();
			} else {
				if (spectatorMessage.empty()) {
					ss.str({});
					ss << ucfirst(target->getNameDescription()) << " loses " << damageString << " mana";
					if (attacker) {
						ss << " due to ";
						if (attacker == target) {
							ss << (targetPlayer ? targetPlayer->getPossessivePronoun() : "its") << " own attack";
						} else {
							ss << "an attack by " << attacker->getNameDescription();
						}
					}
					ss << '.';
					spectatorMessage = ss.str();
				}
				message.type = MESSAGE_DAMAGE_OTHERS;
				message.text = spectatorMessage;
			}
			tmpPlayer->sendTextMessage(message);
		}
	}

	return true;
}

void Game::addCreatureHealth(const std::shared_ptr<Creature> &target) {
	auto spectators = Spectators().find<Player>(target->getPosition(), true);
	addCreatureHealth(spectators.data(), target);
}

void Game::addCreatureHealth(const CreatureVector &spectators, const std::shared_ptr<Creature> &target) {
	uint8_t healthPercent = std::ceil((static_cast<double>(target->getHealth()) / std::max<int32_t>(target->getMaxHealth(), 1)) * 100);
	if (const auto &targetPlayer = target->getPlayer()) {
		if (const auto &party = targetPlayer->getParty()) {
			party->updatePlayerHealth(targetPlayer, target, healthPercent);
		}
	} else if (const auto &master = target->getMaster()) {
		if (const auto &masterPlayer = master->getPlayer()) {
			if (const auto &party = masterPlayer->getParty()) {
				party->updatePlayerHealth(masterPlayer, target, healthPercent);
			}
		}
	}
	for (const auto &spectator : spectators) {
		if (const auto &tmpPlayer = spectator->getPlayer()) {
			tmpPlayer->sendCreatureHealth(target);
		}
	}
}

void Game::addPlayerMana(const std::shared_ptr<Player> &target) {
	if (const auto &party = target->getParty()) {
		uint8_t manaPercent = std::ceil((static_cast<double>(target->getMana()) / std::max<int32_t>(target->getMaxMana(), 1)) * 100);
		party->updatePlayerMana(target, manaPercent);
	}
}

void Game::addPlayerVocation(const std::shared_ptr<Player> &target) {
	if (const auto &party = target->getParty()) {
		party->updatePlayerVocation(target);
	}

	for (const auto &spectator : Spectators().find<Player>(target->getPosition(), true)) {
		spectator->getPlayer()->sendPlayerVocation(target);
	}
}

void Game::addMagicEffect(const Position &pos, uint16_t effect) {
	auto spectators = Spectators().find<Player>(pos, true);
	addMagicEffect(spectators.data(), pos, effect);
}

void Game::addMagicEffect(const CreatureVector &spectators, const Position &pos, uint16_t effect) {
	for (const auto &spectator : spectators) {
		if (const auto &tmpPlayer = spectator->getPlayer()) {
			tmpPlayer->sendMagicEffect(pos, effect);
		}
	}
}

void Game::removeMagicEffect(const Position &pos, uint16_t effect) {
	auto spectators = Spectators().find<Player>(pos, true);
	removeMagicEffect(spectators.data(), pos, effect);
}

void Game::removeMagicEffect(const CreatureVector &spectators, const Position &pos, uint16_t effect) {
	for (const auto &spectator : spectators) {
		if (const auto &tmpPlayer = spectator->getPlayer()) {
			tmpPlayer->removeMagicEffect(pos, effect);
		}
	}
}

void Game::addDistanceEffect(const Position &fromPos, const Position &toPos, uint16_t effect) {
	auto spectators = Spectators().find<Player>(fromPos).find<Player>(toPos);
	addDistanceEffect(spectators.data(), fromPos, toPos, effect);
}

void Game::addDistanceEffect(const CreatureVector &spectators, const Position &fromPos, const Position &toPos, uint16_t effect) {
	for (const auto &spectator : spectators) {
		if (const auto &tmpPlayer = spectator->getPlayer()) {
			tmpPlayer->sendDistanceShoot(fromPos, toPos, effect);
		}
	}
}

void Game::checkImbuements() const {
	for (const auto &[mapPlayerId, mapPlayer] : getPlayers()) {
		if (!mapPlayer) {
			continue;
		}

		mapPlayer->updateInventoryImbuement();
	}
}

void Game::checkLight() {
	lightHour += lightHourDelta;

	if (lightHour > LIGHT_DAY_LENGTH) {
		lightHour -= LIGHT_DAY_LENGTH;
	}

	if (std::abs(lightHour - SUNRISE) < 2 * lightHourDelta) {
		lightState = LIGHT_STATE_SUNRISE;
	} else if (std::abs(lightHour - SUNSET) < 2 * lightHourDelta) {
		lightState = LIGHT_STATE_SUNSET;
	}

	int32_t newLightLevel = lightLevel;
	bool lightChange = false;

	switch (lightState) {
		case LIGHT_STATE_SUNRISE: {
			newLightLevel += (LIGHT_LEVEL_DAY - LIGHT_LEVEL_NIGHT) / 30;
			lightChange = true;
			break;
		}
		case LIGHT_STATE_SUNSET: {
			newLightLevel -= (LIGHT_LEVEL_DAY - LIGHT_LEVEL_NIGHT) / 30;
			lightChange = true;
			break;
		}
		default:
			break;
	}

	if (newLightLevel <= LIGHT_LEVEL_NIGHT) {
		lightLevel = LIGHT_LEVEL_NIGHT;
		lightState = LIGHT_STATE_NIGHT;
	} else if (newLightLevel >= LIGHT_LEVEL_DAY) {
		lightLevel = LIGHT_LEVEL_DAY;
		lightState = LIGHT_STATE_DAY;
	} else {
		lightLevel = newLightLevel;
	}

	LightInfo lightInfo = getWorldLightInfo();

	if (lightChange) {
		for ([[maybe_unused]] const auto &[mapPlayerId, mapPlayer] : getPlayers()) {
			mapPlayer->sendWorldLight(lightInfo);
			mapPlayer->sendTibiaTime(lightHour);
		}
	} else {
		for ([[maybe_unused]] const auto &[mapPlayerId, mapPlayer] : getPlayers()) {
			mapPlayer->sendTibiaTime(lightHour);
		}
	}
	if (currentLightState != lightState) {
		currentLightState = lightState;
		for (const auto &[eventName, globalEvent] : g_globalEvents().getEventMap(GLOBALEVENT_PERIODCHANGE)) {
			globalEvent->executePeriodChange(lightState, lightInfo);
		}
	}
}

ItemClassification* Game::getItemsClassification(uint8_t id, bool create) {
	auto it = std::ranges::find_if(itemsClassifications, [id](ItemClassification* classification) {
		return classification->id == id;
	});

	if (it != itemsClassifications.end()) {
		return *it;
	} else if (create) {
		auto itemClassification = new ItemClassification(id);
		addItemsClassification(itemClassification);
		return itemClassification;
	}

	return nullptr;
}

LightInfo Game::getWorldLightInfo() const {
	return { lightLevel, 0xD7 };
}

bool Game::gameIsDay() {
	if (lightHour >= (6 * 60) && lightHour <= (18 * 60)) {
		isDay = true;
	} else {
		isDay = false;
	}

	return isDay;
}

void Game::dieSafely(const std::string &errorMsg /* = "" */) {
	g_logger().error(errorMsg);
	shutdown();
}

void Game::shutdown() {
	g_webhook().sendMessage(":red_circle: Server is shutting down...");

	g_logger().info("Shutting down...");
	map.spawnsMonster.clear();
	map.spawnsNpc.clear();
	raids.clear();

	if (serviceManager) {
		serviceManager->stop();
	}

	ConnectionManager::getInstance().closeAll();

	g_luaEnvironment().collectGarbage();

	g_logger().info("Done!");
}

void Game::addBestiaryList(uint16_t raceid, const std::string &name) {
	auto it = BestiaryList.find(raceid);
	if (it != BestiaryList.end()) {
		return;
	}

	BestiaryList.insert(std::pair<uint16_t, std::string>(raceid, name));
}

void Game::broadcastMessage(const std::string &text, MessageClasses type) const {
	if (!text.empty()) {
		g_logger().info("Broadcasted message: {}", text);
		for (const auto &it : players) {
			it.second->sendTextMessage(type, text);
		}
	}
}

void Game::updateCreatureWalkthrough(const std::shared_ptr<Creature> &creature) {
	// Send to clients
	for (const auto &spectator : Spectators().find<Player>(creature->getPosition(), true)) {
		const auto &tmpPlayer = spectator->getPlayer();
		tmpPlayer->sendCreatureWalkthrough(creature, tmpPlayer->canWalkthroughEx(creature));
	}
}

<<<<<<< HEAD
void Game::updateCreatureSkull(std::shared_ptr<Creature> creature) {
	if (worlds()->getCurrentWorld()->type != WORLD_TYPE_PVP) {
=======
void Game::updateCreatureSkull(const std::shared_ptr<Creature> &creature) const {
	if (getWorldType() != WORLD_TYPE_PVP) {
>>>>>>> 93db96ca
		return;
	}

	for (const auto &spectator : Spectators().find<Player>(creature->getPosition(), true)) {
		spectator->getPlayer()->sendCreatureSkull(creature);
	}
}

void Game::updatePlayerShield(const std::shared_ptr<Player> &player) {
	for (const auto &spectator : Spectators().find<Player>(player->getPosition(), true)) {
		spectator->getPlayer()->sendCreatureShield(player);
	}
}

void Game::updateCreatureType(const std::shared_ptr<Creature> &creature) {
	if (!creature) {
		return;
	}

	std::shared_ptr<Player> masterPlayer = nullptr;
	CreatureType_t creatureType = creature->getType();
	if (creatureType == CREATURETYPE_MONSTER) {
		std::shared_ptr<Creature> master = creature->getMaster();
		if (master) {
			masterPlayer = master->getPlayer();
			if (masterPlayer) {
				creatureType = CREATURETYPE_SUMMON_OTHERS;
			}
		}
	}
	if (creature->isHealthHidden()) {
		creatureType = CREATURETYPE_HIDDEN;
	}

	// Send to clients
	auto spectators = Spectators().find<Player>(creature->getPosition(), true);
	if (creatureType == CREATURETYPE_SUMMON_OTHERS) {
		for (const auto &spectator : spectators) {
			spectator->getPlayer()->sendCreatureType(creature, masterPlayer == spectator ? CREATURETYPE_SUMMON_PLAYER : creatureType);
		}
	} else {
		for (const auto &spectator : spectators) {
			spectator->getPlayer()->sendCreatureType(creature, creatureType);
		}
	}
}

void Game::loadMotdNum() {
	Database &db = Database::getInstance();
	const auto worldId = worlds()->getCurrentWorld()->id;

	auto result = db.storeQuery(fmt::format("SELECT `value` FROM `server_config` WHERE `config` = 'motd_num' AND `world_id` = {}", worldId));
	if (result) {
		motdNum = result->getNumber<uint32_t>("value");
	} else {
		db.executeQuery(fmt::format("INSERT INTO `server_config` (`world_id`, `config`, `value`) VALUES ({}, 'motd_num', '0')", worldId));
	}

	result = db.storeQuery(fmt::format("SELECT `value` FROM `server_config` WHERE `config` = 'motd_hash' AND `world_id` = {}", worldId));
	if (result) {
		motdHash = result->getString("value");
		if (motdHash != transformToSHA1(g_configManager().getString(SERVER_MOTD))) {
			++motdNum;
		}
	} else {
		db.executeQuery(fmt::format("INSERT INTO `server_config` (`world_id`, `config`, `value`) VALUES ({}, 'motd_hash', '')", worldId));
	}
}

void Game::saveMotdNum() const {
	Database &db = Database::getInstance();
	const auto worldId = worlds()->getCurrentWorld()->id;

	std::string query = fmt::format("UPDATE `server_config` SET `value` = {} WHERE `config` = 'motd_num' AND `world_id` = {}", motdNum, worldId);
	db.executeQuery(query);

<<<<<<< HEAD
	query = fmt::format("UPDATE `server_config` SET `value` = '{}' WHERE `config` = 'motd_hash' AND `world_id` = {}", transformToSHA1(g_configManager().getString(SERVER_MOTD, __FUNCTION__)), worldId);
	db.executeQuery(query);
=======
	query.str(std::string());
	query << "UPDATE `server_config` SET `value` = '" << transformToSHA1(g_configManager().getString(SERVER_MOTD)) << "' WHERE `config` = 'motd_hash'";
	db.executeQuery(query.str());
>>>>>>> 93db96ca
}

void Game::checkPlayersRecord() {
	const size_t playersOnline = getPlayersOnline();
	if (playersOnline > playersRecord) {
		uint32_t previousRecord = playersRecord;
		playersRecord = playersOnline;

		for (const auto &[key, globalEvent] : g_globalEvents().getEventMap(GLOBALEVENT_RECORD)) {
			globalEvent->executeRecord(playersRecord, previousRecord);
		}
		updatePlayersRecord();
	}
}

void Game::updatePlayersRecord() const {
	Database &db = Database::getInstance();

	std::string query = fmt::format("UPDATE `server_config` SET `value` = {} WHERE `config` = 'players_record' AND `world_id` = {}", playersRecord, worlds()->getCurrentWorld()->id);
	db.executeQuery(query);
}

void Game::loadPlayersRecord() {
	Database &db = Database::getInstance();
	const auto worldId = worlds()->getCurrentWorld()->id;

	const auto result = db.storeQuery(fmt::format("SELECT `value` FROM `server_config` WHERE `config` = 'players_record' AND `world_id` = {}", worldId));
	if (result) {
		playersRecord = result->getNumber<uint32_t>("value");
	} else {
		db.executeQuery(fmt::format("INSERT INTO `server_config` (`world_id`, `config`, `value`) VALUES ({}, 'players_record', '0')", worldId));
	}
}

void Game::playerInviteToParty(uint32_t playerId, uint32_t invitedId) {
	// Prevent crafted packets from inviting urself to a party (using OTClient)
	if (playerId == invitedId) {
		return;
	}

	const auto &player = getPlayerByID(playerId);
	if (!player) {
		return;
	}

	std::shared_ptr<Player> invitedPlayer = getPlayerByID(invitedId);
	if (!invitedPlayer || invitedPlayer->isInviting(player)) {
		return;
	}

	if (invitedPlayer->getParty()) {
		std::ostringstream ss;
		ss << invitedPlayer->getName() << " is already in a party.";
		player->sendTextMessage(MESSAGE_PARTY_MANAGEMENT, ss.str());
		return;
	}

	std::shared_ptr<Party> party = player->getParty();
	if (!party) {
		party = Party::create(player);
	} else if (party->getLeader() != player) {
		return;
	}

	party->invitePlayer(invitedPlayer);
}

void Game::updatePlayerHelpers(const std::shared_ptr<Player> &player) {
	if (!player) {
		return;
	}

	const uint16_t helpers = player->getHelpers();
	for (const auto &spectator : Spectators().find<Player>(player->getPosition(), true)) {
		spectator->getPlayer()->sendCreatureHelpers(player->getID(), helpers);
	}
}

void Game::playerJoinParty(uint32_t playerId, uint32_t leaderId) {
	const auto &player = getPlayerByID(playerId);
	if (!player) {
		return;
	}

	std::shared_ptr<Player> leader = getPlayerByID(leaderId);
	if (!leader || !leader->isInviting(player)) {
		return;
	}

	auto party = leader->getParty();
	if (!party || party->getLeader() != leader) {
		return;
	}

	if (player->getParty()) {
		player->sendTextMessage(MESSAGE_PARTY_MANAGEMENT, "You are already in a party.");
		return;
	}

	party->joinParty(player);
}

void Game::playerRevokePartyInvitation(uint32_t playerId, uint32_t invitedId) {
	const auto &player = getPlayerByID(playerId);
	if (!player) {
		return;
	}

	std::shared_ptr<Party> party = player->getParty();
	if (!party || party->getLeader() != player) {
		return;
	}

	std::shared_ptr<Player> invitedPlayer = getPlayerByID(invitedId);
	if (!invitedPlayer || !player->isInviting(invitedPlayer)) {
		return;
	}

	party->revokeInvitation(invitedPlayer);
}

void Game::playerPassPartyLeadership(uint32_t playerId, uint32_t newLeaderId) {
	const auto &player = getPlayerByID(playerId);
	if (!player) {
		return;
	}

	std::shared_ptr<Party> party = player->getParty();
	if (!party || party->getLeader() != player) {
		return;
	}

	std::shared_ptr<Player> newLeader = getPlayerByID(newLeaderId);
	if (!newLeader || !player->isPartner(newLeader)) {
		return;
	}

	party->passPartyLeadership(newLeader);
}

void Game::playerLeaveParty(uint32_t playerId) {
	const auto &player = getPlayerByID(playerId);
	if (!player) {
		return;
	}

	std::shared_ptr<Party> party = player->getParty();
	if (!party || (player->hasCondition(CONDITION_INFIGHT) && !player->getZoneType() == ZONE_PROTECTION)) {
		player->sendTextMessage(TextMessage(MESSAGE_FAILURE, "You cannot leave party, contact the administrator."));
		return;
	}

	party->leaveParty(player);
}

void Game::playerEnableSharedPartyExperience(uint32_t playerId, bool sharedExpActive) {
	const auto &player = getPlayerByID(playerId);
	if (!player) {
		return;
	}

	auto party = player->getParty();
	auto playerTile = player->getTile();
	if (!party || (player->hasCondition(CONDITION_INFIGHT) && playerTile && !playerTile->hasFlag(TILESTATE_PROTECTIONZONE))) {
		return;
	}

	party->setSharedExperience(player, sharedExpActive);
}

void Game::sendGuildMotd(uint32_t playerId) {
	const auto &player = getPlayerByID(playerId);
	if (!player) {
		return;
	}

	const auto guild = player->getGuild();
	if (guild) {
		player->sendChannelMessage("Message of the Day", guild->getMotd(), TALKTYPE_CHANNEL_R1, CHANNEL_GUILD);
	}
}

void Game::kickPlayer(uint32_t playerId, bool displayEffect) {
	const auto &player = getPlayerByID(playerId);
	if (!player) {
		return;
	}

	player->removePlayer(displayEffect);
}

void Game::playerFriendSystemAction(const std::shared_ptr<Player> &player, uint8_t type, uint8_t titleId) {
	if (type == 0x0E) {
		player->title()->setCurrentTitle(titleId);
		player->sendCyclopediaCharacterBaseInformation();
		player->sendCyclopediaCharacterTitles();
		return;
	}
}

void Game::playerCyclopediaCharacterInfo(const std::shared_ptr<Player> &player, uint32_t characterID, CyclopediaCharacterInfoType_t characterInfoType, uint16_t entriesPerPage, uint16_t page) {
	uint32_t playerGUID = player->getGUID();
	if (characterID != playerGUID) {
		// For now allow viewing only our character since we don't have tournaments supported
		player->sendCyclopediaCharacterNoData(characterInfoType, 2);
		return;
	}

	switch (characterInfoType) {
		case CYCLOPEDIA_CHARACTERINFO_BASEINFORMATION:
			player->sendCyclopediaCharacterBaseInformation();
			break;
		case CYCLOPEDIA_CHARACTERINFO_GENERALSTATS:
			player->sendCyclopediaCharacterGeneralStats();
			break;
		case CYCLOPEDIA_CHARACTERINFO_COMBATSTATS:
			player->sendCyclopediaCharacterCombatStats();
			break;
		case CYCLOPEDIA_CHARACTERINFO_RECENTDEATHS:
			player->cyclopedia()->loadDeathHistory(page, entriesPerPage);
			break;
		case CYCLOPEDIA_CHARACTERINFO_RECENTPVPKILLS:
			player->cyclopedia()->loadRecentKills(page, entriesPerPage);
			break;
		case CYCLOPEDIA_CHARACTERINFO_ACHIEVEMENTS:
			player->achiev()->sendUnlockedSecretAchievements();
			break;
		case CYCLOPEDIA_CHARACTERINFO_ITEMSUMMARY: {
			const ItemsTierCountList &inventoryItems = player->getInventoryItemsId(true);
			const ItemsTierCountList &storeInboxItems = player->getStoreInboxItemsId();
			const StashItemList &supplyStashItems = player->getStashItems();
			const ItemsTierCountList &depotBoxItems = player->getDepotChestItemsId();
			const ItemsTierCountList &inboxItems = player->getDepotInboxItemsId();

			player->sendCyclopediaCharacterItemSummary(inventoryItems, storeInboxItems, supplyStashItems, depotBoxItems, inboxItems);
			break;
		}
		case CYCLOPEDIA_CHARACTERINFO_OUTFITSMOUNTS:
			player->sendCyclopediaCharacterOutfitsMounts();
			break;
		case CYCLOPEDIA_CHARACTERINFO_STORESUMMARY:
			player->sendCyclopediaCharacterStoreSummary();
			break;
		case CYCLOPEDIA_CHARACTERINFO_INSPECTION:
			player->sendCyclopediaCharacterInspection();
			break;
		case CYCLOPEDIA_CHARACTERINFO_BADGES:
			player->sendCyclopediaCharacterBadges();
			break;
		case CYCLOPEDIA_CHARACTERINFO_TITLES:
			player->sendCyclopediaCharacterTitles();
			break;
		default:
			player->sendCyclopediaCharacterNoData(characterInfoType, 1);
			break;
	}
}

<<<<<<< HEAD
std::string Game::generateHighscoreQueryForEntries(const std::string &categoryName, const std::string &worldName, uint32_t page, uint8_t entriesPerPage, uint32_t vocation) {
	Database &db = Database::getInstance();
	uint32_t startPage = (static_cast<uint32_t>(page - 1) * static_cast<uint32_t>(entriesPerPage));
=======
std::string Game::generateHighscoreQuery(
	const std::string &categoryName,
	uint32_t page,
	uint8_t entriesPerPage,
	uint32_t vocation,
	uint32_t playerGUID /*= 0*/
) {
	uint32_t startPage = (page - 1) * static_cast<uint32_t>(entriesPerPage);
>>>>>>> 93db96ca
	uint32_t endPage = startPage + static_cast<uint32_t>(entriesPerPage);
	std::string entriesStr = std::to_string(entriesPerPage);

<<<<<<< HEAD
	const auto world = !worldName.empty() ? fmt::format("AND `w`.`name` = {}", db.escapeString(worldName)) : "";

	std::string query = fmt::format(
		"SELECT *, @row AS `entries`, {0} AS `page` FROM (SELECT *, (@row := @row + 1) AS `rn` FROM (SELECT `p`.`id`, `p`.`name`, `p`.`level`, `p`.`vocation`, `w`.`name` AS `worldName`, `p`.`{1}` AS `points`, @curRank := IF(@prevRank = `{1}`, @curRank, IF(@prevRank := `{1}`, @curRank + 1, @curRank + 1)) AS `rank` FROM `players` `p` INNER JOIN `worlds` `w` ON `p`.`world_id` = `w`.`id`, (SELECT @curRank := 0, @prevRank := NULL, @row := 0) `r` WHERE `group_id` < {2} {6} ORDER BY `{1}` DESC) `t`{3}) `T` WHERE `rn` > {4} AND `rn` <= {5}",
		page, categoryName, static_cast<int>(GROUP_TYPE_GAMEMASTER), vocation != 0xFFFFFFFF ? generateVocationConditionHighscore(vocation) : "", startPage, endPage, world
	);

	return query;
}

std::string Game::generateHighscoreQueryForOurRank(const std::string &categoryName, uint8_t entriesPerPage, uint32_t playerGUID, uint32_t vocation) {
	std::string entriesStr = std::to_string(entriesPerPage);

	std::string query = fmt::format(
		"SELECT *, @row AS `entries`, (@ourRow DIV {0}) + 1 AS `page` FROM (SELECT *, (@row := @row + 1) AS `rn`, @ourRow := IF(`id` = {1}, @row - 1, @ourRow) AS `rw` FROM (SELECT `p`.`id`, `p`.`name`, `p`.`level`, `p`.`vocation`, `w`.`name` AS `worldName`, `{2}` AS `points`, @curRank := IF(@prevRank = `{2}`, @curRank, IF(@prevRank := `{2}`, @curRank + 1, @curRank + 1)) AS `rank` FROM `players` `p` INNER JOIN `worlds` `w` ON `p`.`world_id` = `w`.`id`, (SELECT @curRank := 0, @prevRank := NULL, @row := 0, @ourRow := 0) `r` WHERE `group_id` < {3} ORDER BY `{2}` DESC) `t`{4}) `T` WHERE `rn` > ((@ourRow DIV {0}) * {0}) AND `rn` <= (((@ourRow DIV {0}) * {0}) + {0})",
		entriesStr, playerGUID, categoryName, static_cast<int>(GROUP_TYPE_GAMEMASTER), vocation != 0xFFFFFFFF ? generateVocationConditionHighscore(vocation) : ""
	);

=======
	if (categoryName.empty()) {
		g_logger().error("Category name cannot be empty.");
		return "";
	}

	std::string query = fmt::format(
		"SELECT `id`, `name`, `level`, `vocation`, `points`, `rank`, `rn` AS `entries`, "
	);

	if (playerGUID != 0) {
		query += fmt::format("(@ourRow DIV {0}) + 1 AS `page` FROM (", entriesStr);
	} else {
		query += fmt::format("{} AS `page` FROM (", page);
	}

	query += fmt::format(
		"SELECT `id`, `name`, `level`, `vocation`, `{}` AS `points`, "
		"@curRank := IF(@prevRank = `{}`, @curRank, IF(@prevRank := `{}`, @curRank + 1, @curRank + 1)) AS `rank`, "
		"(@row := @row + 1) AS `rn`",
		categoryName, categoryName, categoryName
	);

	if (playerGUID != 0) {
		query += fmt::format(", @ourRow := IF(`id` = {}, @row - 1, @ourRow) AS `rw`", playerGUID);
	}

	query += fmt::format(
		" FROM (SELECT `id`, `name`, `level`, `vocation`, `{}` FROM `players` `p`, "
		"(SELECT @curRank := 0, @prevRank := NULL, @row := 0, @ourRow := 0) `r` "
		"WHERE `group_id` < {} ORDER BY `{}` DESC) `t`",
		categoryName, static_cast<int>(GROUP_TYPE_GAMEMASTER), categoryName
	);

	if (vocation != 0xFFFFFFFF) {
		query += generateVocationConditionHighscore(vocation);
	}

	query += ") `T` WHERE ";

	if (playerGUID != 0) {
		query += fmt::format(
			"`rn` > ((@ourRow DIV {0}) * {0}) AND `rn` <= (((@ourRow DIV {0}) * {0}) + {0})",
			entriesStr
		);
	} else {
		query += fmt::format("`rn` > {} AND `rn` <= {}", startPage, endPage);
	}

>>>>>>> 93db96ca
	return query;
}

std::string Game::generateVocationConditionHighscore(uint32_t vocation) {
	std::ostringstream queryPart;
	bool firstVocation = true;

	const auto vocationsMap = g_vocations().getVocations();
	for (const auto &it : vocationsMap) {
		const auto &voc = it.second;
		if (voc->getFromVocation() == vocation) {
			if (firstVocation) {
				queryPart << " WHERE `p`.`vocation` = " << voc->getId();
				firstVocation = false;
			} else {
				queryPart << " OR `p`.`vocation` = " << voc->getId();
			}
		}
	}

	return queryPart.str();
}

<<<<<<< HEAD
void Game::processHighscoreResults(DBResult_ptr result, const std::string &worldName, uint32_t playerID, uint8_t category, uint32_t vocation, uint8_t entriesPerPage) {
	std::shared_ptr<Player> player = g_game().getPlayerByID(playerID);
=======
void Game::processHighscoreResults(const DBResult_ptr &result, uint32_t playerID, uint8_t category, uint32_t vocation, uint8_t entriesPerPage) {
	const auto &player = g_game().getPlayerByID(playerID);
>>>>>>> 93db96ca
	if (!player) {
		return;
	}

	player->resetAsyncOngoingTask(PlayerAsyncTask_Highscore);

	if (!result) {
		player->sendHighscoresNoData();
		return;
	}

	auto page = result->getNumber<uint16_t>("page");
	auto pages = result->getNumber<uint32_t>("entries");
	pages += entriesPerPage - 1;
	pages /= entriesPerPage;

	std::string cacheKey = fmt::format("Highscore_{}_{}_{}_{}_{}", worldName.empty() ? "All" : worldName, static_cast<int>(category), static_cast<int>(vocation), static_cast<int>(entriesPerPage), page);

	auto it = highscoreCache.find(cacheKey);
	auto now = std::chrono::system_clock::now();
	if (it != highscoreCache.end() && (now - it->second.timestamp < HIGHSCORE_CACHE_EXPIRATION_TIME)) {
		auto &cacheEntry = it->second;
		auto cachedTime = it->second.timestamp;
		auto durationSinceEpoch = cachedTime.time_since_epoch();
		auto secondsSinceEpoch = std::chrono::duration_cast<std::chrono::seconds>(durationSinceEpoch).count();
		auto updateTimer = static_cast<uint32_t>(secondsSinceEpoch);
		player->sendHighscores(worldName, cacheEntry.characters, category, vocation, cacheEntry.page, static_cast<uint16_t>(cacheEntry.entriesPerPage), updateTimer);
	} else {
		std::vector<HighscoreCharacter> characters;
		characters.reserve(result->countResults());
		if (result) {
			do {
				const auto &voc = g_vocations().getVocation(result->getNumber<uint16_t>("vocation"));
				uint8_t characterVocation = voc ? voc->getClientId() : 0;
<<<<<<< HEAD
				std::string loyaltyTitle = ""; // todo get loyalty title from player
				characters.emplace_back(std::move(result->getString("name")), result->getNumber<uint64_t>("points"), result->getNumber<uint32_t>("id"), result->getNumber<uint32_t>("rank"), result->getNumber<uint16_t>("level"), characterVocation, std::move(result->getString("worldName")), loyaltyTitle);
=======
				std::string loyaltyTitle; // todo get loyalty title from player
				characters.emplace_back(std::move(result->getString("name")), result->getNumber<uint64_t>("points"), result->getNumber<uint32_t>("id"), result->getNumber<uint32_t>("rank"), result->getNumber<uint16_t>("level"), characterVocation, loyaltyTitle);
>>>>>>> 93db96ca
			} while (result->next());
		}

		player->sendHighscores(worldName, characters, category, vocation, page, static_cast<uint16_t>(pages), getTimeNow());
		highscoreCache[cacheKey] = { characters, page, pages, now };
	}
}

void Game::cacheQueryHighscore(const std::string &key, const std::string &query, uint32_t page, uint8_t entriesPerPage) {
	QueryHighscoreCacheEntry queryEntry { query, page, entriesPerPage, std::chrono::steady_clock::now() };
	queryCache[key] = queryEntry;
}

std::string Game::generateHighscoreOrGetCachedQueryForEntries(const std::string &categoryName, const std::string &worldName, uint32_t page, uint8_t entriesPerPage, uint32_t vocation) {
	std::string cacheKey = fmt::format("Entries_{}_{}_{}_{}_{}", worldName.empty() ? "All" : worldName, categoryName, page, static_cast<int>(entriesPerPage), vocation);

	if (queryCache.find(cacheKey) != queryCache.end()) {
		const QueryHighscoreCacheEntry &cachedEntry = queryCache[cacheKey];
		if (cachedEntry.page == page) {
			return cachedEntry.query;
		}
	}

<<<<<<< HEAD
	std::string newQuery = generateHighscoreQueryForEntries(categoryName, worldName, page, entriesPerPage, vocation);
=======
	std::string newQuery = generateHighscoreQuery(categoryName, page, entriesPerPage, vocation);
>>>>>>> 93db96ca
	cacheQueryHighscore(cacheKey, newQuery, page, entriesPerPage);

	return newQuery;
}

std::string Game::generateHighscoreOrGetCachedQueryForOurRank(const std::string &categoryName, uint8_t entriesPerPage, uint32_t playerGUID, uint32_t vocation) {
	std::ostringstream cacheKeyStream;
	cacheKeyStream << "OurRank_" << categoryName << "_" << static_cast<int>(entriesPerPage) << "_" << playerGUID << "_" << vocation;
	std::string cacheKey = cacheKeyStream.str();

	if (queryCache.find(cacheKey) != queryCache.end()) {
		const QueryHighscoreCacheEntry &cachedEntry = queryCache[cacheKey];
		if (cachedEntry.page == entriesPerPage) {
			return cachedEntry.query;
		}
	}

	std::string newQuery = generateHighscoreQuery(categoryName, 0, entriesPerPage, vocation, playerGUID);
	cacheQueryHighscore(cacheKey, newQuery, entriesPerPage, entriesPerPage);

	return newQuery;
}

<<<<<<< HEAD
void Game::playerHighscores(std::shared_ptr<Player> player, HighscoreType_t type, uint8_t category, uint32_t vocation, const std::string &worldName, uint16_t page, uint8_t entriesPerPage) {
=======
void Game::playerHighscores(const std::shared_ptr<Player> &player, HighscoreType_t type, uint8_t category, uint32_t vocation, const std::string &, uint16_t page, uint8_t entriesPerPage) {
>>>>>>> 93db96ca
	if (player->hasAsyncOngoingTask(PlayerAsyncTask_Highscore)) {
		return;
	}

	std::string categoryName = getSkillNameById(category);

	std::string query;
	if (type == HIGHSCORE_GETENTRIES) {
		query = generateHighscoreOrGetCachedQueryForEntries(categoryName, worldName, page, entriesPerPage, vocation);
	} else if (type == HIGHSCORE_OURRANK) {
		query = generateHighscoreOrGetCachedQueryForOurRank(categoryName, entriesPerPage, player->getGUID(), vocation);
	}

	uint32_t playerID = player->getID();
<<<<<<< HEAD
	std::function<void(DBResult_ptr, bool)> callback = [this, worldName, playerID, category, vocation, entriesPerPage](DBResult_ptr result, bool) {
		processHighscoreResults(std::move(result), worldName, playerID, category, vocation, entriesPerPage);
=======
	std::function<void(DBResult_ptr, bool)> callback = [this, playerID, category, vocation, entriesPerPage](const DBResult_ptr &result, bool) {
		processHighscoreResults(result, playerID, category, vocation, entriesPerPage);
>>>>>>> 93db96ca
	};

	g_databaseTasks().store(query, callback);
	player->addAsyncOngoingTask(PlayerAsyncTask_Highscore);
}

std::string Game::getSkillNameById(uint8_t &skill) {
	switch (static_cast<HighscoreCategories_t>(skill)) {
		case HighscoreCategories_t::FIST_FIGHTING:
			return "skill_fist";
		case HighscoreCategories_t::CLUB_FIGHTING:
			return "skill_club";
		case HighscoreCategories_t::SWORD_FIGHTING:
			return "skill_sword";
		case HighscoreCategories_t::AXE_FIGHTING:
			return "skill_axe";
		case HighscoreCategories_t::DISTANCE_FIGHTING:
			return "skill_dist";
		case HighscoreCategories_t::SHIELDING:
			return "skill_shielding";
		case HighscoreCategories_t::FISHING:
			return "skill_fishing";
		case HighscoreCategories_t::MAGIC_LEVEL:
			return "maglevel";
		case HighscoreCategories_t::BOSS_POINTS:
			return "boss_points";
		default:
			skill = static_cast<uint8_t>(HighscoreCategories_t::EXPERIENCE);
			return "experience";
	}
}

void Game::playerReportRuleViolationReport(uint32_t playerId, const std::string &targetName, uint8_t reportType, uint8_t reportReason, const std::string &comment, const std::string &translation) {
	const auto &player = getPlayerByID(playerId);
	if (!player) {
		return;
	}

	g_events().eventPlayerOnReportRuleViolation(player, targetName, reportType, reportReason, comment, translation);
	g_callbacks().executeCallback(EventCallback_t::playerOnReportRuleViolation, &EventCallback::playerOnReportRuleViolation, player, targetName, reportType, reportReason, comment, translation);
}

void Game::playerReportBug(uint32_t playerId, const std::string &message, const Position &position, uint8_t category) {
	const auto &player = getPlayerByID(playerId);
	if (!player) {
		return;
	}

	g_events().eventPlayerOnReportBug(player, message, position, category);
	g_callbacks().executeCallback(EventCallback_t::playerOnReportBug, &EventCallback::playerOnReportBug, player, message, position, category);
}

void Game::playerDebugAssert(uint32_t playerId, const std::string &assertLine, const std::string &date, const std::string &description, const std::string &comment) {
	const auto &player = getPlayerByID(playerId);
	if (!player) {
		return;
	}

	// TODO: move debug assertions to database
	FILE* file = fopen("client_assertions.txt", "a");
	if (file) {
		fprintf(file, "----- %s - %s (%s) -----\n", formatDate(time(nullptr)).c_str(), player->getName().c_str(), convertIPToString(player->getIP()).c_str());
		fprintf(file, "%s\n%s\n%s\n%s\n", assertLine.c_str(), date.c_str(), description.c_str(), comment.c_str());
		fclose(file);
	}
}

void Game::playerPreyAction(uint32_t playerId, uint8_t slot, uint8_t action, uint8_t option, int8_t index, uint16_t raceId) {
	const auto &player = getPlayerByID(playerId);
	if (!player) {
		return;
	}

	g_ioprey().parsePreyAction(player, static_cast<PreySlot_t>(slot), static_cast<PreyAction_t>(action), static_cast<PreyOption_t>(option), index, raceId);
}

void Game::playerTaskHuntingAction(uint32_t playerId, uint8_t slot, uint8_t action, bool upgrade, uint16_t raceId) {
	const auto &player = getPlayerByID(playerId);
	if (!player) {
		return;
	}

	g_ioprey().parseTaskHuntingAction(player, static_cast<PreySlot_t>(slot), static_cast<PreyTaskAction_t>(action), upgrade, raceId);
}

void Game::playerNpcGreet(uint32_t playerId, uint32_t npcId) {
	const auto &player = getPlayerByID(playerId);
	if (!player) {
		return;
	}

	const auto &npc = getNpcByID(npcId);
	if (!npc) {
		return;
	}

	// Check npc say exhausted
	if (player->isUIExhausted()) {
		player->sendCancelMessage(RETURNVALUE_YOUAREEXHAUSTED);
		return;
	}

	if (!player->canSpeakWithHireling(npc->getSpeechBubble())) {
		return;
	}

	auto spectators = Spectators().find<Player>(player->getPosition(), true);
	spectators.insert(npc);
	internalCreatureSay(player, TALKTYPE_SAY, "hi", false, &spectators);

	auto npcsSpectators = spectators.filter<Npc>();

	if (npc->getSpeechBubble() == SPEECHBUBBLE_TRADE) {
		internalCreatureSay(player, TALKTYPE_PRIVATE_PN, "trade", false, &npcsSpectators);
	} else {
		internalCreatureSay(player, TALKTYPE_PRIVATE_PN, "sail", false, &npcsSpectators);
	}

	player->updateUIExhausted();
}

void Game::playerLeaveMarket(uint32_t playerId) {
	const auto &player = getPlayerByID(playerId);
	if (!player) {
		return;
	}

	player->setInMarket(false);
}

void Game::playerBrowseMarket(uint32_t playerId, uint16_t itemId, uint8_t tier) {
	const auto &player = getPlayerByID(playerId);
	if (!player) {
		return;
	}

	if (!player->isInMarket()) {
		return;
	}

	const ItemType &it = Item::items[itemId];
	if (it.id == 0) {
		return;
	}

	if (it.wareId == 0) {
		return;
	}

	const MarketOfferList &buyOffers = IOMarket::getActiveOffers(MARKETACTION_BUY, it.id, tier);
	const MarketOfferList &sellOffers = IOMarket::getActiveOffers(MARKETACTION_SELL, it.id, tier);
	player->sendMarketBrowseItem(it.id, buyOffers, sellOffers, tier);
	player->sendMarketDetail(it.id, tier);
}

void Game::playerBrowseMarketOwnOffers(uint32_t playerId) {
	const auto &player = getPlayerByID(playerId);
	if (!player) {
		return;
	}

	if (!player->isInMarket()) {
		return;
	}

	const MarketOfferList &buyOffers = IOMarket::getOwnOffers(MARKETACTION_BUY, player->getGUID());
	const MarketOfferList &sellOffers = IOMarket::getOwnOffers(MARKETACTION_SELL, player->getGUID());
	player->sendMarketBrowseOwnOffers(buyOffers, sellOffers);
}

void Game::playerBrowseMarketOwnHistory(uint32_t playerId) {
	const auto &player = getPlayerByID(playerId);
	if (!player) {
		return;
	}

	if (!player->isInMarket()) {
		return;
	}

	const HistoryMarketOfferList &buyOffers = IOMarket::getOwnHistory(MARKETACTION_BUY, player->getGUID());
	const HistoryMarketOfferList &sellOffers = IOMarket::getOwnHistory(MARKETACTION_SELL, player->getGUID());
	player->sendMarketBrowseOwnHistory(buyOffers, sellOffers);
}

namespace {
	bool removeOfferItems(const std::shared_ptr<Player> &player, const std::shared_ptr<DepotLocker> &depotLocker, const ItemType &itemType, uint16_t amount, uint8_t tier, std::ostringstream &offerStatus) {
		uint16_t removeAmount = amount;
		if (
			// Init-statement
			auto stashItemCount = player->getStashItemCount(itemType.wareId);
			// Condition
			stashItemCount > 0
		) {
			if (removeAmount > stashItemCount && player->withdrawItem(itemType.wareId, stashItemCount)) {
				removeAmount -= stashItemCount;
			} else if (player->withdrawItem(itemType.wareId, removeAmount)) {
				removeAmount = 0;
			} else {
				offerStatus << "Failed to remove stash items from player " << player->getName();
				return false;
			}
		}

		auto [itemVector, totalCount] = player->getLockerItemsAndCountById(depotLocker, tier, itemType.id);
		if (removeAmount > 0) {
			if (totalCount == 0 || itemVector.empty()) {
				offerStatus << "Player " << player->getName() << " not have item for create offer";
				return false;
			}

			uint32_t count = 0;
			for (const auto &item : itemVector) {
				if (!item) {
					continue;
				}

				if (itemType.stackable) {
					uint16_t removeCount = std::min<uint16_t>(removeAmount, item->getItemCount());
					removeAmount -= removeCount;
					if (
						// Init-statement
						auto ret = g_game().internalRemoveItem(item, removeCount);
						// Condition
						ret != RETURNVALUE_NOERROR
					) {
						offerStatus << "Failed to remove items from player " << player->getName() << " error: " << getReturnMessage(ret);
						return false;
					}

					if (removeAmount == 0) {
						break;
					}
				} else {
					count += Item::countByType(item, -1);
					if (count > amount) {
						break;
					}
					auto ret = g_game().internalRemoveItem(item);
					if (ret != RETURNVALUE_NOERROR) {
						offerStatus << "Failed to remove items from player " << player->getName() << " error: " << getReturnMessage(ret);
						return false;
					} else {
						removeAmount -= 1;
					}
				}
			}
		}
		if (removeAmount > 0) {
			g_logger().error("Player {} tried to sell an item {} without this item", itemType.id, player->getName());
			offerStatus << "The item you tried to market is not correct. Check the item again.";
			return false;
		}
		return true;
	}
} // namespace

bool checkCanInitCreateMarketOffer(const std::shared_ptr<Player> &player, uint8_t type, const ItemType &it, uint16_t amount, uint64_t price, std::ostringstream &offerStatus) {
	if (!player) {
		offerStatus << "Failed to load player";
		return false;
	}

	if (!player->getAccount()) {
		offerStatus << "Failed to load player account";
		return false;
	}

	if (!player->isInMarket()) {
		offerStatus << "Failed to load market for player " << player->getName();
		return false;
	}

	if (price == 0) {
		offerStatus << "Failed to process price for player " << player->getName();
		return false;
	}

	if (price > 999999999999) {
		offerStatus << "Player " << player->getName() << " is trying to sell an item with a higher than allowed value";
		return false;
	}

	if (type != MARKETACTION_BUY && type != MARKETACTION_SELL) {
		offerStatus << "Failed to process type " << type << "for player " << player->getName();
		return false;
	}

	if (player->isUIExhausted(1000)) {
		player->sendCancelMessage(RETURNVALUE_YOUAREEXHAUSTED);
		return false;
	}

	if (it.id == 0 || it.wareId == 0) {
		offerStatus << "Failed to load offer or item id";
		return false;
	}

	if (amount == 0 || (!it.stackable && amount > 2000) || (it.stackable && amount > 64000)) {
		offerStatus << "Failed to load amount " << amount << " for player " << player->getName();
		return false;
	}

	g_logger().debug("{} - Offer amount: {}", __FUNCTION__, amount);

	if (g_configManager().getBoolean(MARKET_PREMIUM) && !player->isPremium()) {
		player->sendTextMessage(MESSAGE_MARKET, "Only premium accounts may create offers for that object.");
		return false;
	}

	const uint32_t maxOfferCount = g_configManager().getNumber(MAX_MARKET_OFFERS_AT_A_TIME_PER_PLAYER);
	if (maxOfferCount != 0 && IOMarket::getPlayerOfferCount(player->getGUID()) >= maxOfferCount) {
		offerStatus << "Player " << player->getName() << "excedeed max offer count " << maxOfferCount;
		return false;
	}

	return true;
}

void Game::playerCreateMarketOffer(uint32_t playerId, uint8_t type, uint16_t itemId, uint16_t amount, uint64_t price, uint8_t tier, bool anonymous) {
	// Initialize variables
	// Before creating the offer we will compare it with the RETURN VALUE ERROR
	std::ostringstream offerStatus;
	const auto &player = getPlayerByID(playerId);
	const ItemType &it = Item::items[itemId];

	// Make sure everything is ok before the create market offer starts
	if (!checkCanInitCreateMarketOffer(player, type, it, amount, price, offerStatus)) {
		g_logger().error("{} - Player {} had an error on init offer on the market, error code: {}", __FUNCTION__, player->getName(), offerStatus.str());
		return;
	}

	uint64_t totalPrice = price * amount;
	uint64_t totalFee = totalPrice * 0.02; // 2% fee
	uint64_t maxFee = std::min<uint64_t>(1000000, totalFee); // Max fee is 1kk
	uint64_t fee = std::clamp(totalFee, uint64_t(20), maxFee); // Limit between 20 and maxFee

	if (type == MARKETACTION_SELL) {
		if (fee > (player->getMoney() + player->getBankBalance())) {
			offerStatus << "Fee is greater than player money";
			return;
		}

		const std::shared_ptr<DepotLocker> &depotLocker = player->getDepotLocker(player->getLastDepotId());
		if (depotLocker == nullptr) {
			offerStatus << "Depot locker is nullptr for player " << player->getName();
			return;
		}

		if (it.id == ITEM_STORE_COIN) {
			auto [transferableCoins, result] = player->getAccount()->getCoins(CoinType::Transferable);

			if (amount > transferableCoins) {
				offerStatus << "Amount is greater than coins for player " << player->getName();
				return;
			}

			// Do not register a transaction for coins creating an offer
			player->getAccount()->removeCoins(CoinType::Transferable, static_cast<uint32_t>(amount), "");
		} else {
			if (!removeOfferItems(player, depotLocker, it, amount, tier, offerStatus)) {
				g_logger().error("[{}] failed to remove item with id {}, from player {}, errorcode: {}", __FUNCTION__, it.id, player->getName(), offerStatus.str());
				return;
			}
		}

		g_game().removeMoney(player, fee, 0, true);
		g_metrics().addCounter("balance_decrease", fee, { { "player", player->getName() }, { "context", "market_fee" } });
	} else {
		uint64_t totalPrice = price * amount;
		totalPrice += fee;
		if (totalPrice > (player->getMoney() + player->getBankBalance())) {
			offerStatus << "Fee is greater than player money (buy offer)";
			return;
		}

		g_game().removeMoney(player, totalPrice, 0, true);
		g_metrics().addCounter("balance_decrease", totalPrice, { { "player", player->getName() }, { "context", "market_offer" } });
	}

	// Send market window again for update item stats and avoid item clone
	player->sendMarketEnter(player->getLastDepotId());

	// If there is any error, then we will send the log and block the creation of the offer to avoid clone of items
	// The player may lose the item as it will have already been removed, but will not clone
	if (!offerStatus.str().empty()) {
		if (offerStatus.str() == "The item you tried to market is not correct. Check the item again.") {
			player->sendTextMessage(MESSAGE_MARKET, offerStatus.str());
		} else {
			player->sendTextMessage(MESSAGE_MARKET, "There was an error processing your offer, please contact the administrator.");
		}
		g_logger().error("{} - Player {} had an error creating an offer on the market, error code: {}", __FUNCTION__, player->getName(), offerStatus.str());
		return;
	}

	IOMarket::createOffer(player->getGUID(), static_cast<MarketAction_t>(type), it.id, amount, price, tier, anonymous);

	const MarketOfferList &buyOffers = IOMarket::getActiveOffers(MARKETACTION_BUY, it.id, tier);
	const MarketOfferList &sellOffers = IOMarket::getActiveOffers(MARKETACTION_SELL, it.id, tier);
	player->sendMarketBrowseItem(it.id, buyOffers, sellOffers, tier);

	// Exhausted for create offert in the market
	player->updateUIExhausted();
	g_saveManager().savePlayer(player);
}

void Game::playerCancelMarketOffer(uint32_t playerId, uint32_t timestamp, uint16_t counter) {
	const auto &player = getPlayerByID(playerId);
	if (!player || !player->getAccount()) {
		return;
	}

	if (!player->isInMarket()) {
		return;
	}

	if (player->isUIExhausted(1000)) {
		player->sendCancelMessage(RETURNVALUE_YOUAREEXHAUSTED);
		return;
	}

	MarketOfferEx offer = IOMarket::getOfferByCounter(timestamp, counter);
	if (offer.id == 0 || offer.playerId != player->getGUID()) {
		return;
	}

	const auto &playerInbox = player->getInbox();
	if (offer.type == MARKETACTION_BUY) {
		player->setBankBalance(player->getBankBalance() + offer.price * offer.amount);
		g_metrics().addCounter("balance_decrease", offer.price * offer.amount, { { "player", player->getName() }, { "context", "market_purchase" } });
		// Send market window again for update stats
		player->sendMarketEnter(player->getLastDepotId());
	} else {
		const ItemType &it = Item::items[offer.itemId];
		if (it.id == 0) {
			return;
		}

		if (it.id == ITEM_STORE_COIN) {
			// Do not register a transaction for coins upon cancellation
			player->getAccount()->addCoins(CoinType::Transferable, offer.amount, "");
		} else if (it.stackable) {
			uint16_t tmpAmount = offer.amount;

			while (tmpAmount > 0) {
				int32_t stackCount = std::min<int32_t>(it.stackSize, tmpAmount);
				const auto &item = Item::CreateItem(it.id, stackCount);
				if (internalAddItem(playerInbox, item, INDEX_WHEREEVER, FLAG_NOLIMIT) != RETURNVALUE_NOERROR) {
					break;
				}

				if (offer.tier > 0) {
					item->setAttribute(ItemAttribute_t::TIER, offer.tier);
				}

				tmpAmount -= stackCount;
			}
		} else {
			int32_t subType;
			if (it.charges != 0) {
				subType = it.charges;
			} else {
				subType = -1;
			}

			for (uint16_t i = 0; i < offer.amount; ++i) {
				const auto &item = Item::CreateItem(it.id, subType);
				if (internalAddItem(playerInbox, item, INDEX_WHEREEVER, FLAG_NOLIMIT) != RETURNVALUE_NOERROR) {
					break;
				}

				if (offer.tier > 0) {
					item->setAttribute(ItemAttribute_t::TIER, offer.tier);
				}
			}
		}
	}

	IOMarket::moveOfferToHistory(offer.id, OFFERSTATE_CANCELLED);

	offer.amount = 0;
	offer.timestamp += g_configManager().getNumber(MARKET_OFFER_DURATION);
	player->sendMarketCancelOffer(offer);
	// Send market window again for update stats
	player->sendMarketEnter(player->getLastDepotId());
	// Exhausted for cancel offer in the market
	player->updateUIExhausted();
	g_saveManager().savePlayer(player);
}

void Game::playerAcceptMarketOffer(uint32_t playerId, uint32_t timestamp, uint16_t counter, uint16_t amount) {
	std::ostringstream offerStatus;
	const auto &player = getPlayerByID(playerId);
	if (!player || !player->getAccount()) {
		offerStatus << "Failed to load player";
		return;
	}

	if (!player->isInMarket()) {
		offerStatus << "Failed to load market";
		return;
	}

	if (player->isUIExhausted(1000)) {
		player->sendCancelMessage(RETURNVALUE_YOUAREEXHAUSTED);
		return;
	}

	MarketOfferEx offer = IOMarket::getOfferByCounter(timestamp, counter);
	if (offer.id == 0) {
		offerStatus << "Failed to load offer id";
		return;
	}

	const ItemType &it = Item::items[offer.itemId];
	if (it.id == 0) {
		offerStatus << "Failed to load item id";
		return;
	}

	if (amount == 0 || (!it.stackable && amount > 2000) || (it.stackable && amount > 64000) || amount > offer.amount) {
		offerStatus << "Invalid offer amount " << amount << " for player " << player->getName();
		return;
	}

	const auto &playerInbox = player->getInbox();

	uint64_t totalPrice = offer.price * amount;

	// The player has an offer to by something and someone is going to sell to item type
	// so the market action is 'buy' as who created the offer is buying.
	if (offer.type == MARKETACTION_BUY) {
		const std::shared_ptr<DepotLocker> &depotLocker = player->getDepotLocker(player->getLastDepotId());
		if (depotLocker == nullptr) {
			offerStatus << "Depot locker is nullptr";
			return;
		}

		const std::shared_ptr<Player> &buyerPlayer = getPlayerByGUID(offer.playerId, true);
		if (!buyerPlayer) {
			offerStatus << "Failed to load buyer player " << player->getName();
			return;
		}

		const auto &buyerPlayerAccount = buyerPlayer->getAccount();
		if (!buyerPlayerAccount) {
			player->sendTextMessage(MESSAGE_MARKET, "Cannot accept offer.");
			return;
		}

		const auto &playerAccount = player->getAccount();
		if (player == buyerPlayer || playerAccount == buyerPlayerAccount) {
			player->sendTextMessage(MESSAGE_MARKET, "You cannot accept your own offer.");
			return;
		}

		const auto &buyerPlayerInbox = buyerPlayer->getInbox();

		if (it.id == ITEM_STORE_COIN) {
			auto [transferableCoins, error] = playerAccount->getCoins(CoinType::Transferable);

			if (error != AccountErrors_t::Ok) {
				offerStatus << "Failed to load transferable coins for player " << player->getName();
				return;
			}

			if (amount > transferableCoins) {
				offerStatus << "Amount is greater than coins";
				return;
			}

			playerAccount->removeCoins(
				CoinType::Transferable,
				amount,
				"Sold on Market"
			);
		} else {
			if (!removeOfferItems(player, depotLocker, it, amount, offer.tier, offerStatus)) {
				g_logger().error("[{}] failed to remove item with id {}, from player {}, errorcode: {}", __FUNCTION__, it.id, player->getName(), offerStatus.str());
				return;
			}
		}

		// If there is any error, then we will send the log and block the creation of the offer to avoid clone of items
		// The player may lose the item as it will have already been removed, but will not clone
		if (!offerStatus.str().empty()) {
			if (offerStatus.str() == "The item you tried to market is not correct. Check the item again.") {
				player->sendTextMessage(MESSAGE_MARKET, offerStatus.str());
			} else {
				player->sendTextMessage(MESSAGE_MARKET, "There was an error processing your offer, please contact the administrator.");
			}
			g_logger().error("{} - Player {} had an error creating an offer on the market, error code: {}", __FUNCTION__, player->getName(), offerStatus.str());
			player->sendMarketEnter(player->getLastDepotId());
			return;
		}

		player->setBankBalance(player->getBankBalance() + totalPrice);
		g_metrics().addCounter("balance_increase", totalPrice, { { "player", player->getName() }, { "context", "market_sale" } });

		if (it.id == ITEM_STORE_COIN) {
			buyerPlayer->getAccount()->addCoins(CoinType::Transferable, amount, "Purchased on Market");
		} else if (it.stackable) {
			uint16_t tmpAmount = amount;
			while (tmpAmount > 0) {
				uint16_t stackCount = std::min<uint16_t>(it.stackSize, tmpAmount);
				const auto &item = Item::CreateItem(it.id, stackCount);
				if (internalAddItem(buyerPlayerInbox, item, INDEX_WHEREEVER, FLAG_NOLIMIT) != RETURNVALUE_NOERROR) {
					offerStatus << "Failed to add player inbox stackable item for buy offer for player " << player->getName();

					break;
				}

				if (offer.tier > 0) {
					item->setAttribute(ItemAttribute_t::TIER, offer.tier);
				}

				tmpAmount -= stackCount;
			}
		} else {
			int32_t subType;
			if (it.charges != 0) {
				subType = it.charges;
			} else {
				subType = -1;
			}

			for (uint16_t i = 0; i < amount; ++i) {
				const auto &item = Item::CreateItem(it.id, subType);
				if (internalAddItem(buyerPlayerInbox, item, INDEX_WHEREEVER, FLAG_NOLIMIT) != RETURNVALUE_NOERROR) {
					offerStatus << "Failed to add player inbox item for buy offer for player " << player->getName();

					break;
				}

				if (offer.tier > 0) {
					item->setAttribute(ItemAttribute_t::TIER, offer.tier);
				}
			}
		}

		if (buyerPlayer->isOffline()) {
			g_saveManager().savePlayer(buyerPlayer);
		}
	} else if (offer.type == MARKETACTION_SELL) {
		std::shared_ptr<Player> sellerPlayer = getPlayerByGUID(offer.playerId, true);
		if (!sellerPlayer) {
			offerStatus << "Failed to load seller player";
			return;
		}

		if (player == sellerPlayer || player->getAccount() == sellerPlayer->getAccount()) {
			player->sendTextMessage(MESSAGE_MARKET, "You cannot accept your own offer.");
			return;
		}

		if (totalPrice > (player->getBankBalance() + player->getMoney())) {
			return;
		}

		// Have enough money on the bank
		if (totalPrice <= player->getBankBalance()) {
			player->setBankBalance(player->getBankBalance() - totalPrice);
		} else {
			uint64_t remainsPrice = 0;
			remainsPrice = totalPrice - player->getBankBalance();
			player->setBankBalance(0);
			g_game().removeMoney(player, remainsPrice);
		}
		g_metrics().addCounter("balance_decrease", totalPrice, { { "player", player->getName() }, { "context", "market_purchase" } });

		if (it.id == ITEM_STORE_COIN) {
			player->getAccount()->addCoins(CoinType::Transferable, amount, "Purchased on Market");
		} else if (it.stackable) {
			uint16_t tmpAmount = amount;
			while (tmpAmount > 0) {
				uint16_t stackCount = std::min<uint16_t>(it.stackSize, tmpAmount);
				const auto &item = Item::CreateItem(it.id, stackCount);
				if (
					// Init-statement
					auto ret = internalAddItem(playerInbox, item, INDEX_WHEREEVER, FLAG_NOLIMIT);
					// Condition
					ret != RETURNVALUE_NOERROR
				) {
					g_logger().error("{} - Create offer internal add item error code: {}", __FUNCTION__, getReturnMessage(ret));
					offerStatus << "Failed to add inbox stackable item for sell offer for player " << player->getName();

					break;
				}

				if (offer.tier > 0) {
					item->setAttribute(ItemAttribute_t::TIER, offer.tier);
				}

				tmpAmount -= stackCount;
			}
		} else {
			int32_t subType;
			if (it.charges != 0) {
				subType = it.charges;
			} else {
				subType = -1;
			}

			for (uint16_t i = 0; i < amount; ++i) {
				const auto &item = Item::CreateItem(it.id, subType);
				if (
					// Init-statement
					auto ret = internalAddItem(playerInbox, item, INDEX_WHEREEVER, FLAG_NOLIMIT);
					// Condition
					ret != RETURNVALUE_NOERROR
				) {
					offerStatus << "Failed to add inbox item for sell offer for player " << player->getName();

					break;
				}

				if (offer.tier > 0) {
					item->setAttribute(ItemAttribute_t::TIER, offer.tier);
				}
			}
		}

		sellerPlayer->setBankBalance(sellerPlayer->getBankBalance() + totalPrice);
		g_metrics().addCounter("balance_increase", totalPrice, { { "player", sellerPlayer->getName() }, { "context", "market_sale" } });
		if (it.id == ITEM_STORE_COIN) {
			sellerPlayer->getAccount()->registerCoinTransaction(CoinTransactionType::Remove, CoinType::Transferable, amount, "Sold on Market");
		}

		if (it.id != ITEM_STORE_COIN) {
			player->onReceiveMail();
		}

		if (sellerPlayer->isOffline()) {
			g_saveManager().savePlayer(sellerPlayer);
		}
	}

	// Send market window again for update item stats and avoid item clone
	player->sendMarketEnter(player->getLastDepotId());

	if (!offerStatus.str().empty()) {
		player->sendTextMessage(MESSAGE_MARKET, "There was an error processing your offer, please contact the administrator.");
		g_logger().error("{} - Player {} had an error accepting an offer on the market, error code: {}", __FUNCTION__, player->getName(), offerStatus.str());
		return;
	}

	const int32_t marketOfferDuration = g_configManager().getNumber(MARKET_OFFER_DURATION);

	IOMarket::appendHistory(player->getGUID(), (offer.type == MARKETACTION_BUY ? MARKETACTION_SELL : MARKETACTION_BUY), offer.itemId, amount, offer.price, time(nullptr), offer.tier, OFFERSTATE_ACCEPTEDEX);

	IOMarket::appendHistory(offer.playerId, offer.type, offer.itemId, amount, offer.price, time(nullptr), offer.tier, OFFERSTATE_ACCEPTED);

	offer.amount -= amount;

	if (offer.amount == 0) {
		IOMarket::deleteOffer(offer.id);
	} else {
		IOMarket::acceptOffer(offer.id, amount);
	}

	offer.timestamp += marketOfferDuration;
	player->sendMarketAcceptOffer(offer);
	// Exhausted for accept offer in the market
	player->updateUIExhausted();
	g_saveManager().savePlayer(player);
}

void Game::parsePlayerExtendedOpcode(uint32_t playerId, uint8_t opcode, const std::string &buffer) {
	const auto &player = getPlayerByID(playerId);
	if (!player) {
		return;
	}

	for (const auto &creatureEvent : player->getCreatureEvents(CREATURE_EVENT_EXTENDED_OPCODE)) {
		creatureEvent->executeExtendedOpcode(player, opcode, buffer);
	}
}

void Game::forceRemoveCondition(uint32_t creatureId, ConditionType_t conditionType, ConditionId_t conditionId) {
	const auto &creature = getCreatureByID(creatureId);
	if (!creature) {
		return;
	}

	creature->removeCondition(conditionType, conditionId, true);
}

void Game::sendOfflineTrainingDialog(const std::shared_ptr<Player> &player) {
	if (!player) {
		return;
	}

	if (!player->hasModalWindowOpen(offlineTrainingWindow.id)) {
		player->sendModalWindow(offlineTrainingWindow);
	}
}

void Game::playerAnswerModalWindow(uint32_t playerId, uint32_t modalWindowId, uint8_t button, uint8_t choice) {
	const auto &player = getPlayerByID(playerId);
	if (!player) {
		return;
	}

	if (!player->hasModalWindowOpen(modalWindowId)) {
		return;
	}

	player->onModalWindowHandled(modalWindowId);

	// offline training, hardcoded
	if (modalWindowId == std::numeric_limits<uint32_t>::max()) {
		if (button == 1) {
			if (choice == SKILL_SWORD || choice == SKILL_AXE || choice == SKILL_CLUB || choice == SKILL_DISTANCE || choice == SKILL_MAGLEVEL) {
				auto bedItem = player->getBedItem();
				if (bedItem && bedItem->sleep(player)) {
					player->setOfflineTrainingSkill(static_cast<int8_t>(choice));
					return;
				}
			}
		} else {
			player->sendTextMessage(MESSAGE_EVENT_ADVANCE, "Offline training aborted.");
		}

		player->setBedItem(nullptr);
	} else {
		for (const auto &creatureEvent : player->getCreatureEvents(CREATURE_EVENT_MODALWINDOW)) {
			creatureEvent->executeModalWindow(player, modalWindowId, button, choice);
		}
	}
}

void Game::playerForgeFuseItems(uint32_t playerId, ForgeAction_t actionType, uint16_t firstItemId, uint8_t tier, uint16_t secondItemId, bool usedCore, bool reduceTierLoss, bool convergence) {
	metrics::method_latency measure(__METRICS_METHOD_NAME__);
	const auto &player = getPlayerByID(playerId);
	if (!player) {
		return;
	}

	if (player->isUIExhausted()) {
		player->sendCancelMessage(RETURNVALUE_YOUAREEXHAUSTED);
		return;
	}

	player->updateUIExhausted();

	uint8_t coreCount = (usedCore ? 1 : 0) + (reduceTierLoss ? 1 : 0);
	auto baseSuccess = static_cast<uint8_t>(g_configManager().getNumber(FORGE_BASE_SUCCESS_RATE));
	auto coreSuccess = usedCore ? g_configManager().getNumber(FORGE_BONUS_SUCCESS_RATE) : 0;
	auto finalRate = baseSuccess + coreSuccess;
	auto roll = static_cast<uint8_t>(uniform_random(1, 100)) <= finalRate;

	bool success = roll ? true : false;

	auto chance = uniform_random(0, 10000);
	uint8_t bonus = convergence ? 0 : forgeBonus(chance);

	player->forgeFuseItems(actionType, firstItemId, tier, secondItemId, success, reduceTierLoss, convergence, bonus, coreCount);
}

void Game::playerForgeTransferItemTier(uint32_t playerId, ForgeAction_t actionType, uint16_t donorItemId, uint8_t tier, uint16_t receiveItemId, bool convergence) {
	const auto &player = getPlayerByID(playerId);
	if (!player) {
		return;
	}

	if (player->isUIExhausted()) {
		player->sendCancelMessage(RETURNVALUE_YOUAREEXHAUSTED);
		return;
	}

	player->updateUIExhausted();
	player->forgeTransferItemTier(actionType, donorItemId, tier, receiveItemId, convergence);
}

void Game::playerForgeResourceConversion(uint32_t playerId, ForgeAction_t actionType) {
	const auto &player = getPlayerByID(playerId);
	if (!player) {
		return;
	}

	if (player->isUIExhausted()) {
		player->sendCancelMessage(RETURNVALUE_YOUAREEXHAUSTED);
		return;
	}

	player->updateUIExhausted();
	player->forgeResourceConversion(actionType);
}

void Game::playerBrowseForgeHistory(uint32_t playerId, uint8_t page) {
	const auto &player = getPlayerByID(playerId);
	if (!player) {
		return;
	}

	if (player->isUIExhausted()) {
		player->sendCancelMessage(RETURNVALUE_YOUAREEXHAUSTED);
		return;
	}

	player->updateUIExhausted();
	player->forgeHistory(page);
}

void Game::playerBosstiarySlot(uint32_t playerId, uint8_t slotId, uint32_t selectedBossId) {
	const auto &player = getPlayerByID(playerId);
	if (!player) {
		return;
	}

	if (player->isUIExhausted()) {
		player->sendCancelMessage(RETURNVALUE_YOUAREEXHAUSTED);
		return;
	}

	player->updateUIExhausted();

	uint32_t bossIdSlot = player->getSlotBossId(slotId);

	if (uint32_t boostedBossId = g_ioBosstiary().getBoostedBossId();
	    selectedBossId == 0 && bossIdSlot != boostedBossId) {
		uint8_t removeTimes = player->getRemoveTimes();
		uint32_t removePrice = g_ioBosstiary().calculteRemoveBoss(removeTimes);
		g_game().removeMoney(player, removePrice, 0, true);
		g_metrics().addCounter("balance_decrease", removePrice, { { "player", player->getName() }, { "context", "bosstiary_remove" } });
		player->addRemoveTime();
	}

	player->setSlotBossId(slotId, selectedBossId);
}

void Game::playerSetMonsterPodium(uint32_t playerId, uint32_t monsterRaceId, const Position &pos, uint8_t stackPos, const uint16_t itemId, uint8_t direction, const std::pair<uint8_t, uint8_t> &podiumAndMonsterVisible) {
	const auto &player = getPlayerByID(playerId);
	if (!player || pos.x == 0xFFFF) {
		return;
	}

	const std::shared_ptr<Thing> &thing = internalGetThing(player, pos, stackPos, itemId, STACKPOS_TOPDOWN_ITEM);
	if (!thing) {
		return;
	}

	const auto &item = thing->getItem();
	if (!item || item->getID() != itemId || !item->isPodium() || item->hasAttribute(ItemAttribute_t::UNIQUEID)) {
		player->sendCancelMessage(RETURNVALUE_NOTPOSSIBLE);
		return;
	}

	const auto &tile = item->getParent() ? item->getParent()->getTile() : nullptr;
	if (!tile) {
		player->sendCancelMessage(RETURNVALUE_NOTPOSSIBLE);
		return;
	}

	if (!Position::areInRange<1, 1, 0>(pos, player->getPosition())) {
		if (std::vector<Direction> listDir;
		    player->getPathTo(pos, listDir, 0, 1, true, false)) {
			g_dispatcher().addEvent([this, playerId = player->getID(), listDir] { playerAutoWalk(playerId, listDir); }, __FUNCTION__);
			const auto &task = createPlayerTask(
				400,
				[this, playerId, pos] {
					playerBrowseField(playerId, pos);
				},
				__FUNCTION__
			);
			player->setNextWalkActionTask(task);
		} else {
			player->sendCancelMessage(RETURNVALUE_THEREISNOWAY);
		}
		return;
	}

	if (player->isUIExhausted()) {
		player->sendCancelMessage(RETURNVALUE_YOUAREEXHAUSTED);
		return;
	}

	if (g_configManager().getBoolean(ONLY_INVITED_CAN_MOVE_HOUSE_ITEMS) && !InternalGame::playerCanUseItemOnHouseTile(player, item)) {
		player->sendCancelMessage(RETURNVALUE_NOTPOSSIBLE);
		return;
	}

	if (monsterRaceId != 0) {
		item->setCustomAttribute("PodiumMonsterRaceId", static_cast<int64_t>(monsterRaceId));
	} else if (auto podiumMonsterRace = item->getCustomAttribute("PodiumMonsterRaceId")) {
		monsterRaceId = static_cast<uint32_t>(podiumMonsterRace->getInteger());
	}

	const auto mType = g_monsters().getMonsterTypeByRaceId(static_cast<uint16_t>(monsterRaceId), itemId == ITEM_PODIUM_OF_VIGOUR);
	if (!mType) {
		player->sendCancelMessage(RETURNVALUE_NOTPOSSIBLE);
		g_logger().debug("[{}] player {} is trying to add invalid monster to podium {}", __FUNCTION__, player->getName(), item->getName());
		return;
	}

	const auto [podiumVisible, monsterVisible] = podiumAndMonsterVisible;
	bool changeTentuglyName = false;
	if (auto monsterOutfit = mType->info.outfit;
	    (monsterOutfit.lookType != 0 || monsterOutfit.lookTypeEx != 0) && monsterVisible) {
		// "Tantugly's Head" boss have to send other looktype to the podium
		if (monsterOutfit.lookTypeEx == 35105) {
			monsterOutfit.lookTypeEx = 39003;
			changeTentuglyName = true;
		}
		item->setCustomAttribute("LookTypeEx", static_cast<int64_t>(monsterOutfit.lookTypeEx));
		item->setCustomAttribute("LookType", static_cast<int64_t>(monsterOutfit.lookType));
		item->setCustomAttribute("LookHead", static_cast<int64_t>(monsterOutfit.lookHead));
		item->setCustomAttribute("LookBody", static_cast<int64_t>(monsterOutfit.lookBody));
		item->setCustomAttribute("LookLegs", static_cast<int64_t>(monsterOutfit.lookLegs));
		item->setCustomAttribute("LookFeet", static_cast<int64_t>(monsterOutfit.lookFeet));
		item->setCustomAttribute("LookAddons", static_cast<int64_t>(monsterOutfit.lookAddons));
	} else {
		item->removeCustomAttribute("LookType");
	}

	item->setCustomAttribute("PodiumVisible", static_cast<int64_t>(podiumVisible));
	item->setCustomAttribute("LookDirection", static_cast<int64_t>(direction));
	item->setCustomAttribute("MonsterVisible", static_cast<int64_t>(monsterVisible));

	// Change Podium name
	if (monsterVisible) {
		std::ostringstream name;
		item->removeAttribute(ItemAttribute_t::NAME);
		name << item->getName() << " displaying ";
		if (changeTentuglyName) {
			name << "Tentugly";
		} else {
			name << mType->name;
		}
		item->setAttribute(ItemAttribute_t::NAME, name.str());
	} else {
		item->removeAttribute(ItemAttribute_t::NAME);
	}

	for (const auto &spectator : Spectators().find<Player>(pos, true)) {
		spectator->getPlayer()->sendUpdateTileItem(tile, pos, item);
	}

	player->updateUIExhausted();
}

void Game::playerRotatePodium(uint32_t playerId, const Position &pos, uint8_t stackPos, const uint16_t itemId) {
	const auto &player = getPlayerByID(playerId);
	if (!player) {
		return;
	}

	const std::shared_ptr<Thing> &thing = internalGetThing(player, pos, stackPos, itemId, STACKPOS_TOPDOWN_ITEM);
	if (!thing) {
		return;
	}

	const auto &item = thing->getItem();
	if (!item || item->getID() != itemId || item->hasAttribute(ItemAttribute_t::UNIQUEID)) {
		player->sendCancelMessage(RETURNVALUE_NOTPOSSIBLE);
		return;
	}

	if (pos.x != 0xFFFF && !Position::areInRange<1, 1, 0>(pos, player->getPosition())) {
		if (std::vector<Direction> listDir;
		    player->getPathTo(pos, listDir, 0, 1, true, true)) {
			g_dispatcher().addEvent([this, playerId = player->getID(), listDir] { playerAutoWalk(playerId, listDir); }, __FUNCTION__);
			const auto &task = createPlayerTask(
				400,
				[this, playerId, pos, stackPos, itemId] {
					playerRotatePodium(playerId, pos, stackPos, itemId);
				},
				__FUNCTION__
			);
			player->setNextWalkActionTask(task);
		} else {
			player->sendCancelMessage(RETURNVALUE_THEREISNOWAY);
		}
		return;
	}

	if (g_configManager().getBoolean(ONLY_INVITED_CAN_MOVE_HOUSE_ITEMS) && !InternalGame::playerCanUseItemOnHouseTile(player, item)) {
		player->sendCancelMessage(RETURNVALUE_NOTPOSSIBLE);
		return;
	}

	auto podiumRaceIdAttribute = item->getCustomAttribute("PodiumMonsterRaceId");
	auto lookDirection = item->getCustomAttribute("LookDirection");
	auto podiumVisible = item->getCustomAttribute("PodiumVisible");
	auto monsterVisible = item->getCustomAttribute("MonsterVisible");

	auto podiumRaceId = podiumRaceIdAttribute ? static_cast<uint16_t>(podiumRaceIdAttribute->getInteger()) : 0;
	uint8_t directionValue;
	if (lookDirection) {
		directionValue = static_cast<uint8_t>(lookDirection->getInteger() >= 3 ? 0 : lookDirection->getInteger() + 1);
	} else {
		directionValue = 2;
	}
	auto isPodiumVisible = podiumVisible ? static_cast<bool>(podiumVisible->getInteger()) : false;
	bool isMonsterVisible = monsterVisible ? static_cast<bool>(monsterVisible->getInteger()) : false;

	// Rotate monster podium (bestiary or bosstiary) to the new direction
	bool isPodiumOfRenown = itemId == ITEM_PODIUM_OF_RENOWN1 || itemId == ITEM_PODIUM_OF_RENOWN2;
	if (!isPodiumOfRenown) {
		auto lookTypeExAttribute = item->getCustomAttribute("LookTypeEx");
		if (!isMonsterVisible || podiumRaceId == 0 || (lookTypeExAttribute && lookTypeExAttribute->getInteger() == 39003)) {
			player->sendCancelMessage(RETURNVALUE_NOTPOSSIBLE);
			return;
		}

		playerSetMonsterPodium(playerId, podiumRaceId, pos, stackPos, itemId, directionValue, std::make_pair(isPodiumVisible, isMonsterVisible));
		return;
	}

	// We retrieve the outfit information to be able to rotate the podium of renown in the new direction
	Outfit_t newOutfit;
	newOutfit.lookType = InternalGame::getCustomAttributeValue<uint16_t>(item, "LookType");
	newOutfit.lookAddons = InternalGame::getCustomAttributeValue<uint8_t>(item, "LookAddons");
	newOutfit.lookHead = InternalGame::getCustomAttributeValue<uint8_t>(item, "LookHead");
	newOutfit.lookBody = InternalGame::getCustomAttributeValue<uint8_t>(item, "LookBody");
	newOutfit.lookLegs = InternalGame::getCustomAttributeValue<uint8_t>(item, "LookLegs");
	newOutfit.lookFeet = InternalGame::getCustomAttributeValue<uint8_t>(item, "LookFeet");

	newOutfit.lookMount = InternalGame::getCustomAttributeValue<uint16_t>(item, "LookMount");
	newOutfit.lookMountHead = InternalGame::getCustomAttributeValue<uint8_t>(item, "LookMountHead");
	newOutfit.lookMountBody = InternalGame::getCustomAttributeValue<uint8_t>(item, "LookMountBody");
	newOutfit.lookMountLegs = InternalGame::getCustomAttributeValue<uint8_t>(item, "LookMountLegs");
	newOutfit.lookMountFeet = InternalGame::getCustomAttributeValue<uint8_t>(item, "LookMountFeet");
	if (newOutfit.lookType == 0 && newOutfit.lookMount == 0) {
		player->sendCancelMessage(RETURNVALUE_NOTPOSSIBLE);
		return;
	}

	playerSetShowOffSocket(player->getID(), newOutfit, pos, stackPos, itemId, isPodiumVisible, directionValue);
}

void Game::playerRequestInventoryImbuements(uint32_t playerId, bool isTrackerOpen) {
	const auto &player = getPlayerByID(playerId);
	if (!player || player->isRemoved()) {
		return;
	}

	player->imbuementTrackerWindowOpen = isTrackerOpen;
	if (!player->imbuementTrackerWindowOpen) {
		return;
	}

	std::map<Slots_t, std::shared_ptr<Item>> itemsWithImbueSlotMap;
	for (uint8_t inventorySlot = CONST_SLOT_FIRST; inventorySlot <= CONST_SLOT_LAST; ++inventorySlot) {
		const auto &item = player->getInventoryItem(static_cast<Slots_t>(inventorySlot));
		if (!item) {
			continue;
		}

		uint8_t imbuementSlot = item->getImbuementSlot();
		for (uint8_t slot = 0; slot < imbuementSlot; slot++) {
			ImbuementInfo imbuementInfo;
			if (!item->getImbuementInfo(slot, &imbuementInfo)) {
				continue;
			}
		}

		itemsWithImbueSlotMap[static_cast<Slots_t>(inventorySlot)] = item;
	}

	player->sendInventoryImbuements(itemsWithImbueSlotMap);
}

void Game::playerOpenWheel(uint32_t playerId, uint32_t ownerId) {
	const auto &player = getPlayerByID(playerId);
	if (!player) {
		return;
	}

	if (playerId != ownerId) {
		g_logger().error("[{}] player {} is trying to open wheel of another player", __FUNCTION__, player->getName());
		return;
	}

	if (player->isUIExhausted()) {
		player->sendCancelMessage(RETURNVALUE_YOUAREEXHAUSTED);
		return;
	}

	player->wheel()->sendOpenWheelWindow(ownerId);
	player->updateUIExhausted();
}

void Game::playerSaveWheel(uint32_t playerId, NetworkMessage &msg) {
	const auto &player = getPlayerByID(playerId);
	if (!player) {
		return;
	}

	if (player->isUIExhausted(1000)) {
		player->sendCancelMessage(RETURNVALUE_YOUAREEXHAUSTED);
		return;
	}

	player->updateUIExhausted();
	player->wheel()->saveSlotPointsOnPressSaveButton(msg);
}

void Game::playerWheelGemAction(uint32_t playerId, NetworkMessage &msg) {
	const auto &player = getPlayerByID(playerId);
	if (!player) {
		return;
	}

	if (player->isUIExhausted()) {
		player->sendCancelMessage(RETURNVALUE_YOUAREEXHAUSTED);
		return;
	}

	const auto action = msg.getByte();
	const auto param = msg.getByte();
	uint8_t pos = 0;

	switch (static_cast<WheelGemAction_t>(action)) {
		case WheelGemAction_t::Destroy:
			player->wheel()->destroyGem(param);
			break;
		case WheelGemAction_t::Reveal:
			player->wheel()->revealGem(static_cast<WheelGemQuality_t>(param));
			break;
		case WheelGemAction_t::SwitchDomain:
			player->wheel()->switchGemDomain(param);
			break;
		case WheelGemAction_t::ToggleLock:
			player->wheel()->toggleGemLock(param);
			break;
		case WheelGemAction_t::ImproveGrade:
			pos = msg.getByte();
			player->wheel()->improveGemGrade(static_cast<WheelFragmentType_t>(param), pos);
			break;
		default:
			g_logger().error("[{}] player {} is trying to do invalid action {} on wheel", __FUNCTION__, player->getName(), action);
			break;
	}
	player->updateUIExhausted();
}

/* Player Methods end
********************/

void Game::updatePlayerSaleItems(uint32_t playerId) {
	const auto &player = getPlayerByID(playerId);
	if (!player) {
		return;
	}

	std::map<uint16_t, uint16_t> inventoryMap;
	player->sendSaleItemList(player->getAllSaleItemIdAndCount(inventoryMap));
	player->setScheduledSaleUpdate(false);
}

void Game::addPlayer(const std::shared_ptr<Player> &player) {
	const std::string &lowercase_name = asLowerCaseString(player->getName());
	mappedPlayerNames[lowercase_name] = player;
	wildcardTree->insert(lowercase_name);
	players[player->getID()] = player;
}

void Game::removePlayer(const std::shared_ptr<Player> &player) {
	const std::string &lowercase_name = asLowerCaseString(player->getName());
	mappedPlayerNames.erase(lowercase_name);
	wildcardTree->remove(lowercase_name);
	players.erase(player->getID());
}

void Game::addNpc(const std::shared_ptr<Npc> &npc) {
	npcs.push_back(npc);
	size_t index = npcs.size() - 1;
	npcsNameIndex[npc->getLowerName()] = index;
	npcsIdIndex[npc->getID()] = index;
}

void Game::removeNpc(const std::shared_ptr<Npc> &npc) {
	if (!npc) {
		return;
	}

	auto npcId = npc->getID();
	const auto &npcLowerName = npc->getLowerName();
	auto it = npcsIdIndex.find(npcId);
	if (it != npcsIdIndex.end()) {
		size_t index = it->second;
		npcsNameIndex.erase(npcLowerName);
		npcsIdIndex.erase(npcId);

		if (index != npcs.size() - 1) {
			std::swap(npcs[index], npcs.back());

			const auto &movedNpc = npcs[index];
			npcsNameIndex[movedNpc->getLowerName()] = index;
			npcsIdIndex[movedNpc->getID()] = index;
		}

		npcs.pop_back();
	}
}

void Game::addMonster(const std::shared_ptr<Monster> &monster) {
	if (!monster) {
		return;
	}

	const auto &lowerName = monster->getLowerName();
	monsters.push_back(monster);
	size_t index = monsters.size() - 1;
	monstersNameIndex[lowerName] = index;
	monstersIdIndex[monster->getID()] = index;
}

void Game::removeMonster(const std::shared_ptr<Monster> &monster) {
	if (!monster) {
		return;
	}

	auto monsterId = monster->getID();
	const auto &monsterLowerName = monster->getLowerName();
	auto it = monstersIdIndex.find(monsterId);
	if (it != monstersIdIndex.end()) {
		size_t index = it->second;
		monstersNameIndex.erase(monsterLowerName);
		monstersIdIndex.erase(monsterId);

		if (index != monsters.size() - 1) {
			std::swap(monsters[index], monsters.back());

			const auto &movedMonster = monsters[index];
			monstersNameIndex[movedMonster->getLowerName()] = index;
			monstersIdIndex[movedMonster->getID()] = index;
		}

		monsters.pop_back();
	}
}

std::shared_ptr<Guild> Game::getGuild(uint32_t id, bool allowOffline /* = flase */) const {
	auto it = guilds.find(id);
	if (it == guilds.end()) {
		if (allowOffline) {
			return IOGuild::loadGuild(id);
		}
		return nullptr;
	}
	return it->second;
}

std::shared_ptr<Guild> Game::getGuildByName(const std::string &name, bool allowOffline /* = flase */) const {
	auto id = IOGuild::getGuildIdByName(name);
	auto it = guilds.find(id);
	if (it == guilds.end()) {
		if (allowOffline) {
			return IOGuild::loadGuild(id);
		}
		return nullptr;
	}
	return it->second;
}

void Game::addGuild(const std::shared_ptr<Guild> &guild) {
	if (!guild) {
		return;
	}
	guilds[guild->getId()] = guild;
}

void Game::removeGuild(uint32_t guildId) {
	auto it = guilds.find(guildId);
	if (it != guilds.end()) {
		g_saveManager().saveGuild(it->second);
	}
	guilds.erase(guildId);
}

void Game::internalRemoveItems(const std::vector<std::shared_ptr<Item>> &itemVector, uint32_t amount, bool stackable) {
	if (stackable) {
		for (const auto &item : itemVector) {
			if (item->getItemCount() > amount) {
				internalRemoveItem(item, amount);
				break;
			} else {
				amount -= item->getItemCount();
				internalRemoveItem(item);
			}
		}
	} else {
		for (const auto &item : itemVector) {
			internalRemoveItem(item);
		}
	}
}

std::shared_ptr<BedItem> Game::getBedBySleeper(uint32_t guid) const {
	auto it = bedSleepersMap.find(guid);
	if (it == bedSleepersMap.end()) {
		return nullptr;
	}
	return it->second;
}

void Game::setBedSleeper(std::shared_ptr<BedItem> bed, uint32_t guid) {
	bedSleepersMap[guid] = std::move(bed);
}

void Game::removeBedSleeper(uint32_t guid) {
	auto it = bedSleepersMap.find(guid);
	if (it != bedSleepersMap.end()) {
		bedSleepersMap.erase(it);
	}
}

std::shared_ptr<Item> Game::getUniqueItem(uint16_t uniqueId) {
	auto it = uniqueItems.find(uniqueId);
	if (it == uniqueItems.end()) {
		return nullptr;
	}
	return it->second;
}

bool Game::addUniqueItem(uint16_t uniqueId, std::shared_ptr<Item> item) {
	auto result = uniqueItems.emplace(uniqueId, item);
	if (!result.second) {
		g_logger().warn("Duplicate unique id: {}", uniqueId);
	}
	return result.second;
}

void Game::removeUniqueItem(uint16_t uniqueId) {
	auto it = uniqueItems.find(uniqueId);
	if (it != uniqueItems.end()) {
		uniqueItems.erase(it);
	}
}

bool Game::hasEffect(uint16_t effectId) {
	for (uint16_t i = CONST_ME_NONE; i < CONST_ME_LAST; i++) {
		auto effect = static_cast<MagicEffectClasses>(i);
		if (effect == effectId) {
			return true;
		}
	}
	return false;
}

bool Game::hasDistanceEffect(uint16_t effectId) {
	for (uint16_t i = CONST_ANI_NONE; i <= CONST_ANI_LAST; i++) {
		auto effect = static_cast<ShootType_t>(i);
		if (effect == effectId) {
			return true;
		}
	}
	return false;
}

void Game::createLuaItemsOnMap() {
	for (const auto [position, itemId] : mapLuaItemsStored) {
		const auto &item = Item::CreateItem(itemId, 1);
		if (!item) {
			g_logger().warn("[Game::createLuaItemsOnMap] - Cannot create item with id {}", itemId);
			continue;
		}

		if (position.x != 0) {
			const auto &tile = g_game().map.getTile(position);
			if (!tile) {
				g_logger().warn("[Game::createLuaItemsOnMap] - Tile is wrong or not found position: {}", position.toString());

				continue;
			}

			// If the item already exists on the map, then ignore it and send warning
			if (g_game().findItemOfType(tile, itemId, false, -1)) {
				g_logger().warn("[Game::createLuaItemsOnMap] - Cannot create item with id {} on position {}, item already exists", itemId, position.toString());
				continue;
			}

			g_game().internalAddItem(tile, item, INDEX_WHEREEVER, FLAG_NOLIMIT);
		}
	}
}

void Game::sendUpdateCreature(const std::shared_ptr<Creature> &creature) {
	if (!creature) {
		return;
	}

	for (const auto &spectator : Spectators().find<Player>(creature->getPosition(), true)) {
		spectator->getPlayer()->sendUpdateCreature(creature);
	}
}

uint32_t Game::makeInfluencedMonster() {
	if (auto influencedLimit = g_configManager().getNumber(FORGE_INFLUENCED_CREATURES_LIMIT);
	    // Condition
	    forgeableMonsters.empty() || influencedMonsters.size() >= influencedLimit) {
		return 0;
	}

	auto maxTries = forgeableMonsters.size();
	uint16_t tries = 0;
	std::shared_ptr<Monster> monster = nullptr;
	while (true) {
		if (tries == maxTries) {
			return 0;
		}

		tries++;

		auto random = static_cast<uint32_t>(normal_random(0, static_cast<int32_t>(forgeableMonsters.size() - 1)));
		auto monsterId = forgeableMonsters.at(random);
		monster = getMonsterByID(monsterId);
		if (monster == nullptr) {
			continue;
		}

		// Avoiding replace forgeable monster with another
		if (monster->getForgeStack() == 0) {
			auto it = std::ranges::find(forgeableMonsters.begin(), forgeableMonsters.end(), monsterId);
			if (it == forgeableMonsters.end()) {
				monster = nullptr;
				continue;
			}
			forgeableMonsters.erase(it);
			break;
		}
	}

	if (monster && monster->canBeForgeMonster()) {
		monster->setMonsterForgeClassification(ForgeClassifications_t::FORGE_INFLUENCED_MONSTER);
		monster->configureForgeSystem();
		influencedMonsters.emplace(monster->getID());
		return monster->getID();
	}

	return 0;
}

uint32_t Game::makeFiendishMonster(uint32_t forgeableMonsterId /* = 0*/, bool createForgeableMonsters /* = false*/) {
	if (createForgeableMonsters) {
		forgeableMonsters.clear();
		// If the forgeable monsters haven't been created
		// Then we'll create them so they don't return in the next if (forgeableMonsters.empty())
		for (const auto &monster : monsters) {
			auto monsterTile = monster->getTile();
			if (!monster || !monsterTile) {
				continue;
			}

			if (monster->canBeForgeMonster() && !monsterTile->hasFlag(TILESTATE_NOLOGOUT)) {
				forgeableMonsters.push_back(monster->getID());
			}
		}
		for (const auto monsterId : getFiendishMonsters()) {
			// If the fiendish is no longer on the map, we remove it from the vector
			auto monster = getMonsterByID(monsterId);
			if (!monster) {
				removeFiendishMonster(monsterId);
				continue;
			}

			// If you're trying to create a new fiendish and it's already max size, let's remove one of them
			if (auto fiendishLimit = g_configManager().getNumber(FORGE_FIENDISH_CREATURES_LIMIT);
			    // Condition
			    getFiendishMonsters().size() >= fiendishLimit) {
				monster->clearFiendishStatus();
				removeFiendishMonster(monsterId);
				break;
			}
		}
	}

	if (auto fiendishLimit = g_configManager().getNumber(FORGE_FIENDISH_CREATURES_LIMIT);
	    // Condition
	    forgeableMonsters.empty() || fiendishMonsters.size() >= fiendishLimit) {
		return 0;
	}

	auto maxTries = forgeableMonsters.size();
	uint16_t tries = 0;
	std::shared_ptr<Monster> monster = nullptr;
	while (true) {
		if (tries == maxTries) {
			return 0;
		}

		tries++;

		auto random = static_cast<uint32_t>(uniform_random(0, static_cast<int32_t>(forgeableMonsters.size() - 1)));
		uint32_t fiendishMonsterId = forgeableMonsterId;
		if (fiendishMonsterId == 0) {
			fiendishMonsterId = forgeableMonsters.at(random);
		}
		monster = getMonsterByID(fiendishMonsterId);
		if (monster == nullptr) {
			continue;
		}

		// Avoiding replace forgeable monster with another
		if (monster->getForgeStack() == 0) {
			auto it = std::find(forgeableMonsters.begin(), forgeableMonsters.end(), fiendishMonsterId);
			if (it == forgeableMonsters.end()) {
				monster = nullptr;
				continue;
			}
			forgeableMonsters.erase(it);
			break;
		}
	}

	// Get interval time to fiendish
	std::string saveIntervalType = g_configManager().getString(FORGE_FIENDISH_INTERVAL_TYPE);
	auto saveIntervalConfigTime = std::atoi(g_configManager().getString(FORGE_FIENDISH_INTERVAL_TIME).c_str());
	int intervalTime = 0;
	time_t timeToChangeFiendish;
	if (saveIntervalType == "second") {
		intervalTime = 1000;
		timeToChangeFiendish = 1;
	} else if (saveIntervalType == "minute") {
		intervalTime = 60 * 1000;
		timeToChangeFiendish = 60;
	} else if (saveIntervalType == "hour") {
		intervalTime = 60 * 60 * 1000;
		timeToChangeFiendish = 3600;
	} else {
		timeToChangeFiendish = 3600;
	}

	uint32_t finalTime = 0;
	if (intervalTime == 0) {
		g_logger().warn("Fiendish interval type is wrong, setting default time to 1h");
		finalTime = 3600 * 1000;
	} else {
		finalTime = static_cast<uint32_t>(saveIntervalConfigTime * intervalTime);
	}

	if (monster && monster->canBeForgeMonster()) {
		monster->setMonsterForgeClassification(ForgeClassifications_t::FORGE_FIENDISH_MONSTER);
		monster->configureForgeSystem();
		monster->setTimeToChangeFiendish(timeToChangeFiendish + getTimeNow());
		fiendishMonsters.emplace(monster->getID());

		auto schedulerTask = createPlayerTask(
			finalTime,
			[this, monster] { updateFiendishMonsterStatus(monster->getID(), monster->getName()); },
			__FUNCTION__
		);
		forgeMonsterEventIds[monster->getID()] = g_dispatcher().scheduleEvent(schedulerTask);
		return monster->getID();
	}

	return 0;
}

void Game::updateFiendishMonsterStatus(uint32_t monsterId, const std::string &monsterName) {
	const auto &monster = getMonsterByID(monsterId);
	if (!monster) {
		g_logger().warn("[{}] Failed to update monster with id {} and name {}, monster not found", __FUNCTION__, monsterId, monsterName);
		return;
	}

	monster->clearFiendishStatus();
	removeFiendishMonster(monsterId, false);
	makeFiendishMonster();
}

bool Game::removeForgeMonster(uint32_t id, ForgeClassifications_t monsterForgeClassification, bool create) {
	if (monsterForgeClassification == ForgeClassifications_t::FORGE_FIENDISH_MONSTER) {
		removeFiendishMonster(id, create);
	} else if (monsterForgeClassification == ForgeClassifications_t::FORGE_INFLUENCED_MONSTER) {
		removeInfluencedMonster(id, create);
	}

	return true;
}

bool Game::removeInfluencedMonster(uint32_t id, bool create /* = false*/) {
	if (auto find = influencedMonsters.find(id);
	    // Condition
	    find != influencedMonsters.end()) {
		influencedMonsters.erase(find);

		if (create) {
			g_dispatcher().scheduleEvent(
				10 * 1000, [this] { makeInfluencedMonster(); }, "Game::makeInfluencedMonster"
			);
		}
	} else {
		g_logger().warn("[Game::removeInfluencedMonster] - Failed to remove a Influenced Monster, error code: monster id not exist in the influenced monsters map");
	}
	return false;
}

bool Game::removeFiendishMonster(uint32_t id, bool create /* = true*/) {
	if (auto find = fiendishMonsters.find(id);
	    // Condition
	    find != fiendishMonsters.end()) {
		fiendishMonsters.erase(find);
		checkForgeEventId(id);

		if (create) {
			g_dispatcher().scheduleEvent(
				270 * 1000, [this] { makeFiendishMonster(0, false); }, "Game::makeFiendishMonster"
			);
		}
	} else {
		g_logger().warn("[Game::removeFiendishMonster] - Failed to remove a Fiendish Monster, error code: monster id not exist in the fiendish monsters map");
	}

	return false;
}

void Game::updateForgeableMonsters() {
	if (auto influencedLimit = g_configManager().getNumber(FORGE_INFLUENCED_CREATURES_LIMIT);
	    forgeableMonsters.size() < influencedLimit) {
		forgeableMonsters.clear();
		for (const auto &monster : monsters) {
			const auto &monsterTile = monster->getTile();
			if (!monsterTile) {
				continue;
			}

			if (monster->canBeForgeMonster() && !monsterTile->hasFlag(TILESTATE_NOLOGOUT)) {
				forgeableMonsters.emplace_back(monster->getID());
			}
		}
	}

	for (const auto &monsterId : getFiendishMonsters()) {
		if (!getMonsterByID(monsterId)) {
			removeFiendishMonster(monsterId);
		}
	}

	uint32_t fiendishLimit = g_configManager().getNumber(FORGE_FIENDISH_CREATURES_LIMIT); // Fiendish Creatures limit
	if (fiendishMonsters.size() < fiendishLimit) {
		createFiendishMonsters();
	}
}

void Game::createFiendishMonsters() {
	uint32_t created = 0;
	uint32_t fiendishLimit = g_configManager().getNumber(FORGE_FIENDISH_CREATURES_LIMIT); // Fiendish Creatures limit
	while (fiendishMonsters.size() < fiendishLimit) {
		if (fiendishMonsters.size() >= fiendishLimit) {
			g_logger().warn("[{}] - Returning in creation of Fiendish, size: {}, max is: {}.", __FUNCTION__, fiendishMonsters.size(), fiendishLimit);
			break;
		}

		if (auto ret = makeFiendishMonster();
		    // Condition
		    ret == 0) {
			return;
		}

		created++;
	}
}

void Game::createInfluencedMonsters() {
	uint32_t created = 0;
	uint32_t influencedLimit = g_configManager().getNumber(FORGE_INFLUENCED_CREATURES_LIMIT);
	while (created < influencedLimit) {
		if (influencedMonsters.size() >= influencedLimit) {
			g_logger().warn("[{}] - Returning in creation of Influenced, size: {}, max is: {}.", __FUNCTION__, influencedMonsters.size(), influencedLimit);
			break;
		}

		if (makeInfluencedMonster() == 0) {
			return;
		}

		created++;
	}
}

void Game::checkForgeEventId(uint32_t monsterId) {
	auto find = forgeMonsterEventIds.find(monsterId);
	if (find != forgeMonsterEventIds.end()) {
		g_dispatcher().stopEvent(find->second);
		forgeMonsterEventIds.erase(find);
	}
}

bool Game::addInfluencedMonster(const std::shared_ptr<Monster> &monster) {
	if (monster && monster->canBeForgeMonster()) {
		if (auto maxInfluencedMonsters = static_cast<uint32_t>(g_configManager().getNumber(FORGE_INFLUENCED_CREATURES_LIMIT));
		    // If condition
		    (influencedMonsters.size() + 1) > maxInfluencedMonsters) {
			return false;
		}

		monster->setMonsterForgeClassification(ForgeClassifications_t::FORGE_INFLUENCED_MONSTER);
		monster->configureForgeSystem();
		influencedMonsters.emplace(monster->getID());
		return true;
	}
	return false;
}

bool Game::addItemStoreInbox(const std::shared_ptr<Player> &player, uint32_t itemId) {
	const auto &decoKit = Item::CreateItem(ITEM_DECORATION_KIT, 1);
	if (!decoKit) {
		return false;
	}
	const ItemType &itemType = Item::items[itemId];
	std::string description = fmt::format("Unwrap it in your own house to create a <{}>.", itemType.name);
	decoKit->setAttribute(ItemAttribute_t::DESCRIPTION, description);
	decoKit->setCustomAttribute("unWrapId", static_cast<int64_t>(itemId));

	const auto &thing = player->getThing(CONST_SLOT_STORE_INBOX);
	if (!thing) {
		return false;
	}

	const auto &inboxItem = thing->getItem();
	if (!inboxItem) {
		return false;
	}

	const auto &inboxContainer = inboxItem->getContainer();
	if (!inboxContainer) {
		return false;
	}

	if (internalAddItem(inboxContainer, decoKit) != RETURNVALUE_NOERROR) {
		inboxContainer->internalAddThing(decoKit);
	}

	return true;
}

void Game::addPlayerUniqueLogin(const std::shared_ptr<Player> &player) {
	if (!player) {
		g_logger().error("Attempted to add null player to unique player names list");
		return;
	}

	const std::string &lowercase_name = asLowerCaseString(player->getName());
	m_uniqueLoginPlayerNames[lowercase_name] = player;
}

std::shared_ptr<Player> Game::getPlayerUniqueLogin(const std::string &playerName) const {
	if (playerName.empty()) {
		g_logger().error("Attempted to get player with empty name string");
		return nullptr;
	}

	auto it = m_uniqueLoginPlayerNames.find(asLowerCaseString(playerName));
	return (it != m_uniqueLoginPlayerNames.end()) ? it->second.lock() : nullptr;
}

void Game::removePlayerUniqueLogin(const std::string &playerName) {
	if (playerName.empty()) {
		g_logger().error("Attempted to remove player with empty name string from unique player names list");
		return;
	}

	const std::string &lowercase_name = asLowerCaseString(playerName);
	m_uniqueLoginPlayerNames.erase(lowercase_name);
}

void Game::removePlayerUniqueLogin(const std::shared_ptr<Player> &player) {
	if (!player) {
		g_logger().error("Attempted to remove null player from unique player names list.");
		return;
	}

	const std::string &lowercaseName = asLowerCaseString(player->getName());
	m_uniqueLoginPlayerNames.erase(lowercaseName);
}

void Game::playerCheckActivity(const std::string &playerName, int interval) {
	const auto &player = getPlayerUniqueLogin(playerName);
	if (!player) {
		return;
	}

	if (player->getIP() == 0) {
		g_game().removePlayerUniqueLogin(playerName);
		g_logger().info("Player with name '{}' has logged out due to exited in death screen", player->getName());
		player->disconnect();
		return;
	}

	if (!player->isDead() || player->client == nullptr) {
		return;
	}

	if (!player->isAccessPlayer()) {
		player->m_deathTime += interval;
		const int32_t kickAfterMinutes = g_configManager().getNumber(KICK_AFTER_MINUTES);
		if (player->m_deathTime > (kickAfterMinutes * 60000) + 60000) {
			g_logger().info("Player with name '{}' has logged out due to inactivity after death", player->getName());
			g_game().removePlayerUniqueLogin(playerName);
			player->disconnect();
			return;
		}
	}

	g_dispatcher().scheduleEvent(
		1000, [this, playerName, interval] { playerCheckActivity(playerName, interval); }, "Game::playerCheckActivity"
	);
}

void Game::playerRewardChestCollect(uint32_t playerId, const Position &pos, uint16_t itemId, uint8_t stackPos, uint32_t maxMoveItems /* = 0*/) {
	const auto &player = getPlayerByID(playerId);
	if (!player) {
		return;
	}

	const auto &thing = internalGetThing(player, pos, stackPos, itemId, STACKPOS_FIND_THING);
	if (!thing) {
		player->sendCancelMessage(RETURNVALUE_NOTPOSSIBLE);
		return;
	}

	const auto &item = thing->getItem();
	if (!item || item->getID() != ITEM_REWARD_CHEST || !item->getContainer()) {
		player->sendCancelMessage(RETURNVALUE_NOTPOSSIBLE);
		return;
	}

	const auto &function = [this, playerId = player->getID(), pos, itemId, stackPos, maxMoveItems] {
		playerRewardChestCollect(playerId, pos, itemId, stackPos, maxMoveItems);
	};

	if (player->canAutoWalk(item->getPosition(), function)) {
		return;
	}

	// Updates the parent of the reward chest and reward containers to avoid memory usage after cleaning
	const auto &playerRewardChest = player->getRewardChest();
	if (playerRewardChest && playerRewardChest->empty()) {
		player->sendCancelMessage(RETURNVALUE_REWARDCHESTISEMPTY);
		return;
	}

	playerRewardChest->setParent(item->getContainer()->getParent()->getTile());
	for (const auto &[mapRewardId, reward] : player->rewardMap) {
		reward->setParent(playerRewardChest);
	}

	std::scoped_lock<std::mutex> lock(player->quickLootMutex);

	ReturnValue returnValue = collectRewardChestItems(player, maxMoveItems);
	if (returnValue != RETURNVALUE_NOERROR) {
		player->sendCancelMessage(returnValue);
	}
}

bool Game::tryRetrieveStashItems(const std::shared_ptr<Player> &player, const std::shared_ptr<Item> &item) {
	ObjectCategory_t category = getObjectCategory(item);
	return internalCollectManagedItems(player, item, category, false) == RETURNVALUE_NOERROR;
}

std::unique_ptr<IOWheel> &Game::getIOWheel() {
	return m_IOWheel;
}

const std::unique_ptr<IOWheel> &Game::getIOWheel() const {
	return m_IOWheel;
}

void Game::transferHouseItemsToDepot() {
	if (!g_configManager().getBoolean(TOGGLE_HOUSE_TRANSFER_ON_SERVER_RESTART)) {
		return;
	}

	if (!transferHouseItemsToPlayer.empty()) {
		g_logger().info("Initializing house transfer items");
	}

	uint16_t transferSuccess = 0;
	for (const auto &[houseId, playerGuid] : transferHouseItemsToPlayer) {
		auto house = map.houses.getHouse(houseId);
		if (house) {
			auto offlinePlayer = std::make_shared<Player>(nullptr);
			if (!IOLoginData::loadPlayerById(offlinePlayer, playerGuid)) {
				continue;
			}

			if (!offlinePlayer) {
				continue;
			}

			g_logger().info("Tranfering items to the inbox from player '{}'", offlinePlayer->getName());
			if (house->tryTransferOwnership(offlinePlayer, true)) {
				transferSuccess++;
				house->setNewOwnerGuid(-1, true);
			}
		}
	}
	if (transferSuccess > 0) {
		g_logger().info("Finished house transfer items from '{}' players", transferSuccess);
		transferHouseItemsToPlayer.clear();
		Map::save();
	}
}

void Game::setTransferPlayerHouseItems(uint32_t houseId, uint32_t playerId) {
	transferHouseItemsToPlayer[houseId] = playerId;
}

template <typename T>
std::vector<T> setDifference(const std::unordered_set<T> &setA, const std::unordered_set<T> &setB) {
	std::vector<T> setResult;
	setResult.reserve(setA.size());

	for (const auto &elem : setA) {
		if (!setB.contains(elem)) {
			setResult.emplace_back(elem);
		}
	}

	return setResult;
}

ReturnValue Game::beforeCreatureZoneChange(const std::shared_ptr<Creature> &creature, const std::unordered_set<std::shared_ptr<Zone>> &fromZones, const std::unordered_set<std::shared_ptr<Zone>> &toZones, bool force /* = false*/) const {
	if (!creature) {
		return RETURNVALUE_NOTPOSSIBLE;
	}

	// fromZones - toZones = zones that creature left
	const auto &zonesLeaving = setDifference(fromZones, toZones);
	// toZones - fromZones = zones that creature entered
	const auto &zonesEntering = setDifference(toZones, fromZones);

	if (zonesLeaving.empty() && zonesEntering.empty()) {
		return RETURNVALUE_NOERROR;
	}

	for (const auto &zone : zonesLeaving) {
		bool allowed = g_callbacks().checkCallback(EventCallback_t::zoneBeforeCreatureLeave, &EventCallback::zoneBeforeCreatureLeave, zone, creature);
		if (!force && !allowed) {
			return RETURNVALUE_NOTPOSSIBLE;
		}
	}

	for (const auto &zone : zonesEntering) {
		bool allowed = g_callbacks().checkCallback(EventCallback_t::zoneBeforeCreatureEnter, &EventCallback::zoneBeforeCreatureEnter, zone, creature);
		if (!force && !allowed) {
			return RETURNVALUE_NOTPOSSIBLE;
		}
	}
	return RETURNVALUE_NOERROR;
}

void Game::afterCreatureZoneChange(const std::shared_ptr<Creature> &creatures, const std::unordered_set<std::shared_ptr<Zone>> &fromZones, const std::unordered_set<std::shared_ptr<Zone>> &toZones) const {
	auto creature = creatures;
	if (!creature) {
		return;
	}

	// fromZones - toZones = zones that creature left
	const auto &zonesLeaving = setDifference(fromZones, toZones);
	// toZones - fromZones = zones that creature entered
	const auto &zonesEntering = setDifference(toZones, fromZones);

	for (const auto &zone : zonesLeaving) {
		zone->creatureRemoved(creature);
	}
	for (const auto &zone : zonesEntering) {
		zone->creatureAdded(creature);
	}

	for (const auto &zone : zonesLeaving) {
		g_callbacks().executeCallback(EventCallback_t::zoneAfterCreatureLeave, &EventCallback::zoneAfterCreatureLeave, zone, creature);
	}
	for (const auto &zone : zonesEntering) {
		g_callbacks().executeCallback(EventCallback_t::zoneAfterCreatureEnter, &EventCallback::zoneAfterCreatureEnter, zone, creature);
	}
}

const std::unordered_map<uint8_t, std::string> &Game::getHighscoreCategoriesName() const {
	return m_highscoreCategoriesNames;
}

const std::vector<HighscoreCategory> &Game::getHighscoreCategories() const {
	return m_highscoreCategories;
}

void Game::registerAchievement(uint16_t id, const std::string &name, std::string description, bool secret, uint8_t grade, uint8_t points) {
	m_achievements[id] = Achievement();
	m_achievements[id].id = id;
	m_achievements[id].name = name;
	m_achievements[id].description = std::move(description);
	m_achievements[id].secret = secret;
	m_achievements[id].grade = grade;
	m_achievements[id].points = points;

	m_achievementsNameToId.emplace(name, id);
}

Achievement Game::getAchievementById(uint16_t id) {
	return m_achievements[id];
}

Achievement Game::getAchievementByName(const std::string &name) {
	auto it = m_achievementsNameToId.find(name);
	if (it != m_achievementsNameToId.end()) {
		return getAchievementById(it->second);
	}
	return {};
}

std::vector<Achievement> Game::getSecretAchievements() {
	std::vector<Achievement> secrets;
	for (const auto &achievement : m_achievements) {
		if (achievement.second.secret) {
			secrets.emplace_back(achievement.second);
		}
	}

	return secrets;
}

std::vector<Achievement> Game::getPublicAchievements() {
	std::vector<Achievement> publics;
	for (const auto &achievement : m_achievements) {
		if (!achievement.second.secret) {
			publics.emplace_back(achievement.second);
		}
	}

	return publics;
}

std::map<uint16_t, Achievement> Game::getAchievements() {
	return m_achievements;
}

void Game::logCyclopediaStats() {
	g_logger().info("Loaded {} badges from Badge System", m_badges.size());
	g_logger().info("Loaded {} titles from Title System", m_titles.size());
}

std::unordered_set<Badge> Game::getBadges() {
	return m_badges;
}

Badge Game::getBadgeById(uint8_t id) {
	if (id == 0) {
		return {};
	}
	auto it = std::find_if(m_badges.begin(), m_badges.end(), [id](const Badge &b) {
		return b.m_id == id;
	});
	if (it != m_badges.end()) {
		return *it;
	}
	return {};
}

Badge Game::getBadgeByName(const std::string &name) {
	if (name.empty()) {
		return {};
	}
	auto it = std::find_if(m_badges.begin(), m_badges.end(), [name](const Badge &b) {
		return b.m_name == name;
	});
	if (it != m_badges.end()) {
		return *it;
	}
	return {};
}

std::unordered_set<Title> Game::getTitles() {
	return m_titles;
}

Title Game::getTitleById(uint8_t id) {
	if (id == 0) {
		return {};
	}
	auto it = std::find_if(m_titles.begin(), m_titles.end(), [id](const Title &t) {
		return t.m_id == id;
	});
	if (it != m_titles.end()) {
		return *it;
	}
	return {};
}

Title Game::getTitleByName(const std::string &name) {
	if (name.empty()) {
		return {};
	}
	auto it = std::find_if(m_titles.begin(), m_titles.end(), [name](const Title &t) {
		return t.m_maleName == name;
	});
	if (it != m_titles.end()) {
		return *it;
	}
	return {};
}

const std::string &Game::getSummaryKeyByType(uint8_t type) {
	return m_summaryCategories[type];
}

const std::unordered_map<uint16_t, std::string> &Game::getHirelingSkills() {
	return m_hirelingSkills;
}

const std::unordered_map<uint16_t, std::string> &Game::getHirelingOutfits() {
	return m_hirelingOutfits;
}

void Game::updatePlayersOnline() const {
	// Function to be executed within the transaction
	auto updateOperation = [this]() {
		const auto &m_players = getPlayers();
		bool changesMade = false;

		// g_metrics().addUpDownCounter("players_online", 1);
		// g_metrics().addUpDownCounter("players_online", -1);

		if (m_players.empty()) {
			std::string query = "SELECT COUNT(*) AS count FROM players_online;";
			auto result = g_database().storeQuery(query);
			int count = result->getNumber<int>("count");
			if (count > 0) {
				g_database().executeQuery("DELETE FROM `players_online`;");
				changesMade = true;
			}
		} else {
			// Insert the current players
			DBInsert stmt("INSERT IGNORE INTO `players_online` (player_id) VALUES ");
			for (const auto &[key, player] : m_players) {
				std::ostringstream playerQuery;
				playerQuery << "(" << player->getGUID() << ")";
				stmt.addRow(playerQuery.str());
			}
			stmt.execute();
			changesMade = true;

			// Remove players who are no longer online
			std::ostringstream cleanupQuery;
			cleanupQuery << "DELETE FROM `players_online` WHERE `player_id` NOT IN (";
			for (const auto &[key, player] : m_players) {
				cleanupQuery << player->getGUID() << ",";
			}
			cleanupQuery.seekp(-1, std::ostringstream::cur); // Remove the last comma
			cleanupQuery << ");";
			g_database().executeQuery(cleanupQuery.str());
		}

		return changesMade;
	};

	const bool success = DBTransaction::executeWithinTransaction(updateOperation);
	if (!success) {
		g_logger().error("[Game::updatePlayersOnline] Failed to update players online.");
	}
}

void Game::playerCyclopediaHousesByTown(uint32_t playerId, const std::string &townName) {
	std::shared_ptr<Player> player = getPlayerByID(playerId);
	if (!player) {
		return;
	}

	HouseMap houses;
	if (!townName.empty()) {
		const auto &housesList = g_game().map.houses.getHouses();
		for (const auto &it : housesList) {
			const auto &house = it.second;
			const auto &town = g_game().map.towns.getTown(house->getTownId());
			if (!town) {
				continue;
			}

			const std::string &houseTown = town->getName();
			if (houseTown == townName) {
				houses.emplace(house->getClientId(), house);
			}
		}
	} else {
		auto playerHouses = g_game().map.houses.getAllHousesByPlayerId(player->getGUID());
		if (playerHouses.size()) {
			for (const auto &playerHouse : playerHouses) {
				if (!playerHouse) {
					continue;
				}
				houses.emplace(playerHouse->getClientId(), playerHouse);
			}
		}

		const auto house = g_game().map.houses.getHouseByBidderName(player->getName());
		if (house) {
			houses.emplace(house->getClientId(), house);
		}
	}
	player->sendCyclopediaHouseList(houses);
}

void Game::playerCyclopediaHouseBid(uint32_t playerId, uint32_t houseId, uint64_t bidValue) {
	if (!g_configManager().getBoolean(CYCLOPEDIA_HOUSE_AUCTION)) {
		return;
	}

	std::shared_ptr<Player> player = getPlayerByID(playerId);
	if (!player) {
		return;
	}

	const auto house = g_game().map.houses.getHouseByClientId(houseId);
	if (!house) {
		return;
	}

	auto ret = player->canBidHouse(houseId);
	if (ret != BidErrorMessage::NoError) {
		player->sendHouseAuctionMessage(houseId, HouseAuctionType::Bid, enumToValue(ret));
	}
	ret = BidErrorMessage::NotEnoughMoney;
	auto retSuccess = BidSuccessMessage::BidSuccess;

	if (house->getBidderName().empty()) {
		if (!processBankAuction(player, house, bidValue)) {
			player->sendHouseAuctionMessage(houseId, HouseAuctionType::Bid, enumToValue(ret));
			return;
		}
		house->setHighestBid(0);
		house->setInternalBid(bidValue);
		house->setBidHolderLimit(bidValue);
		house->setBidderName(player->getName());
		house->setBidder(player->getGUID());
		house->calculateBidEndDate(g_configManager().getNumber(DAYS_TO_CLOSE_BID));
	} else if (house->getBidderName() == player->getName()) {
		if (!processBankAuction(player, house, bidValue, true)) {
			player->sendHouseAuctionMessage(houseId, HouseAuctionType::Bid, enumToValue(ret));
			return;
		}
		house->setInternalBid(bidValue);
		house->setBidHolderLimit(bidValue);
	} else if (bidValue <= house->getInternalBid()) {
		house->setHighestBid(bidValue);
		retSuccess = BidSuccessMessage::LowerBid;
	} else {
		if (!processBankAuction(player, house, bidValue)) {
			player->sendHouseAuctionMessage(houseId, HouseAuctionType::Bid, enumToValue(ret));
			return;
		}
		house->setHighestBid(house->getInternalBid() + 1);
		house->setInternalBid(bidValue);
		house->setBidHolderLimit(bidValue);
		house->setBidderName(player->getName());
		house->setBidder(player->getGUID());
	}

	const auto &town = g_game().map.towns.getTown(house->getTownId());
	if (!town) {
		return;
	}

	const std::string houseTown = town->getName();
	player->sendHouseAuctionMessage(houseId, HouseAuctionType::Bid, enumToValue(retSuccess), true);
	playerCyclopediaHousesByTown(playerId, houseTown);
}

void Game::playerCyclopediaHouseMoveOut(uint32_t playerId, uint32_t houseId, uint32_t timestamp) {
	if (!g_configManager().getBoolean(CYCLOPEDIA_HOUSE_AUCTION)) {
		return;
	}

	std::shared_ptr<Player> player = getPlayerByID(playerId);
	if (!player) {
		player->sendHouseAuctionMessage(houseId, HouseAuctionType::MoveOut, enumToValue(TransferErrorMessage::Internal));
		return;
	}

	const auto house = g_game().map.houses.getHouseByClientId(houseId);
	if (!house || house->getState() != CyclopediaHouseState::Rented) {
		player->sendHouseAuctionMessage(houseId, HouseAuctionType::MoveOut, enumToValue(TransferErrorMessage::Internal));
		return;
	}

	if (house->getOwner() != player->getGUID()) {
		player->sendHouseAuctionMessage(houseId, HouseAuctionType::MoveOut, enumToValue(TransferErrorMessage::NotHouseOwner));
		return;
	}

	house->setBidEndDate(timestamp);
	house->setState(CyclopediaHouseState::MoveOut);

	player->sendHouseAuctionMessage(houseId, HouseAuctionType::MoveOut, enumToValue(TransferErrorMessage::Success));
	playerCyclopediaHousesByTown(playerId, "");
}

void Game::playerCyclopediaHouseCancelMoveOut(uint32_t playerId, uint32_t houseId) {
	if (!g_configManager().getBoolean(CYCLOPEDIA_HOUSE_AUCTION)) {
		return;
	}

	std::shared_ptr<Player> player = getPlayerByID(playerId);
	if (!player) {
		player->sendHouseAuctionMessage(houseId, HouseAuctionType::CancelMoveOut, enumToValue(TransferErrorMessage::Internal));
		return;
	}

	const auto house = g_game().map.houses.getHouseByClientId(houseId);
	if (!house || house->getState() != CyclopediaHouseState::MoveOut) {
		player->sendHouseAuctionMessage(houseId, HouseAuctionType::CancelMoveOut, enumToValue(TransferErrorMessage::Internal));
		return;
	}

	if (house->getOwner() != player->getGUID()) {
		player->sendHouseAuctionMessage(houseId, HouseAuctionType::CancelMoveOut, enumToValue(TransferErrorMessage::NotHouseOwner));
		return;
	}

	house->setBidEndDate(0);
	house->setState(CyclopediaHouseState::Rented);

	player->sendHouseAuctionMessage(houseId, HouseAuctionType::CancelMoveOut, enumToValue(TransferErrorMessage::Success));
	playerCyclopediaHousesByTown(playerId, "");
}

void Game::playerCyclopediaHouseTransfer(uint32_t playerId, uint32_t houseId, uint32_t timestamp, const std::string &newOwnerName, uint64_t bidValue) {
	if (!g_configManager().getBoolean(CYCLOPEDIA_HOUSE_AUCTION)) {
		return;
	}

	const std::shared_ptr<Player> &owner = getPlayerByID(playerId);
	if (!owner) {
		owner->sendHouseAuctionMessage(houseId, HouseAuctionType::Transfer, enumToValue(TransferErrorMessage::Internal));
		return;
	}

	const std::shared_ptr<Player> &newOwner = getPlayerByName(newOwnerName, true);
	if (!newOwner) {
		owner->sendHouseAuctionMessage(houseId, HouseAuctionType::Transfer, enumToValue(TransferErrorMessage::CharacterNotExist));
		return;
	}

	const auto house = g_game().map.houses.getHouseByClientId(houseId);
	if (!house || house->getState() != CyclopediaHouseState::Rented) {
		owner->sendHouseAuctionMessage(houseId, HouseAuctionType::Transfer, enumToValue(TransferErrorMessage::Internal));
		return;
	}

	auto ret = owner->canTransferHouse(houseId, newOwner->getGUID());
	if (ret != TransferErrorMessage::Success) {
		owner->sendHouseAuctionMessage(houseId, HouseAuctionType::Transfer, enumToValue(ret));
		return;
	}

	house->setBidderName(newOwnerName);
	house->setBidder(newOwner->getGUID());
	house->setInternalBid(bidValue);
	house->setBidEndDate(timestamp);
	house->setState(CyclopediaHouseState::Transfer);

	owner->sendHouseAuctionMessage(houseId, HouseAuctionType::Transfer, enumToValue(ret));
	playerCyclopediaHousesByTown(playerId, "");
}

void Game::playerCyclopediaHouseCancelTransfer(uint32_t playerId, uint32_t houseId) {
	if (!g_configManager().getBoolean(CYCLOPEDIA_HOUSE_AUCTION)) {
		return;
	}

	const std::shared_ptr<Player> &player = getPlayerByID(playerId);
	if (!player) {
		player->sendHouseAuctionMessage(houseId, HouseAuctionType::CancelTransfer, enumToValue(TransferErrorMessage::Internal));
		return;
	}

	const auto house = g_game().map.houses.getHouseByClientId(houseId);
	if (!house || house->getState() != CyclopediaHouseState::Transfer) {
		player->sendHouseAuctionMessage(houseId, HouseAuctionType::CancelTransfer, enumToValue(TransferErrorMessage::Internal));
		return;
	}

	if (house->getOwner() != player->getGUID()) {
		player->sendHouseAuctionMessage(houseId, HouseAuctionType::CancelTransfer, enumToValue(TransferErrorMessage::NotHouseOwner));
		return;
	}

	if (house->getTransferStatus()) {
		const auto &newOwner = getPlayerByGUID(house->getBidder());
		const auto amountPaid = house->getInternalBid() + house->getRent();
		if (newOwner) {
			newOwner->setBankBalance(newOwner->getBankBalance() + amountPaid);
			newOwner->sendResourceBalance(RESOURCE_BANK, newOwner->getBankBalance());
		} else {
			IOLoginData::increaseBankBalance(house->getBidder(), amountPaid);
		}
	}

	house->setBidderName("");
	house->setBidder(0);
	house->setInternalBid(0);
	house->setBidEndDate(0);
	house->setState(CyclopediaHouseState::Rented);
	house->setTransferStatus(false);

	player->sendHouseAuctionMessage(houseId, HouseAuctionType::CancelTransfer, enumToValue(TransferErrorMessage::Success));
	playerCyclopediaHousesByTown(playerId, "");
}

void Game::playerCyclopediaHouseAcceptTransfer(uint32_t playerId, uint32_t houseId) {
	if (!g_configManager().getBoolean(CYCLOPEDIA_HOUSE_AUCTION)) {
		return;
	}

	const std::shared_ptr<Player> &player = getPlayerByID(playerId);
	if (!player) {
		player->sendHouseAuctionMessage(houseId, HouseAuctionType::AcceptTransfer, enumToValue(AcceptTransferErrorMessage::Internal));
		return;
	}

	const auto house = g_game().map.houses.getHouseByClientId(houseId);
	if (!house || house->getState() != CyclopediaHouseState::Transfer) {
		player->sendHouseAuctionMessage(houseId, HouseAuctionType::AcceptTransfer, enumToValue(AcceptTransferErrorMessage::Internal));
		return;
	}

	auto ret = player->canAcceptTransferHouse(houseId);
	if (ret != AcceptTransferErrorMessage::Success) {
		player->sendHouseAuctionMessage(houseId, HouseAuctionType::AcceptTransfer, enumToValue(ret));
		return;
	}

	if (!processBankAuction(player, house, house->getInternalBid())) {
		player->sendHouseAuctionMessage(houseId, HouseAuctionType::AcceptTransfer, enumToValue(AcceptTransferErrorMessage::Frozen));
		return;
	}

	house->setTransferStatus(true);

	player->sendHouseAuctionMessage(houseId, HouseAuctionType::AcceptTransfer, enumToValue(ret));
	playerCyclopediaHousesByTown(playerId, "");
}

void Game::playerCyclopediaHouseRejectTransfer(uint32_t playerId, uint32_t houseId) {
	if (!g_configManager().getBoolean(CYCLOPEDIA_HOUSE_AUCTION)) {
		return;
	}

	const std::shared_ptr<Player> &player = getPlayerByID(playerId);
	if (!player) {
		player->sendHouseAuctionMessage(houseId, HouseAuctionType::Transfer, enumToValue(TransferErrorMessage::Internal));
		return;
	}

	const auto house = g_game().map.houses.getHouseByClientId(houseId);
	if (!house || house->getBidder() != player->getGUID() || house->getState() != CyclopediaHouseState::Transfer) {
		player->sendHouseAuctionMessage(houseId, HouseAuctionType::Transfer, enumToValue(TransferErrorMessage::NotHouseOwner));
		return;
	}

	if (house->getTransferStatus()) {
		const auto &newOwner = getPlayerByGUID(house->getBidder());
		const auto amountPaid = house->getInternalBid() + house->getRent();
		if (newOwner) {
			newOwner->setBankBalance(newOwner->getBankBalance() + amountPaid);
			newOwner->sendResourceBalance(RESOURCE_BANK, newOwner->getBankBalance());
		} else {
			IOLoginData::increaseBankBalance(house->getBidder(), amountPaid);
		}
	}

	house->setBidderName("");
	house->setBidder(0);
	house->setInternalBid(0);
	house->setBidEndDate(0);
	house->setState(CyclopediaHouseState::Rented);
	house->setTransferStatus(false);

	player->sendHouseAuctionMessage(houseId, HouseAuctionType::RejectTransfer, enumToValue(TransferErrorMessage::Success));
	playerCyclopediaHousesByTown(playerId, "");
}

bool Game::processBankAuction(std::shared_ptr<Player> player, const std::shared_ptr<House> &house, uint64_t bid, bool replace /* = false*/) {
	if (!replace && player->getBankBalance() < (house->getRent() + bid)) {
		return false;
	}

	if (player->getBankBalance() < bid) {
		return false;
	}

	uint64_t balance = player->getBankBalance();
	if (replace) {
		player->setBankBalance(balance - (bid - house->getInternalBid()));
	} else {
		player->setBankBalance(balance - (house->getRent() + bid));
	}

	player->sendResourceBalance(RESOURCE_BANK, player->getBankBalance());

	if (house->getBidderName() != player->getName()) {
		const auto otherPlayer = g_game().getPlayerByName(house->getBidderName());
		if (!otherPlayer) {
			uint32_t bidderGuid = IOLoginData::getGuidByName(house->getBidderName());
			IOLoginData::increaseBankBalance(bidderGuid, (house->getBidHolderLimit() + house->getRent()));
		} else {
			otherPlayer->setBankBalance(otherPlayer->getBankBalance() + (house->getBidHolderLimit() + house->getRent()));
			otherPlayer->sendResourceBalance(RESOURCE_BANK, otherPlayer->getBankBalance());
		}
	}

	return true;
}<|MERGE_RESOLUTION|>--- conflicted
+++ resolved
@@ -24,9 +24,6 @@
 #include "creatures/players/grouping/party.hpp"
 #include "creatures/players/grouping/team_finder.hpp"
 #include "creatures/players/highscore_category.hpp"
-<<<<<<< HEAD
-#include "game/worlds/gameworlds.hpp"
-=======
 #include "creatures/players/imbuements/imbuements.hpp"
 #include "creatures/players/player.hpp"
 #include "creatures/players/vip/player_vip.hpp"
@@ -35,7 +32,7 @@
 #include "database/databasetasks.hpp"
 #include "game/scheduling/dispatcher.hpp"
 #include "game/scheduling/save_manager.hpp"
->>>>>>> 93db96ca
+#include "game/worlds/gameworlds.hpp"
 #include "game/zones/zone.hpp"
 #include "io/io_bosstiary.hpp"
 #include "io/io_wheel.hpp"
@@ -433,7 +430,10 @@
 
 Game::~Game() = default;
 
-<<<<<<< HEAD
+Game &Game::getInstance() {
+	return inject<Game>();
+}
+
 // Worlds interface
 std::unique_ptr<Worlds> &Game::worlds() {
 	return m_worlds;
@@ -445,10 +445,6 @@
 
 const std::unordered_map<uint8_t, std::string> &Game::getWorldTypeNames() const {
 	return m_worldTypesNames;
-=======
-Game &Game::getInstance() {
-	return inject<Game>();
->>>>>>> 93db96ca
 }
 
 void Game::resetMonsters() const {
@@ -468,17 +464,10 @@
 
 void Game::loadBoostedCreature() {
 	auto &db = Database::getInstance();
-<<<<<<< HEAD
-
-	const std::string selectQuery = "SELECT * FROM `boosted_creature`";
-
-	auto result = db.storeQuery(selectQuery);
-=======
 	const auto result = db.storeQuery(
 		"SELECT `date`, `boostname`, `raceid`, `looktype`, `lookfeet`, `looklegs`, `lookhead`, `lookbody`, `lookaddons`, `lookmount` "
 		"FROM `boosted_creature`"
 	);
->>>>>>> 93db96ca
 	if (!result) {
 		db.storeQuery("INSERT INTO `boosted_creature` (`boostname`, `date`, `raceid`) VALUES ('default', 0, 0)");
 
@@ -549,17 +538,10 @@
 	const std::shared_ptr<World> &currentWorld = worlds()->getCurrentWorld();
 
 	// Game client protocols
-<<<<<<< HEAD
 	manager->add<ProtocolGame>(currentWorld->port);
 	manager->add<ProtocolLogin>(static_cast<uint16_t>(g_configManager().getNumber(LOGIN_PORT, __FUNCTION__)));
 	// OT protocols
 	manager->add<ProtocolStatus>(currentWorld->port_status);
-=======
-	manager->add<ProtocolGame>(static_cast<uint16_t>(g_configManager().getNumber(GAME_PORT)));
-	manager->add<ProtocolLogin>(static_cast<uint16_t>(g_configManager().getNumber(LOGIN_PORT)));
-	// OT protocols
-	manager->add<ProtocolStatus>(static_cast<uint16_t>(g_configManager().getNumber(STATUS_PORT)));
->>>>>>> 93db96ca
 
 	serviceManager = manager;
 
@@ -609,12 +591,6 @@
 	return gameState;
 }
 
-<<<<<<< HEAD
-=======
-void Game::setWorldType(WorldType_t type) {
-	worldType = type;
-}
-
 const std::unique_ptr<TeamFinder> &Game::getTeamFinder(const std::shared_ptr<Player> &player) const {
 	auto it = teamFinderMap.find(player->getGUID());
 	if (it != teamFinderMap.end()) {
@@ -637,7 +613,6 @@
 	teamFinderMap.erase(leaderGuid);
 }
 
->>>>>>> 93db96ca
 void Game::setGameState(GameState_t newState) {
 	if (gameState == GAME_STATE_SHUTDOWN) {
 		return; // this cannot be stopped
@@ -8247,13 +8222,8 @@
 	}
 }
 
-<<<<<<< HEAD
-void Game::updateCreatureSkull(std::shared_ptr<Creature> creature) {
+void Game::updateCreatureSkull(const std::shared_ptr<Creature> &creature) const {
 	if (worlds()->getCurrentWorld()->type != WORLD_TYPE_PVP) {
-=======
-void Game::updateCreatureSkull(const std::shared_ptr<Creature> &creature) const {
-	if (getWorldType() != WORLD_TYPE_PVP) {
->>>>>>> 93db96ca
 		return;
 	}
 
@@ -8330,14 +8300,8 @@
 	std::string query = fmt::format("UPDATE `server_config` SET `value` = {} WHERE `config` = 'motd_num' AND `world_id` = {}", motdNum, worldId);
 	db.executeQuery(query);
 
-<<<<<<< HEAD
-	query = fmt::format("UPDATE `server_config` SET `value` = '{}' WHERE `config` = 'motd_hash' AND `world_id` = {}", transformToSHA1(g_configManager().getString(SERVER_MOTD, __FUNCTION__)), worldId);
+	query = fmt::format("UPDATE `server_config` SET `value` = '{}' WHERE `config` = 'motd_hash' AND `world_id` = {}", transformToSHA1(g_configManager().getString(SERVER_MOTD)), worldId);
 	db.executeQuery(query);
-=======
-	query.str(std::string());
-	query << "UPDATE `server_config` SET `value` = '" << transformToSHA1(g_configManager().getString(SERVER_MOTD)) << "' WHERE `config` = 'motd_hash'";
-	db.executeQuery(query.str());
->>>>>>> 93db96ca
 }
 
 void Game::checkPlayersRecord() {
@@ -8596,43 +8560,18 @@
 	}
 }
 
-<<<<<<< HEAD
-std::string Game::generateHighscoreQueryForEntries(const std::string &categoryName, const std::string &worldName, uint32_t page, uint8_t entriesPerPage, uint32_t vocation) {
-	Database &db = Database::getInstance();
-	uint32_t startPage = (static_cast<uint32_t>(page - 1) * static_cast<uint32_t>(entriesPerPage));
-=======
 std::string Game::generateHighscoreQuery(
 	const std::string &categoryName,
+	const std::string& worldName,
 	uint32_t page,
 	uint8_t entriesPerPage,
 	uint32_t vocation,
 	uint32_t playerGUID /*= 0*/
 ) {
 	uint32_t startPage = (page - 1) * static_cast<uint32_t>(entriesPerPage);
->>>>>>> 93db96ca
 	uint32_t endPage = startPage + static_cast<uint32_t>(entriesPerPage);
 	std::string entriesStr = std::to_string(entriesPerPage);
 
-<<<<<<< HEAD
-	const auto world = !worldName.empty() ? fmt::format("AND `w`.`name` = {}", db.escapeString(worldName)) : "";
-
-	std::string query = fmt::format(
-		"SELECT *, @row AS `entries`, {0} AS `page` FROM (SELECT *, (@row := @row + 1) AS `rn` FROM (SELECT `p`.`id`, `p`.`name`, `p`.`level`, `p`.`vocation`, `w`.`name` AS `worldName`, `p`.`{1}` AS `points`, @curRank := IF(@prevRank = `{1}`, @curRank, IF(@prevRank := `{1}`, @curRank + 1, @curRank + 1)) AS `rank` FROM `players` `p` INNER JOIN `worlds` `w` ON `p`.`world_id` = `w`.`id`, (SELECT @curRank := 0, @prevRank := NULL, @row := 0) `r` WHERE `group_id` < {2} {6} ORDER BY `{1}` DESC) `t`{3}) `T` WHERE `rn` > {4} AND `rn` <= {5}",
-		page, categoryName, static_cast<int>(GROUP_TYPE_GAMEMASTER), vocation != 0xFFFFFFFF ? generateVocationConditionHighscore(vocation) : "", startPage, endPage, world
-	);
-
-	return query;
-}
-
-std::string Game::generateHighscoreQueryForOurRank(const std::string &categoryName, uint8_t entriesPerPage, uint32_t playerGUID, uint32_t vocation) {
-	std::string entriesStr = std::to_string(entriesPerPage);
-
-	std::string query = fmt::format(
-		"SELECT *, @row AS `entries`, (@ourRow DIV {0}) + 1 AS `page` FROM (SELECT *, (@row := @row + 1) AS `rn`, @ourRow := IF(`id` = {1}, @row - 1, @ourRow) AS `rw` FROM (SELECT `p`.`id`, `p`.`name`, `p`.`level`, `p`.`vocation`, `w`.`name` AS `worldName`, `{2}` AS `points`, @curRank := IF(@prevRank = `{2}`, @curRank, IF(@prevRank := `{2}`, @curRank + 1, @curRank + 1)) AS `rank` FROM `players` `p` INNER JOIN `worlds` `w` ON `p`.`world_id` = `w`.`id`, (SELECT @curRank := 0, @prevRank := NULL, @row := 0, @ourRow := 0) `r` WHERE `group_id` < {3} ORDER BY `{2}` DESC) `t`{4}) `T` WHERE `rn` > ((@ourRow DIV {0}) * {0}) AND `rn` <= (((@ourRow DIV {0}) * {0}) + {0})",
-		entriesStr, playerGUID, categoryName, static_cast<int>(GROUP_TYPE_GAMEMASTER), vocation != 0xFFFFFFFF ? generateVocationConditionHighscore(vocation) : ""
-	);
-
-=======
 	if (categoryName.empty()) {
 		g_logger().error("Category name cannot be empty.");
 		return "";
@@ -8681,7 +8620,6 @@
 		query += fmt::format("`rn` > {} AND `rn` <= {}", startPage, endPage);
 	}
 
->>>>>>> 93db96ca
 	return query;
 }
 
@@ -8705,13 +8643,8 @@
 	return queryPart.str();
 }
 
-<<<<<<< HEAD
-void Game::processHighscoreResults(DBResult_ptr result, const std::string &worldName, uint32_t playerID, uint8_t category, uint32_t vocation, uint8_t entriesPerPage) {
-	std::shared_ptr<Player> player = g_game().getPlayerByID(playerID);
-=======
-void Game::processHighscoreResults(const DBResult_ptr &result, uint32_t playerID, uint8_t category, uint32_t vocation, uint8_t entriesPerPage) {
+void Game::processHighscoreResults(const DBResult_ptr &result, const std::string& worldName, uint32_t playerID, uint8_t category, uint32_t vocation, uint8_t entriesPerPage) {
 	const auto &player = g_game().getPlayerByID(playerID);
->>>>>>> 93db96ca
 	if (!player) {
 		return;
 	}
@@ -8746,13 +8679,8 @@
 			do {
 				const auto &voc = g_vocations().getVocation(result->getNumber<uint16_t>("vocation"));
 				uint8_t characterVocation = voc ? voc->getClientId() : 0;
-<<<<<<< HEAD
-				std::string loyaltyTitle = ""; // todo get loyalty title from player
+				std::string loyaltyTitle; // todo get loyalty title from player
 				characters.emplace_back(std::move(result->getString("name")), result->getNumber<uint64_t>("points"), result->getNumber<uint32_t>("id"), result->getNumber<uint32_t>("rank"), result->getNumber<uint16_t>("level"), characterVocation, std::move(result->getString("worldName")), loyaltyTitle);
-=======
-				std::string loyaltyTitle; // todo get loyalty title from player
-				characters.emplace_back(std::move(result->getString("name")), result->getNumber<uint64_t>("points"), result->getNumber<uint32_t>("id"), result->getNumber<uint32_t>("rank"), result->getNumber<uint16_t>("level"), characterVocation, loyaltyTitle);
->>>>>>> 93db96ca
 			} while (result->next());
 		}
 
@@ -8776,11 +8704,7 @@
 		}
 	}
 
-<<<<<<< HEAD
-	std::string newQuery = generateHighscoreQueryForEntries(categoryName, worldName, page, entriesPerPage, vocation);
-=======
-	std::string newQuery = generateHighscoreQuery(categoryName, page, entriesPerPage, vocation);
->>>>>>> 93db96ca
+	std::string newQuery = generateHighscoreQuery(categoryName, worldName, page, entriesPerPage, vocation);
 	cacheQueryHighscore(cacheKey, newQuery, page, entriesPerPage);
 
 	return newQuery;
@@ -8804,11 +8728,7 @@
 	return newQuery;
 }
 
-<<<<<<< HEAD
-void Game::playerHighscores(std::shared_ptr<Player> player, HighscoreType_t type, uint8_t category, uint32_t vocation, const std::string &worldName, uint16_t page, uint8_t entriesPerPage) {
-=======
-void Game::playerHighscores(const std::shared_ptr<Player> &player, HighscoreType_t type, uint8_t category, uint32_t vocation, const std::string &, uint16_t page, uint8_t entriesPerPage) {
->>>>>>> 93db96ca
+void Game::playerHighscores(const std::shared_ptr<Player> &player, HighscoreType_t type, uint8_t category, uint32_t vocation, const std::string& worldName, uint16_t page, uint8_t entriesPerPage) {
 	if (player->hasAsyncOngoingTask(PlayerAsyncTask_Highscore)) {
 		return;
 	}
@@ -8823,13 +8743,8 @@
 	}
 
 	uint32_t playerID = player->getID();
-<<<<<<< HEAD
-	std::function<void(DBResult_ptr, bool)> callback = [this, worldName, playerID, category, vocation, entriesPerPage](DBResult_ptr result, bool) {
-		processHighscoreResults(std::move(result), worldName, playerID, category, vocation, entriesPerPage);
-=======
-	std::function<void(DBResult_ptr, bool)> callback = [this, playerID, category, vocation, entriesPerPage](const DBResult_ptr &result, bool) {
-		processHighscoreResults(result, playerID, category, vocation, entriesPerPage);
->>>>>>> 93db96ca
+	std::function<void(DBResult_ptr, bool)> callback = [this, worldName, playerID, category, vocation, entriesPerPage](const DBResult_ptr &result, bool) {
+		processHighscoreResults(result, worldName, playerID, category, vocation, entriesPerPage);
 	};
 
 	g_databaseTasks().store(query, callback);
