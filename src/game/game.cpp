/**
 * Canary - A free and open-source MMORPG server emulator
 * Copyright (©) 2019-2024 OpenTibiaBR <opentibiabr@outlook.com>
 * Repository: https://github.com/opentibiabr/canary
 * License: https://github.com/opentibiabr/canary/blob/main/LICENSE
 * Contributors: https://github.com/opentibiabr/canary/graphs/contributors
 * Website: https://docs.opentibiabr.com/
 */

#include "pch.hpp"

#include "game/game.hpp"

#include "database/database.hpp"

#include "lua/creature/actions.hpp"
#include "items/bed.hpp"
#include "creatures/creature.hpp"
#include "database/databasetasks.hpp"
#include "lua/creature/events.hpp"
#include "lua/callbacks/event_callback.hpp"
#include "lua/callbacks/events_callbacks.hpp"
#include "creatures/players/highscore_category.hpp"
#include "game/zones/zone.hpp"
#include "lua/global/globalevent.hpp"
#include "io/iologindata.hpp"
#include "io/io_wheel.hpp"
#include "io/iomarket.hpp"
#include "items/items.hpp"
#include "lua/scripts/lua_environment.hpp"
#include "creatures/monsters/monster.hpp"
#include "lua/creature/movement.hpp"
#include "game/scheduling/dispatcher.hpp"
#include "game/scheduling/save_manager.hpp"
#include "server/server.hpp"
#include "creatures/combat/spells.hpp"
#include "lua/creature/talkaction.hpp"
#include "items/weapons/weapons.hpp"
#include "creatures/players/imbuements/imbuements.hpp"
#include "creatures/players/wheel/player_wheel.hpp"
#include "creatures/players/achievement/player_achievement.hpp"
#include "creatures/players/cyclopedia/player_badge.hpp"
#include "creatures/players/cyclopedia/player_cyclopedia.hpp"
#include "creatures/players/cyclopedia/player_title.hpp"
#include "creatures/npcs/npc.hpp"
#include "server/network/webhook/webhook.hpp"
#include "server/network/protocol/protocollogin.hpp"
#include "server/network/protocol/protocolstatus.hpp"
#include "map/spectators.hpp"
#include "utils/tools.hpp"
#include "kv/kv.hpp"

#include "enums/object_category.hpp"
#include "enums/account_type.hpp"
#include "enums/account_group_type.hpp"
#include "enums/account_errors.hpp"
#include "enums/account_coins.hpp"

#include <appearances.pb.h>

namespace InternalGame {
	void sendBlockEffect(BlockType_t blockType, CombatType_t combatType, const Position &targetPos, std::shared_ptr<Creature> source) {
		if (blockType == BLOCK_DEFENSE) {
			g_game().addMagicEffect(targetPos, CONST_ME_POFF);
		} else if (blockType == BLOCK_ARMOR) {
			g_game().addMagicEffect(targetPos, CONST_ME_BLOCKHIT);
		} else if (blockType == BLOCK_DODGE) {
			g_game().addMagicEffect(targetPos, CONST_ME_DODGE);
		} else if (blockType == BLOCK_IMMUNITY) {
			uint8_t hitEffect = 0;
			switch (combatType) {
				case COMBAT_UNDEFINEDDAMAGE: {
					return;
				}
				case COMBAT_ENERGYDAMAGE:
				case COMBAT_FIREDAMAGE:
				case COMBAT_PHYSICALDAMAGE:
				case COMBAT_ICEDAMAGE:
				case COMBAT_DEATHDAMAGE: {
					hitEffect = CONST_ME_BLOCKHIT;
					break;
				}
				case COMBAT_EARTHDAMAGE: {
					hitEffect = CONST_ME_GREEN_RINGS;
					break;
				}
				case COMBAT_HOLYDAMAGE: {
					hitEffect = CONST_ME_HOLYDAMAGE;
					break;
				}
				default: {
					hitEffect = CONST_ME_POFF;
					break;
				}
			}
			g_game().addMagicEffect(targetPos, hitEffect);
		}

		if (blockType != BLOCK_NONE) {
			g_game().sendSingleSoundEffect(targetPos, SoundEffect_t::NO_DAMAGE, std::move(source));
		}
	}

	bool playerCanUseItemOnHouseTile(std::shared_ptr<Player> player, std::shared_ptr<Item> item) {
		if (!player || !item) {
			return false;
		}

		auto itemTile = item->getTile();
		if (!itemTile) {
			return false;
		}

		if (std::shared_ptr<HouseTile> houseTile = std::dynamic_pointer_cast<HouseTile>(itemTile)) {
			const auto &house = houseTile->getHouse();
			if (!house || !house->isInvited(player)) {
				return false;
			}

			auto isGuest = house->getHouseAccessLevel(player) == HOUSE_GUEST;
			auto itemParentContainer = item->getParent() ? item->getParent()->getContainer() : nullptr;
			auto isItemParentContainerBrowseField = itemParentContainer && itemParentContainer->getID() == ITEM_BROWSEFIELD;
			if (isGuest && isItemParentContainerBrowseField) {
				return false;
			}

			auto realItemParent = item->getRealParent();
			auto isItemInGuestInventory = realItemParent && (realItemParent == player || realItemParent->getContainer());
			if (isGuest && !isItemInGuestInventory && !item->isLadder() && !item->canBeUsedByGuests()) {
				return false;
			}

			if (isGuest && item->isDummy()) {
				return false;
			}
		}

		return true;
	}

	bool playerCanUseItemWithOnHouseTile(std::shared_ptr<Player> player, std::shared_ptr<Item> item, const Position &toPos, int toStackPos, int toItemId) {
		if (!player || !item) {
			return false;
		}

		auto itemTile = item->getTile();
		if (!itemTile) {
			return false;
		}

		if (g_configManager().getBoolean(ONLY_INVITED_CAN_MOVE_HOUSE_ITEMS, __FUNCTION__)) {
			if (std::shared_ptr<HouseTile> houseTile = std::dynamic_pointer_cast<HouseTile>(itemTile)) {
				const auto &house = houseTile->getHouse();
				std::shared_ptr<Thing> targetThing = g_game().internalGetThing(player, toPos, toStackPos, toItemId, STACKPOS_FIND_THING);
				auto targetItem = targetThing ? targetThing->getItem() : nullptr;
				uint16_t targetId = targetItem ? targetItem->getID() : 0;
				auto invitedCheckUseWith = house && item->getRealParent() && item->getRealParent() != player && (!house->isInvited(player) || house->getHouseAccessLevel(player) == HOUSE_GUEST);
				if (targetId != 0 && targetItem && !targetItem->isDummy() && invitedCheckUseWith && !item->canBeUsedByGuests()) {
					player->sendCancelMessage(RETURNVALUE_CANNOTUSETHISOBJECT);
					return false;
				}
			}
		}

		return true;
	}

	template <typename T>
	T getCustomAttributeValue(std::shared_ptr<Item> item, const std::string &attributeName) {
		static_assert(std::is_integral<T>::value, "T must be an integral type");

		auto attribute = item->getCustomAttribute(attributeName);
		if (!attribute) {
			return 0;
		}

		int64_t value = attribute->getInteger();
		if (value < std::numeric_limits<T>::min() || value > std::numeric_limits<T>::max()) {
			g_logger().error("[{}] value is out of range for the specified type", __FUNCTION__);
			return 0;
		}

		return static_cast<T>(value);
	}
} // Namespace InternalGame

Game::Game() {
	offlineTrainingWindow.choices.emplace_back("Sword Fighting and Shielding", SKILL_SWORD);
	offlineTrainingWindow.choices.emplace_back("Axe Fighting and Shielding", SKILL_AXE);
	offlineTrainingWindow.choices.emplace_back("Club Fighting and Shielding", SKILL_CLUB);
	offlineTrainingWindow.choices.emplace_back("Distance Fighting and Shielding", SKILL_DISTANCE);
	offlineTrainingWindow.choices.emplace_back("Magic Level and Shielding", SKILL_MAGLEVEL);
	offlineTrainingWindow.buttons.emplace_back("Okay", 1);
	offlineTrainingWindow.buttons.emplace_back("Cancel", 0);
	offlineTrainingWindow.defaultEscapeButton = 1;
	offlineTrainingWindow.defaultEnterButton = 0;
	offlineTrainingWindow.priority = true;

	// Create instance of IOWheel to Game class
	m_IOWheel = std::make_unique<IOWheel>();

	wildcardTree = std::make_shared<WildcardTreeNode>(false);

	m_badges = {
		Badge(1, CyclopediaBadge_t::ACCOUNT_AGE, "Fledegeling Hero", 1),
		Badge(2, CyclopediaBadge_t::ACCOUNT_AGE, "Veteran Hero", 5),
		Badge(3, CyclopediaBadge_t::ACCOUNT_AGE, "Senior Hero", 10),
		Badge(4, CyclopediaBadge_t::ACCOUNT_AGE, "Ancient Hero", 15),
		Badge(5, CyclopediaBadge_t::ACCOUNT_AGE, "Exalted Hero", 20),

		Badge(6, CyclopediaBadge_t::LOYALTY, "Tibia Loyalist (Grade 1)", 100),
		Badge(7, CyclopediaBadge_t::LOYALTY, "Tibia Loyalist (Grade 2)", 1000),
		Badge(8, CyclopediaBadge_t::LOYALTY, "Tibia Loyalist (Grade 3)", 5000),

		Badge(9, CyclopediaBadge_t::ACCOUNT_ALL_LEVEL, "Global Player (Grade 1)", 500),
		Badge(10, CyclopediaBadge_t::ACCOUNT_ALL_LEVEL, "Global Player (Grade 2)", 1000),
		Badge(11, CyclopediaBadge_t::ACCOUNT_ALL_LEVEL, "Global Player (Grade 3)", 2000),

		Badge(12, CyclopediaBadge_t::ACCOUNT_ALL_VOCATIONS, "Master Class (Grade 1)", 100),
		Badge(13, CyclopediaBadge_t::ACCOUNT_ALL_VOCATIONS, "Master Class (Grade 2)", 250),
		Badge(14, CyclopediaBadge_t::ACCOUNT_ALL_VOCATIONS, "Master Class (Grade 3)", 500),

		Badge(15, CyclopediaBadge_t::TOURNAMENT_PARTICIPATION, "Freshman of the Tournament", 1),
		Badge(16, CyclopediaBadge_t::TOURNAMENT_PARTICIPATION, "Regular of the Tournament", 5),
		Badge(17, CyclopediaBadge_t::TOURNAMENT_PARTICIPATION, "Hero of the Tournament", 10),

		Badge(18, CyclopediaBadge_t::TOURNAMENT_POINTS, "Tournament Competitor", 1000),
		Badge(19, CyclopediaBadge_t::TOURNAMENT_POINTS, "Tournament Challenger", 2500),
		Badge(20, CyclopediaBadge_t::TOURNAMENT_POINTS, "Tournament Master", 5000),
		Badge(21, CyclopediaBadge_t::TOURNAMENT_POINTS, "Tournament Champion", 10000),
	};

	m_titles = {
		Title(1, CyclopediaTitle_t::GOLD, "Gold Hoarder", "Earned at least 1,000,000 gold.", 1000000, false),
		Title(2, CyclopediaTitle_t::GOLD, "Platinum Hoarder", "Earned at least 10,000,000 gold.", 10000000, false),
		Title(3, CyclopediaTitle_t::GOLD, "Crystal Hoarder", "Earned at least 100,000,000 gold.", 100000000, false),

		Title(4, CyclopediaTitle_t::MOUNTS, "Beaststrider (Grade 1)", "Unlocked 10 or more Mounts.", 10, true),
		Title(5, CyclopediaTitle_t::MOUNTS, "Beaststrider (Grade 2)", "Unlocked 20 or more Mounts.", 20, true),
		Title(6, CyclopediaTitle_t::MOUNTS, "Beaststrider (Grade 3)", "Unlocked 30 or more Mounts.", 30, true),
		Title(7, CyclopediaTitle_t::MOUNTS, "Beaststrider (Grade 4)", "Unlocked 40 or more Mounts.", 40, true),
		Title(8, CyclopediaTitle_t::MOUNTS, "Beaststrider (Grade 5)", "Unlocked 50 or more Mounts.", 50, true),

		Title(9, CyclopediaTitle_t::OUTFITS, "Tibia's Topmodel (Grade 1)", "Unlocked 10 or more Outfits.", 10, true),
		Title(10, CyclopediaTitle_t::OUTFITS, "Tibia's Topmodel (Grade 2)", "Unlocked 20 or more Outfits.", 20, true),
		Title(11, CyclopediaTitle_t::OUTFITS, "Tibia's Topmodel (Grade 3)", "Unlocked 30 or more Outfits.", 30, true),
		Title(12, CyclopediaTitle_t::OUTFITS, "Tibia's Topmodel (Grade 4)", "Unlocked 40 or more Outfits.", 40, true),
		Title(13, CyclopediaTitle_t::OUTFITS, "Tibia's Topmodel (Grade 5)", "Unlocked 50 or more Outfits.", 50, true),

		Title(14, CyclopediaTitle_t::LEVEL, "Trolltrasher", "Reached level 50.", 50, false),
		Title(15, CyclopediaTitle_t::LEVEL, "Cyclopscamper", "Reached level 100.", 100, false),
		Title(16, CyclopediaTitle_t::LEVEL, "Dragondouser", "Reached level 200.", 200, false),
		Title(17, CyclopediaTitle_t::LEVEL, "Demondoom", "Reached level 300.", 300, false),
		Title(18, CyclopediaTitle_t::LEVEL, "Drakenbane", "Reached level 400.", 400, false),
		Title(19, CyclopediaTitle_t::LEVEL, "Silencer", "Reached level 500.", 500, false),
		Title(20, CyclopediaTitle_t::LEVEL, "Exalted", "Reached level 1000.", 1000, false),

		Title(21, CyclopediaTitle_t::HIGHSCORES, "Apex Predator", "", "Highest Level on character's world.", static_cast<uint8_t>(HighscoreCategories_t::EXPERIENCE)),
		Title(22, CyclopediaTitle_t::HIGHSCORES, "Big Boss", "", "Highest score of accumulated boss points on character's world.", static_cast<uint8_t>(HighscoreCategories_t::BOSS_POINTS)),
		Title(23, CyclopediaTitle_t::HIGHSCORES, "Jack of all Taints", "", "Highest score for killing Goshnar and his aspects on character's world.", static_cast<uint8_t>(HighscoreCategories_t::GOSHNAR)),
		Title(24, CyclopediaTitle_t::HIGHSCORES, "Legend of Fishing", "", "Highest fishing level on character's world.", static_cast<uint8_t>(HighscoreCategories_t::FISHING)),
		Title(25, CyclopediaTitle_t::HIGHSCORES, "Legend of Magic", "", "Highest magic level on character's world.", static_cast<uint8_t>(HighscoreCategories_t::MAGIC_LEVEL)),
		Title(26, CyclopediaTitle_t::HIGHSCORES, "Legend of Marksmanship", "", "Highest distance level on character's world.", static_cast<uint8_t>(HighscoreCategories_t::DISTANCE_FIGHTING)),
		Title(27, CyclopediaTitle_t::HIGHSCORES, "Legend of the Axe", "", "Highest axe level on character's world.", static_cast<uint8_t>(HighscoreCategories_t::AXE_FIGHTING)),
		Title(28, CyclopediaTitle_t::HIGHSCORES, "Legend of the Club", "", "Highest club level on character's world.", static_cast<uint8_t>(HighscoreCategories_t::CLUB_FIGHTING)),
		Title(29, CyclopediaTitle_t::HIGHSCORES, "Legend of the Fist", "", "Highest fist level on character's world.", static_cast<uint8_t>(HighscoreCategories_t::FIST_FIGHTING)),
		Title(30, CyclopediaTitle_t::HIGHSCORES, "Legend of the Shield", "", "Highest shielding level on character's world.", static_cast<uint8_t>(HighscoreCategories_t::SHIELDING)),
		Title(31, CyclopediaTitle_t::HIGHSCORES, "Legend of the Sword", "", "Highest sword level on character's world.", static_cast<uint8_t>(HighscoreCategories_t::SWORD_FIGHTING)),
		Title(32, CyclopediaTitle_t::HIGHSCORES, "Prince Charming", "Princess Charming", "Highest score of accumulated charm points on character's world.", static_cast<uint8_t>(HighscoreCategories_t::CHARMS)),
		Title(33, CyclopediaTitle_t::HIGHSCORES, "Reigning Drome Champion", "", "Finished most recent Tibiadrome rota ranked in the top 5.", static_cast<uint8_t>(HighscoreCategories_t::DROME)),

		Title(34, CyclopediaTitle_t::BESTIARY, static_cast<uint16_t>(BestiaryType_t::BESTY_RACE_HUMANOID), "Bipedantic", "", "Unlocked All Humanoid Bestiary entries."),
		Title(35, CyclopediaTitle_t::BESTIARY, static_cast<uint16_t>(BestiaryType_t::BESTY_RACE_LYCANTHROPE), "Blood Moon Hunter", "Blood Moon Huntress", "Unlocked All Lycanthrope Bestiary entries."),
		Title(36, CyclopediaTitle_t::BESTIARY, static_cast<uint16_t>(BestiaryType_t::BESTY_RACE_AMPHIBIC), "Coldblooded", "", "Unlocked All Amphibic Bestiary entries."),
		Title(37, CyclopediaTitle_t::BESTIARY, static_cast<uint16_t>(BestiaryType_t::BESTY_RACE_BIRD), "Death from Below", "", "Unlocked all Bird Bestiary entries."),
		Title(38, CyclopediaTitle_t::BESTIARY, static_cast<uint16_t>(BestiaryType_t::BESTY_RACE_DEMON), "Demonator", "", "Unlocked all Demon Bestiary entries."),
		Title(39, CyclopediaTitle_t::BESTIARY, static_cast<uint16_t>(BestiaryType_t::BESTY_RACE_DRAGON), "Dragonslayer", "", "Unlocked all Dragon Bestiary entries."),
		Title(40, CyclopediaTitle_t::BESTIARY, static_cast<uint16_t>(BestiaryType_t::BESTY_RACE_ELEMENTAL), "Elementalist", "", "Unlocked all Elemental Bestiary entries."),
		Title(41, CyclopediaTitle_t::BESTIARY, static_cast<uint16_t>(BestiaryType_t::BESTY_RACE_VERMIN), "Exterminator", "", "Unlocked all Vermin Bestiary entries."),
		Title(42, CyclopediaTitle_t::BESTIARY, static_cast<uint16_t>(BestiaryType_t::BESTY_RACE_FEY), "Fey Swatter", "", "Unlocked all Fey Bestiary entries."),
		Title(43, CyclopediaTitle_t::BESTIARY, static_cast<uint16_t>(BestiaryType_t::BESTY_RACE_UNDEAD), "Ghosthunter", "Ghosthuntress", "Unlocked all Undead Bestiary entries."),
		Title(44, CyclopediaTitle_t::BESTIARY, static_cast<uint16_t>(BestiaryType_t::BESTY_RACE_CONSTRUCT), "Handyman", "Handywoman", "Unlocked all Construct Bestiary entries."),
		Title(45, CyclopediaTitle_t::BESTIARY, static_cast<uint16_t>(BestiaryType_t::BESTY_RACE_MAMMAL), "Huntsman", "Huntress", "Unlocked all Mammal Bestiary entries."),
		Title(46, CyclopediaTitle_t::BESTIARY, static_cast<uint16_t>(BestiaryType_t::BESTY_RACE_EXTRA_DIMENSIONAL), "Interdimensional Destroyer", "", "Unlocked all Extra Dimensional Bestiary entries."),
		Title(47, CyclopediaTitle_t::BESTIARY, static_cast<uint16_t>(BestiaryType_t::BESTY_RACE_HUMAN), "Manhunter", "Manhuntress", "Unlocked all Human Bestiary entries."),
		Title(48, CyclopediaTitle_t::BESTIARY, static_cast<uint16_t>(BestiaryType_t::BESTY_RACE_MAGICAL), "Master of Illusion", "Mistress of Illusion", "Unlocked all Magical Bestiary entries."),
		Title(49, CyclopediaTitle_t::BESTIARY, static_cast<uint16_t>(BestiaryType_t::BESTY_RACE_SLIME), "Ooze Blues", "", "Unlocked all Slime Bestiary entries."),
		Title(50, CyclopediaTitle_t::BESTIARY, static_cast<uint16_t>(BestiaryType_t::BESTY_RACE_AQUATIC), "Sea Bane", "", "Unlocked all Aquatic Bestiary entries."),
		Title(51, CyclopediaTitle_t::BESTIARY, static_cast<uint16_t>(BestiaryType_t::BESTY_RACE_REPTILE), "Snake Charmer", "", "Unlocked all Reptile Bestiary entries."),
		Title(52, CyclopediaTitle_t::BESTIARY, static_cast<uint16_t>(BestiaryType_t::BESTY_RACE_GIANT), "Tumbler", "", "Unlocked all Giant Bestiary entries."),
		Title(53, CyclopediaTitle_t::BESTIARY, static_cast<uint16_t>(BestiaryType_t::BESTY_RACE_PLANT), "Weedkiller", "", "Unlocked all Plant Bestiary entries."),
		Title(54, CyclopediaTitle_t::BESTIARY, 0, "Executioner", "", "Unlocked all Bestiary entries."),

		Title(55, CyclopediaTitle_t::BOSSTIARY, static_cast<uint16_t>(BosstiaryRarity_t::RARITY_NEMESIS), "Boss Annihilator", "", "Unlocked all Nemesis bosses.", 0, false),
		Title(56, CyclopediaTitle_t::BOSSTIARY, static_cast<uint16_t>(BosstiaryRarity_t::RARITY_ARCHFOE), "Boss Destroyer", "", "Unlocked 10 or more Archfoe bosses.", 10, true),
		Title(57, CyclopediaTitle_t::BOSSTIARY, static_cast<uint16_t>(BosstiaryRarity_t::RARITY_NEMESIS), "Boss Devastator", "", "Unlocked 10 or more Nemesis bosses.", 10, true),
		Title(58, CyclopediaTitle_t::BOSSTIARY, static_cast<uint16_t>(BosstiaryRarity_t::RARITY_ARCHFOE), "Boss Eraser", "", "Unlocked all Archfoe bosses.", 0, false),
		Title(59, CyclopediaTitle_t::BOSSTIARY, 0, "Boss Executioner", "", "Unlocked all bosses.", 0, false),
		Title(60, CyclopediaTitle_t::BOSSTIARY, static_cast<uint16_t>(BosstiaryRarity_t::RARITY_BANE), "Boss Hunter", "", "Unlocked 10 or more Bane bosses.", 10, true),
		Title(61, CyclopediaTitle_t::BOSSTIARY, static_cast<uint16_t>(BosstiaryRarity_t::RARITY_NEMESIS), "Boss Obliterator", "", "Unlocked 40 or more Nemesis bosses.", 40, true),
		Title(62, CyclopediaTitle_t::BOSSTIARY, static_cast<uint16_t>(BosstiaryRarity_t::RARITY_BANE), "Boss Slayer", "", "Unlocked all Bane bosses.", 0, false),
		Title(63, CyclopediaTitle_t::BOSSTIARY, static_cast<uint16_t>(BosstiaryRarity_t::RARITY_ARCHFOE), "Boss Smiter", "", "Unlocked 40 or more Archfoe bosses.", 40, true),
		Title(64, CyclopediaTitle_t::BOSSTIARY, static_cast<uint16_t>(BosstiaryRarity_t::RARITY_BANE), "Boss Veteran", "", "Unlocked 40 or more Bane bosses.", 40, true),

		Title(65, CyclopediaTitle_t::DAILY_REWARD, "Creature of Habit (Grade 1)", "Reward Streak of at least 7 days of consecutive logins.", 7, true),
		Title(66, CyclopediaTitle_t::DAILY_REWARD, "Creature of Habit (Grade 2)", "Reward Streak of at least 30 days of consecutive logins.", 30, true),
		Title(67, CyclopediaTitle_t::DAILY_REWARD, "Creature of Habit (Grade 3)", "Reward Streak of at least 90 days of consecutive logins.", 90, true),
		Title(68, CyclopediaTitle_t::DAILY_REWARD, "Creature of Habit (Grade 4)", "Reward Streak of at least 180 days of consecutive logins.", 180, true),
		Title(69, CyclopediaTitle_t::DAILY_REWARD, "Creature of Habit (Grade 5)", "Reward Streak of at least 365 days of consecutive logins.", 365, true),

		Title(70, CyclopediaTitle_t::TASK, "Aspiring Huntsman", "Invested 160,000 tasks points.", 160000, true, "Aspiring Huntswoman"),
		Title(71, CyclopediaTitle_t::TASK, "Competent Beastslayer", "Invested 320,000 tasks points.", 320000, true),
		Title(72, CyclopediaTitle_t::TASK, "Feared Bountyhunter", "Invested 430,000 tasks points.", 430000, true),

		Title(73, CyclopediaTitle_t::MAP, "Dedicated Entrepreneur", "Explored 50% of all the map areas.", 50, false),
		Title(74, CyclopediaTitle_t::MAP, "Globetrotter", "Explored all map areas.", 100, false),

		Title(75, CyclopediaTitle_t::OTHERS, "Guild Leader", "Leading a Guild.", false),
		Title(76, CyclopediaTitle_t::OTHERS, "Proconsul of Iksupan", "Only a true devotee to the cause of the ancient Iks and their lost legacy may step up to the rank of proconsul.", true),
		Title(77, CyclopediaTitle_t::OTHERS, "Admirer of the Crown", "Adjust your crown and handle it.", true),
		Title(78, CyclopediaTitle_t::OTHERS, "Big Spender", "Unlocked the full Golden Outfit.", true),
		Title(79, CyclopediaTitle_t::OTHERS, "Challenger of the Iks", "Challenged Ahau, guardian of Iksupan, in traditional Iks warrior attire.", true),
		Title(80, CyclopediaTitle_t::OTHERS, "Royal Bounacean Advisor", "Called to the court of Bounac by Kesar the Younger himself.", true),
		Title(81, CyclopediaTitle_t::OTHERS, "Aeternal", "Awarded exclusively to stalwart heroes keeping the faith under all circumstances.", true),
		Title(82, CyclopediaTitle_t::OTHERS, "Robinson Crusoe", "Some discoveries are reserved to only the most experienced adventurers. Until the next frontier opens on the horizon.", true),
		Title(83, CyclopediaTitle_t::OTHERS, "Chompmeister", "Awarded only to true connoisseurs undertaking even the most exotic culinary escapades.", true),
		Title(84, CyclopediaTitle_t::OTHERS, "Bringer of Rain", "Forging through battle after battle like a true gladiator.", true),
		Title(85, CyclopediaTitle_t::OTHERS, "Beastly", "Reached 2000 charm points. Quite beastly!", true),
		Title(86, CyclopediaTitle_t::OTHERS, "Midnight Hunter", "When the hunter becomes the hunted, perseverance decides the game.", true),
		Title(87, CyclopediaTitle_t::OTHERS, "Ratinator", "Killing some snarky cave rats is helpful, killing over ten thousand of them is a statement.", true),
		Title(88, CyclopediaTitle_t::OTHERS, "Doomsday Nemesis", "Awarded for great help in the battle against Gaz'haragoth.", true),
		Title(89, CyclopediaTitle_t::OTHERS, "Hero of Bounac", "You prevailed during the battle of Bounac and broke the siege that held Bounac's people in its firm grasp.", true), // Derrotar o boss Drume.
		Title(90, CyclopediaTitle_t::OTHERS, "King of Demon", "Defeat Morshabaal 5 times.", 0, true, "Queen of Demon"),
		Title(91, CyclopediaTitle_t::OTHERS, "Planegazer", "Followed the trail of the Planestrider to the end.", true), // Derrotar o boss Planestrider
		Title(92, CyclopediaTitle_t::OTHERS, "Time Traveller", "Anywhere in time or space.", true), // Derrotar o boss Lord Retro
		Title(93, CyclopediaTitle_t::OTHERS, "Truly Boss", "Reach 15,000 boss points.", true),
	};

	m_highscoreCategoriesNames = {
		{ static_cast<uint8_t>(HighscoreCategories_t::ACHIEVEMENTS), "Achievement Points" },
		{ static_cast<uint8_t>(HighscoreCategories_t::AXE_FIGHTING), "Axe Fighting" },
		{ static_cast<uint8_t>(HighscoreCategories_t::BOSS_POINTS), "Boss Points" },
		{ static_cast<uint8_t>(HighscoreCategories_t::CHARMS), "Charm Points" },
		{ static_cast<uint8_t>(HighscoreCategories_t::CLUB_FIGHTING), "Club Fighting" },
		{ static_cast<uint8_t>(HighscoreCategories_t::DISTANCE_FIGHTING), "Distance Fighting" },
		{ static_cast<uint8_t>(HighscoreCategories_t::DROME), "Drome Score" },
		{ static_cast<uint8_t>(HighscoreCategories_t::EXPERIENCE), "Experience Points" },
		{ static_cast<uint8_t>(HighscoreCategories_t::FISHING), "Fishing" },
		{ static_cast<uint8_t>(HighscoreCategories_t::FIST_FIGHTING), "Fist Fighting" },
		{ static_cast<uint8_t>(HighscoreCategories_t::GOSHNAR), "Goshnar's Taint" },
		{ static_cast<uint8_t>(HighscoreCategories_t::LOYALTY), "Loyalty Points" },
		{ static_cast<uint8_t>(HighscoreCategories_t::MAGIC_LEVEL), "Magic Level" },
		{ static_cast<uint8_t>(HighscoreCategories_t::SHIELDING), "Shielding" },
		{ static_cast<uint8_t>(HighscoreCategories_t::SWORD_FIGHTING), "Sword Fighting" },
	};

	m_highscoreCategories = {
		HighscoreCategory("Experience Points", static_cast<uint8_t>(HighscoreCategories_t::EXPERIENCE)),
		HighscoreCategory("Fist Fighting", static_cast<uint8_t>(HighscoreCategories_t::FIST_FIGHTING)),
		HighscoreCategory("Club Fighting", static_cast<uint8_t>(HighscoreCategories_t::CLUB_FIGHTING)),
		HighscoreCategory("Sword Fighting", static_cast<uint8_t>(HighscoreCategories_t::SWORD_FIGHTING)),
		HighscoreCategory("Axe Fighting", static_cast<uint8_t>(HighscoreCategories_t::AXE_FIGHTING)),
		HighscoreCategory("Distance Fighting", static_cast<uint8_t>(HighscoreCategories_t::DISTANCE_FIGHTING)),
		HighscoreCategory("Shielding", static_cast<uint8_t>(HighscoreCategories_t::SHIELDING)),
		HighscoreCategory("Fishing", static_cast<uint8_t>(HighscoreCategories_t::FISHING)),
		HighscoreCategory("Magic Level", static_cast<uint8_t>(HighscoreCategories_t::MAGIC_LEVEL))
	};

	m_blessingNames = {
		{ static_cast<uint8_t>(TWIST_OF_FATE), "Twist of Fate" },
		{ static_cast<uint8_t>(WISDOM_OF_SOLITUDE), "The Wisdom of Solitude" },
		{ static_cast<uint8_t>(SPARK_OF_THE_PHOENIX), "The Spark of the Phoenix" },
		{ static_cast<uint8_t>(FIRE_OF_THE_SUNS), "The Fire of the Suns" },
		{ static_cast<uint8_t>(SPIRITUAL_SHIELDING), "The Spiritual Shielding" },
		{ static_cast<uint8_t>(EMBRACE_OF_TIBIA), "The Embrace of Tibia" },
		{ static_cast<uint8_t>(BLOOD_OF_THE_MOUNTAIN), "Blood of the Mountain" },
		{ static_cast<uint8_t>(HEARTH_OF_THE_MOUNTAIN), "Heart of the Mountain" },
	};

	m_summaryCategories = {
		{ static_cast<uint8_t>(Summary_t::HOUSE_ITEMS), "house-items" },
		{ static_cast<uint8_t>(Summary_t::BOOSTS), "xp-boosts" },
		{ static_cast<uint8_t>(Summary_t::PREY_CARDS), "prey-cards" },
		{ static_cast<uint8_t>(Summary_t::BLESSINGS), "blessings" },
		{ static_cast<uint8_t>(Summary_t::INSTANT_REWARDS), "instant-rewards" },
		{ static_cast<uint8_t>(Summary_t::HIRELINGS), "hirelings" },
	};

	m_hirelingSkills = {
		{ 1001, "banker" },
		{ 1002, "cooker" },
		{ 1003, "steward" },
		{ 1004, "trader" }
	};

	m_hirelingOutfits = {
		{ 2001, "banker" },
		{ 2002, "cooker" },
		{ 2003, "steward" },
		{ 2004, "trader" },
		{ 2005, "servant" },
		{ 2006, "hydra" },
		{ 2007, "ferumbras" },
		{ 2008, "bonelord" },
		{ 2009, "dragon" },
	};
}

Game::~Game() = default;

void Game::resetMonsters() const {
	for (const auto &[monsterId, monster] : getMonsters()) {
		monster->clearTargetList();
		monster->clearFriendList();
	}
}

void Game::resetNpcs() const {
	// Close shop window from all npcs and reset the shopPlayerSet
	for (const auto &[npcId, npc] : getNpcs()) {
		npc->closeAllShopWindows();
		npc->resetPlayerInteractions();
	}
}

void Game::loadBoostedCreature() {
	auto &db = Database::getInstance();
	const auto result = db.storeQuery("SELECT * FROM `boosted_creature`");
	if (!result) {
		g_logger().warn("[Game::loadBoostedCreature] - "
		                "Failed to detect boosted creature database. (CODE 01)");
		return;
	}

	const uint16_t date = result->getU16("date");
	const time_t now = time(0);
	tm* ltm = localtime(&now);

	if (date == ltm->tm_mday) {
		setBoostedName(result->getString("boostname"));
		return;
	}

	const uint16_t oldRace = result->getU16("raceid");
	const auto monsterlist = getBestiaryList();

	struct MonsterRace {
		uint16_t raceId { 0 };
		std::string name;
	};

	MonsterRace selectedMonster;
	if (!monsterlist.empty()) {
		std::vector<MonsterRace> m_monsters;
		for (const auto &[raceId, _name] : BestiaryList) {
			if (raceId != oldRace) {
				m_monsters.emplace_back(raceId, _name);
			}
		}

		if (!m_monsters.empty()) {
			selectedMonster = m_monsters[normal_random(0, m_monsters.size() - 1)];
		}
	}

	if (selectedMonster.raceId == 0) {
		g_logger().warn("[Game::loadBoostedCreature] - "
		                "It was not possible to generate a new boosted creature->");
		return;
	}

	const auto monsterType = g_monsters().getMonsterType(selectedMonster.name);
	if (!monsterType) {
		g_logger().warn("[Game::loadBoostedCreature] - "
		                "It was not possible to generate a new boosted creature-> Monster '{}' not found.",
		                selectedMonster.name);
		return;
	}

	setBoostedName(selectedMonster.name);

	auto query = std::string("UPDATE `boosted_creature` SET ")
		+ "`date` = '" + std::to_string(ltm->tm_mday) + "',"
		+ "`boostname` = " + db.escapeString(selectedMonster.name) + ","
		+ "`looktype` = " + std::to_string(monsterType->info.outfit.lookType) + ","
		+ "`lookfeet` = " + std::to_string(monsterType->info.outfit.lookFeet) + ","
		+ "`looklegs` = " + std::to_string(monsterType->info.outfit.lookLegs) + ","
		+ "`lookhead` = " + std::to_string(monsterType->info.outfit.lookHead) + ","
		+ "`lookbody` = " + std::to_string(monsterType->info.outfit.lookBody) + ","
		+ "`lookaddons` = " + std::to_string(monsterType->info.outfit.lookAddons) + ","
		+ "`lookmount` = " + std::to_string(monsterType->info.outfit.lookMount) + ","
		+ "`raceid` = '" + std::to_string(selectedMonster.raceId) + "'";

	if (!db.executeQuery(query)) {
		g_logger().warn("[Game::loadBoostedCreature] - "
		                "Failed to detect boosted creature database. (CODE 02)");
	}
}

void Game::start(ServiceManager* manager) {
	// Game client protocols
	manager->add<ProtocolGame>(static_cast<uint16_t>(g_configManager().getNumber(GAME_PORT, __FUNCTION__)));
	manager->add<ProtocolLogin>(static_cast<uint16_t>(g_configManager().getNumber(LOGIN_PORT, __FUNCTION__)));
	// OT protocols
	manager->add<ProtocolStatus>(static_cast<uint16_t>(g_configManager().getNumber(STATUS_PORT, __FUNCTION__)));

	serviceManager = manager;

	time_t now = time(0);
	const tm* tms = localtime(&now);
	int minutes = tms->tm_min;
	lightHour = (minutes * LIGHT_DAY_LENGTH) / 60;

	g_dispatcher().scheduleEvent(
		EVENT_MS + 1000, [this] { createFiendishMonsters(); }, "Game::createFiendishMonsters"
	);
	g_dispatcher().scheduleEvent(
		EVENT_MS + 1000, [this] { createInfluencedMonsters(); }, "Game::createInfluencedMonsters"
	);
	g_dispatcher().cycleEvent(
		EVENT_MS, [this] { updateForgeableMonsters(); }, "Game::updateForgeableMonsters"
	);
	g_dispatcher().cycleEvent(
		EVENT_LIGHTINTERVAL_MS, [this] { checkLight(); }, "Game::checkLight"
	);
	g_dispatcher().cycleEvent(
		EVENT_CHECK_CREATURE_INTERVAL, [this] { checkCreatures(); }, "Game::checkCreatures"
	);
	g_dispatcher().cycleEvent(
		EVENT_IMBUEMENT_INTERVAL, [this] { checkImbuements(); }, "Game::checkImbuements"
	);
	g_dispatcher().cycleEvent(
		EVENT_LUA_GARBAGE_COLLECTION, [this] { g_luaEnvironment().collectGarbage(); }, "Calling GC"
	);
	auto marketItemsPriceIntervalMinutes = g_configManager().getNumber(MARKET_REFRESH_PRICES, __FUNCTION__);
	if (marketItemsPriceIntervalMinutes > 0) {
		auto marketItemsPriceIntervalMS = marketItemsPriceIntervalMinutes * 60000;
		if (marketItemsPriceIntervalMS < 60000) {
			marketItemsPriceIntervalMS = 60000;
		}
		g_dispatcher().cycleEvent(
			marketItemsPriceIntervalMS, [this] { loadItemsPrice(); }, "Game::loadItemsPrice"
		);
	}
}

GameState_t Game::getGameState() const {
	return gameState;
}

void Game::setWorldType(WorldType_t type) {
	worldType = type;
}

void Game::setGameState(GameState_t newState) {
	if (gameState == GAME_STATE_SHUTDOWN) {
		return; // this cannot be stopped
	}

	if (gameState == newState) {
		return;
	}

	gameState = newState;
	switch (newState) {
		case GAME_STATE_INIT: {
			loadItemsPrice();

			groups.load();
			g_chat().load();

			// Load monsters and npcs stored by the "loadFromXML" function
			map.spawnsMonster.startup();
			map.spawnsNpc.startup();

			// Load monsters and npcs custom stored by the "loadFromXML" function
			for (int i = 0; i < 50; i++) {
				map.spawnsNpcCustomMaps[i].startup();
				map.spawnsMonsterCustomMaps[i].startup();
			}

			raids.loadFromXml();
			raids.startup();

			mounts.loadFromXml();

			loadMotdNum();
			loadPlayersRecord();

			g_globalEvents().startup();

			// Initialize wheel data
			m_IOWheel->initializeGlobalData();
			break;
		}

		case GAME_STATE_SHUTDOWN: {
			g_globalEvents().save();
			g_globalEvents().shutdown();

			// kick all players that are still online
			auto it = players.begin();
			while (it != players.end()) {
				it->second->removePlayer(true);
				it = players.begin();
			}

			saveMotdNum();
			g_saveManager().saveAll();

			g_dispatcher().addEvent([this] { shutdown(); }, "Game::shutdown");

			break;
		}

		case GAME_STATE_CLOSED: {
			g_globalEvents().save();

			/* kick all players without the CanAlwaysLogin flag */
			auto it = players.begin();
			while (it != players.end()) {
				if (!it->second->hasFlag(PlayerFlags_t::CanAlwaysLogin)) {
					it->second->removePlayer(true);
					it = players.begin();
				} else {
					++it;
				}
			}

			g_saveManager().saveAll();
			break;
		}

		default:
			break;
	}
}

void Game::loadItemsPrice() {
	IOMarket::getInstance().updateStatistics();

	// Update purchased offers (market_history)
	const auto &stats = IOMarket::getInstance().getPurchaseStatistics();
	for (const auto &[itemId, itemStats] : stats) {
		std::map<uint8_t, uint64_t> tierToPrice;
		for (const auto &[tier, tierStats] : itemStats) {
			if (tierStats.numTransactions == 0) {
				continue;
			}

			auto averagePrice = tierStats.totalPrice / tierStats.numTransactions;
			tierToPrice[tier] = averagePrice;
		}
		itemsPriceMap[itemId] = tierToPrice;
	}

	// Update active buy offers (market_offers)
	auto offers = IOMarket::getInstance().getActiveOffers(MARKETACTION_BUY);
	for (const auto &offer : offers) {
		itemsPriceMap[offer.itemId][offer.tier] = std::max(itemsPriceMap[offer.itemId][offer.tier], offer.price);
	}
}

void Game::loadMainMap(const std::string &filename) {
	Monster::despawnRange = g_configManager().getNumber(DEFAULT_DESPAWNRANGE, __FUNCTION__);
	Monster::despawnRadius = g_configManager().getNumber(DEFAULT_DESPAWNRADIUS, __FUNCTION__);
	map.loadMap(g_configManager().getString(DATA_DIRECTORY, __FUNCTION__) + "/world/" + filename + ".otbm", true, true, true, true, true);
}

void Game::loadCustomMaps(const std::filesystem::path &customMapPath) {
	Monster::despawnRange = g_configManager().getNumber(DEFAULT_DESPAWNRANGE, __FUNCTION__);
	Monster::despawnRadius = g_configManager().getNumber(DEFAULT_DESPAWNRADIUS, __FUNCTION__);

	namespace fs = std::filesystem;

	if (!fs::exists(customMapPath) && !fs::create_directory(customMapPath)) {
		throw std::ios_base::failure(fmt::format("Failed to create custom map directory {}", customMapPath.string()));
	}

	int customMapIndex = 0;
	for (const auto &entry : fs::directory_iterator(customMapPath)) {
		const auto &realPath = entry.path();

		if (realPath.extension() != ".otbm") {
			continue;
		}

		std::string filename = realPath.stem().string();

		// Do not load more maps than possible
		if (customMapIndex >= 50) {
			g_logger().warn("Maximum number of custom maps loaded. Custom map {} [ignored]", filename);
			continue;
		}

		// Filenames that start with a # are ignored.
		if (filename.at(0) == '#') {
			g_logger().info("Custom map {} [disabled]", filename);
			continue;
		}

		// Avoid loading main map again.
		if (filename == g_configManager().getString(MAP_NAME, __FUNCTION__)) {
			g_logger().warn("Custom map {} is main map", filename);
			continue;
		}

		map.loadMapCustom(filename, true, true, true, true, customMapIndex);

		customMapIndex++;
	}

	// Must be done after all maps have been loaded
	map.loadHouseInfo();
}

void Game::loadMap(const std::string &path, const Position &pos) {
	map.loadMap(path, false, false, false, false, false, pos);
}

std::shared_ptr<Cylinder> Game::internalGetCylinder(std::shared_ptr<Player> player, const Position &pos) {
	if (pos.x != 0xFFFF) {
		return map.getTile(pos);
	}

	// container
	if (pos.y & 0x40) {
		uint8_t from_cid = pos.y & 0x0F;
		return player->getContainerByID(from_cid);
	}

	// inventory
	return player;
}

std::shared_ptr<Thing> Game::internalGetThing(std::shared_ptr<Player> player, const Position &pos, int32_t index, uint32_t itemId, StackPosType_t type) {
	if (pos.x != 0xFFFF) {
		std::shared_ptr<Tile> tile = map.getTile(pos);
		if (!tile) {
			return nullptr;
		}

		std::shared_ptr<Thing> thing;
		switch (type) {
			case STACKPOS_LOOK: {
				return tile->getTopVisibleThing(player);
			}

			case STACKPOS_MOVE: {
				std::shared_ptr<Item> item = tile->getTopDownItem();
				if (item && item->isMovable()) {
					thing = item;
				} else {
					thing = tile->getTopVisibleCreature(player);
				}
				break;
			}

			case STACKPOS_USEITEM: {
				thing = tile->getUseItem(index);
				break;
			}

			case STACKPOS_TOPDOWN_ITEM: {
				thing = tile->getTopDownItem();
				break;
			}

			case STACKPOS_USETARGET: {
				thing = tile->getTopVisibleCreature(player);
				if (!thing) {
					thing = tile->getUseItem(index);
				}
				break;
			}

			case STACKPOS_FIND_THING: {
				thing = tile->getUseItem(index);
				if (!thing) {
					thing = tile->getDoorItem();
				}

				if (!thing) {
					thing = tile->getTopDownItem();
				}

				break;
			}

			default: {
				thing = nullptr;
				break;
			}
		}

		if (player && tile->hasFlag(TILESTATE_SUPPORTS_HANGABLE)) {
			// do extra checks here if the thing is accessable
			if (thing && thing->getItem()) {
				if (tile->hasProperty(CONST_PROP_ISVERTICAL)) {
					if (player->getPosition().x + 1 == tile->getPosition().x && thing->getItem()->isHangable()) {
						thing = nullptr;
					}
				} else { // horizontal
					if (player->getPosition().y + 1 == tile->getPosition().y && thing->getItem()->isHangable()) {
						thing = nullptr;
					}
				}
			}
		}
		return thing;
	}

	// container
	if (pos.y & 0x40) {
		uint8_t fromCid = pos.y & 0x0F;

		std::shared_ptr<Container> parentContainer = player->getContainerByID(fromCid);
		if (!parentContainer) {
			return nullptr;
		}

		if (parentContainer->getID() == ITEM_BROWSEFIELD) {
			std::shared_ptr<Tile> tile = parentContainer->getTile();
			if (tile && tile->hasFlag(TILESTATE_SUPPORTS_HANGABLE)) {
				if (tile->hasProperty(CONST_PROP_ISVERTICAL)) {
					if (player->getPosition().x + 1 == tile->getPosition().x) {
						return nullptr;
					}
				} else { // horizontal
					if (player->getPosition().y + 1 == tile->getPosition().y) {
						return nullptr;
					}
				}
			}
		}

		uint8_t slot = pos.z;
		auto containerIndex = player->getContainerIndex(fromCid) + slot;
		if (parentContainer->isStoreInboxFiltered()) {
			return parentContainer->getFilteredItemByIndex(containerIndex);
		}

		return parentContainer->getItemByIndex(containerIndex);
	} else if (pos.y == 0x20 || pos.y == 0x21) {
		// '0x20' -> From depot.
		// '0x21' -> From inbox.
		// Both only when the item is from depot search window.
		if (!player->isDepotSearchOpenOnItem(static_cast<uint16_t>(itemId))) {
			player->sendCancelMessage(RETURNVALUE_NOTPOSSIBLE);
			return nullptr;
		}

		return player->getItemFromDepotSearch(static_cast<uint16_t>(itemId), pos);
	} else if (pos.y == 0 && pos.z == 0) {
		const ItemType &it = Item::items[itemId];
		if (it.id == 0) {
			return nullptr;
		}

		int32_t subType;
		if (it.isFluidContainer()) {
			subType = index;
		} else {
			subType = -1;
		}

		return findItemOfType(player, it.id, true, subType);
	}

	// inventory
	Slots_t slot = static_cast<Slots_t>(pos.y);
	return player->getInventoryItem(slot);
}

void Game::internalGetPosition(std::shared_ptr<Item> item, Position &pos, uint8_t &stackpos) {
	pos.x = 0;
	pos.y = 0;
	pos.z = 0;
	stackpos = 0;

	std::shared_ptr<Cylinder> topParent = item->getTopParent();
	if (topParent) {
		if (std::shared_ptr<Player> player = std::dynamic_pointer_cast<Player>(topParent)) {
			pos.x = 0xFFFF;

			std::shared_ptr<Container> container = std::dynamic_pointer_cast<Container>(item->getParent());
			if (container) {
				pos.y = static_cast<uint16_t>(0x40) | static_cast<uint16_t>(player->getContainerID(container));
				pos.z = container->getThingIndex(item);
				stackpos = pos.z;
			} else {
				pos.y = player->getThingIndex(item);
				stackpos = pos.y;
			}
		} else if (std::shared_ptr<Tile> tile = topParent->getTile()) {
			pos = tile->getPosition();
			stackpos = tile->getThingIndex(item);
		}
	}
}

std::shared_ptr<Creature> Game::getCreatureByID(uint32_t id) {
	if (id >= Player::getFirstID() && id <= Player::getLastID()) {
		return getPlayerByID(id);
	} else if (id <= Monster::monsterAutoID) {
		return getMonsterByID(id);
	} else if (id <= Npc::npcAutoID) {
		return getNpcByID(id);
	} else {
		g_logger().warn("Creature with id {} not exists");
	}
	return nullptr;
}

std::shared_ptr<Monster> Game::getMonsterByID(uint32_t id) {
	if (id == 0) {
		return nullptr;
	}

	auto it = monsters.find(id);
	if (it == monsters.end()) {
		return nullptr;
	}
	return it->second;
}

std::shared_ptr<Npc> Game::getNpcByID(uint32_t id) {
	if (id == 0) {
		return nullptr;
	}

	auto it = npcs.find(id);
	if (it == npcs.end()) {
		return nullptr;
	}
	return it->second;
}

std::shared_ptr<Player> Game::getPlayerByID(uint32_t id, bool allowOffline /* = false */) {
	auto playerMap = players.find(id);
	if (playerMap != players.end()) {
		return playerMap->second;
	}

	if (!allowOffline) {
		return nullptr;
	}
	std::shared_ptr<Player> tmpPlayer = std::make_shared<Player>(nullptr);
	if (!IOLoginData::loadPlayerById(tmpPlayer, id)) {
		return nullptr;
	}
	tmpPlayer->setOnline(false);
	return tmpPlayer;
}

std::shared_ptr<Creature> Game::getCreatureByName(const std::string &s) {
	if (s.empty()) {
		return nullptr;
	}

	const std::string &lowerCaseName = asLowerCaseString(s);

	auto m_it = mappedPlayerNames.find(lowerCaseName);
	if (m_it != mappedPlayerNames.end()) {
		return m_it->second.lock();
	}

	for (const auto &it : npcs) {
		if (lowerCaseName == asLowerCaseString(it.second->getName())) {
			return it.second;
		}
	}

	for (const auto &it : monsters) {
		if (lowerCaseName == asLowerCaseString(it.second->getName())) {
			return it.second;
		}
	}
	return nullptr;
}

std::shared_ptr<Npc> Game::getNpcByName(const std::string &s) {
	if (s.empty()) {
		return nullptr;
	}

	const char* npcName = s.c_str();
	for (const auto &it : npcs) {
		if (strcasecmp(npcName, it.second->getName().c_str()) == 0) {
			return it.second;
		}
	}
	return nullptr;
}

std::shared_ptr<Player> Game::getPlayerByName(const std::string &s, bool allowOffline /* = false */, bool isNewName /* = false */) {
	if (s.empty()) {
		return nullptr;
	}

	auto it = mappedPlayerNames.find(asLowerCaseString(s));
	if (it == mappedPlayerNames.end() || it->second.expired()) {
		if (!allowOffline) {
			return nullptr;
		}
		std::shared_ptr<Player> tmpPlayer = std::make_shared<Player>(nullptr);
		if (!IOLoginData::loadPlayerByName(tmpPlayer, s)) {
			if (!isNewName) {
				g_logger().error("Failed to load player {} from database", s);
			} else {
				g_logger().info("New name {} is available", s);
			}
			return nullptr;
		}
		tmpPlayer->setOnline(false);
		return tmpPlayer;
	}
	return it->second.lock();
}

std::shared_ptr<Player> Game::getPlayerByGUID(const uint32_t &guid, bool allowOffline /* = false */) {
	if (guid == 0) {
		return nullptr;
	}
	for (const auto &it : players) {
		if (guid == it.second->getGUID()) {
			return it.second;
		}
	}
	if (!allowOffline) {
		return nullptr;
	}
	std::shared_ptr<Player> tmpPlayer = std::make_shared<Player>(nullptr);
	if (!IOLoginData::loadPlayerById(tmpPlayer, guid)) {
		return nullptr;
	}
	tmpPlayer->setOnline(false);
	return tmpPlayer;
}

std::string Game::getPlayerNameByGUID(const uint32_t &guid) {
	if (guid == 0) {
		return "";
	}
	if (m_playerNameCache.contains(guid)) {
		return m_playerNameCache.at(guid);
	}
	auto player = getPlayerByGUID(guid, true);
	auto name = player ? player->getName() : "";
	if (!name.empty()) {
		m_playerNameCache[guid] = name;
	}
	return name;
}

ReturnValue Game::getPlayerByNameWildcard(const std::string &s, std::shared_ptr<Player> &player) {
	size_t strlen = s.length();
	if (strlen == 0 || strlen > 20) {
		return RETURNVALUE_PLAYERWITHTHISNAMEISNOTONLINE;
	}

	if (s.back() == '~') {
		const std::string &query = asLowerCaseString(s.substr(0, strlen - 1));
		std::string result;
		ReturnValue ret = wildcardTree->findOne(query, result);
		if (ret != RETURNVALUE_NOERROR) {
			return ret;
		}

		player = getPlayerByName(result);
	} else {
		player = getPlayerByName(s);
	}

	if (!player) {
		return RETURNVALUE_PLAYERWITHTHISNAMEISNOTONLINE;
	}

	return RETURNVALUE_NOERROR;
}

std::vector<std::shared_ptr<Player>> Game::getPlayersByAccount(std::shared_ptr<Account> acc, bool allowOffline /* = false */) {
	auto [accountPlayers, error] = acc->getAccountPlayers();
	if (error != enumToValue(AccountErrors_t::Ok)) {
		return {};
	}
	std::vector<std::shared_ptr<Player>> ret;
	for (const auto &[name, _] : accountPlayers) {
		auto player = getPlayerByName(name, allowOffline);
		if (player) {
			ret.push_back(player);
		}
	}
	return ret;
}

bool Game::internalPlaceCreature(std::shared_ptr<Creature> creature, const Position &pos, bool extendedPos /*=false*/, bool forced /*= false*/, bool creatureCheck /*= false*/) {
	if (creature->getParent() != nullptr) {
		return false;
	}
	const auto &tile = map.getTile(pos);
	if (!tile) {
		return false;
	}
	auto toZones = tile->getZones();
	if (auto ret = beforeCreatureZoneChange(creature, {}, toZones); ret != RETURNVALUE_NOERROR) {
		return false;
	}

	if (!map.placeCreature(pos, creature, extendedPos, forced)) {
		return false;
	}

	creature->setID();
	creature->addList();
	creature->updateCalculatedStepSpeed();

	if (creatureCheck) {
		addCreatureCheck(creature);
		creature->onPlacedCreature();
	}
	afterCreatureZoneChange(creature, {}, toZones);
	return true;
}

bool Game::placeCreature(std::shared_ptr<Creature> creature, const Position &pos, bool extendedPos /*=false*/, bool forced /*= false*/) {
	metrics::method_latency measure(__METHOD_NAME__);
	if (!internalPlaceCreature(creature, pos, extendedPos, forced)) {
		return false;
	}

	bool hasPlayerSpectators = false;
	for (const auto &spectator : Spectators().find<Creature>(creature->getPosition(), true)) {
		if (const auto &tmpPlayer = spectator->getPlayer()) {
			tmpPlayer->sendCreatureAppear(creature, creature->getPosition(), true);
			hasPlayerSpectators = true;
		}
		spectator->onCreatureAppear(creature, true);
	}

	if (hasPlayerSpectators) {
		addCreatureCheck(creature);
	}

	auto parent = creature->getParent();
	if (parent) {
		parent->postAddNotification(creature, nullptr, 0);
	}
	creature->onPlacedCreature();
	return true;
}

bool Game::removeCreature(std::shared_ptr<Creature> creature, bool isLogout /* = true*/) {
	metrics::method_latency measure(__METHOD_NAME__);
	if (!creature || creature->isRemoved()) {
		return false;
	}

	std::shared_ptr<Tile> tile = creature->getTile();
	if (!tile) {
		g_logger().error("[{}] tile on position '{}' for creature '{}' not exist", __FUNCTION__, creature->getPosition().toString(), creature->getName());
	}
	auto fromZones = creature->getZones();

	if (tile) {
		std::vector<int32_t> oldStackPosVector;
		auto spectators = Spectators().find<Creature>(tile->getPosition(), true);
		auto playersSpectators = spectators.filter<Player>();

		for (const auto &spectator : playersSpectators) {
			if (const auto &player = spectator->getPlayer()) {
				oldStackPosVector.push_back(player->canSeeCreature(creature) ? tile->getStackposOfCreature(player, creature) : -1);
			}
		}

		tile->removeCreature(creature);

		const Position &tilePosition = tile->getPosition();

		// Send to client
		size_t i = 0;
		for (const auto &spectator : playersSpectators) {
			if (const auto &player = spectator->getPlayer()) {
				player->sendRemoveTileThing(tilePosition, oldStackPosVector[i++]);
			}
		}

		// event method
		for (const auto &spectator : spectators) {
			spectator->onRemoveCreature(creature, isLogout);
		}
	}

	if (creature->getMaster() && !creature->getMaster()->isRemoved()) {
		creature->setMaster(nullptr);
	}

	creature->getParent()->postRemoveNotification(creature, nullptr, 0);
	afterCreatureZoneChange(creature, fromZones, {});

	creature->removeList();
	creature->setRemoved();

	removeCreatureCheck(creature);

	for (const auto &summon : creature->getSummons()) {
		summon->setSkillLoss(false);
		removeCreature(summon);
	}

	if (creature->getPlayer() && isLogout) {
		auto it = teamFinderMap.find(creature->getPlayer()->getGUID());
		if (it != teamFinderMap.end()) {
			teamFinderMap.erase(it);
		}
	}

	return true;
}

void Game::executeDeath(uint32_t creatureId) {
	metrics::method_latency measure(__METHOD_NAME__);
	std::shared_ptr<Creature> creature = getCreatureByID(creatureId);
	if (creature && !creature->isRemoved()) {
		afterCreatureZoneChange(creature, creature->getZones(), {});
		creature->onDeath();
	}
}

void Game::playerTeleport(uint32_t playerId, const Position &newPosition) {
	metrics::method_latency measure(__METHOD_NAME__);
	std::shared_ptr<Player> player = getPlayerByID(playerId);
	if (!player || !player->hasFlag(PlayerFlags_t::CanMapClickTeleport)) {
		return;
	}

	ReturnValue returnValue = g_game().internalTeleport(player, newPosition, false);
	if (returnValue != RETURNVALUE_NOERROR) {
		player->sendCancelMessage(returnValue);
	}
}

void Game::playerInspectItem(std::shared_ptr<Player> player, const Position &pos) {
	metrics::method_latency measure(__METHOD_NAME__);
	std::shared_ptr<Thing> thing = internalGetThing(player, pos, 0, 0, STACKPOS_TOPDOWN_ITEM);
	if (!thing) {
		player->sendCancelMessage(RETURNVALUE_NOTPOSSIBLE);
		return;
	}

	std::shared_ptr<Item> item = thing->getItem();
	if (!item) {
		player->sendCancelMessage(RETURNVALUE_NOTPOSSIBLE);
		return;
	}

	player->sendItemInspection(item->getID(), static_cast<uint8_t>(item->getItemCount()), item, false);
}

void Game::playerInspectItem(std::shared_ptr<Player> player, uint16_t itemId, uint8_t itemCount, bool cyclopedia) {
	metrics::method_latency measure(__METHOD_NAME__);
	player->sendItemInspection(itemId, itemCount, nullptr, cyclopedia);
}

FILELOADER_ERRORS Game::loadAppearanceProtobuf(const std::string &file) {
	using namespace Canary::protobuf::appearances;

	std::fstream fileStream(file, std::ios::in | std::ios::binary);
	if (!fileStream.is_open()) {
		g_logger().error("[Game::loadAppearanceProtobuf] - Failed to load {}, file cannot be oppened", file);
		fileStream.close();
		return ERROR_NOT_OPEN;
	}

	// Verify that the version of the library that we linked against is
	// compatible with the version of the headers we compiled against.
	GOOGLE_PROTOBUF_VERIFY_VERSION;
	m_appearancesPtr = std::make_unique<Appearances>();
	if (!m_appearancesPtr->ParseFromIstream(&fileStream)) {
		g_logger().error("[Game::loadAppearanceProtobuf] - Failed to parse binary file {}, file is invalid", file);
		fileStream.close();
		return ERROR_NOT_OPEN;
	}

	// Parsing all items into ItemType
	Item::items.loadFromProtobuf();

	// Only iterate other objects if necessary
	if (g_configManager().getBoolean(WARN_UNSAFE_SCRIPTS, __FUNCTION__)) {
		// Registering distance effects
		for (uint32_t it = 0; it < m_appearancesPtr->effect_size(); it++) {
			registeredMagicEffects.push_back(static_cast<uint16_t>(m_appearancesPtr->effect(it).id()));
		}

		// Registering missile effects
		for (uint32_t it = 0; it < m_appearancesPtr->missile_size(); it++) {
			registeredDistanceEffects.push_back(static_cast<uint16_t>(m_appearancesPtr->missile(it).id()));
		}

		// Registering outfits
		for (uint32_t it = 0; it < m_appearancesPtr->outfit_size(); it++) {
			registeredLookTypes.push_back(static_cast<uint16_t>(m_appearancesPtr->outfit(it).id()));
		}
	}

	fileStream.close();

	// Disposing allocated objects.
	google::protobuf::ShutdownProtobufLibrary();

	return ERROR_NONE;
}

void Game::playerMoveThing(uint32_t playerId, const Position &fromPos, uint16_t itemId, uint8_t fromStackPos, const Position &toPos, uint8_t count) {
	metrics::method_latency measure(__METHOD_NAME__);
	std::shared_ptr<Player> player = getPlayerByID(playerId);
	if (!player) {
		return;
	}

	// Prevent the player from being able to move the item within the imbuement window
	if (player->hasImbuingItem()) {
		return;
	}

	uint8_t fromIndex = 0;
	if (fromPos.x == 0xFFFF) {
		if (fromPos.y & 0x40) {
			fromIndex = fromPos.z;
		} else if ((fromPos.y == 0x20 || fromPos.y == 0x21) && !player->isDepotSearchOpenOnItem(itemId)) {
			// '0x20' -> From depot.
			// '0x21' -> From inbox.
			// Both only when the item is being moved from depot search window.
			player->sendCancelMessage(RETURNVALUE_NOTPOSSIBLE);
			return;
		} else {
			fromIndex = static_cast<uint8_t>(fromPos.y);
		}
	} else {
		fromIndex = fromStackPos;
	}

	std::shared_ptr<Thing> thing = internalGetThing(player, fromPos, fromIndex, itemId, STACKPOS_MOVE);
	if (!thing) {
		player->sendCancelMessage(RETURNVALUE_NOTPOSSIBLE);
		return;
	}

	if (std::shared_ptr<Creature> movingCreature = thing->getCreature()) {
		std::shared_ptr<Tile> tile = map.getTile(toPos);
		if (!tile) {
			player->sendCancelMessage(RETURNVALUE_NOTPOSSIBLE);
			return;
		}

		if (Position::areInRange<1, 1, 0>(movingCreature->getPosition(), player->getPosition())) {
			const auto &task = createPlayerTask(
				g_configManager().getNumber(PUSH_DELAY, __FUNCTION__),
				[this, player, movingCreature, tile] {
					playerMoveCreatureByID(player->getID(), movingCreature->getID(), movingCreature->getPosition(), tile->getPosition());
				},
				"Game::playerMoveCreatureByID"
			);
			player->setNextActionPushTask(task);
		} else {
			playerMoveCreature(player, movingCreature, movingCreature->getPosition(), tile);
		}
	} else if (thing->getItem()) {
		std::shared_ptr<Cylinder> toCylinder = internalGetCylinder(player, toPos);
		if (!toCylinder) {
			player->sendCancelMessage(RETURNVALUE_NOTPOSSIBLE);
			return;
		}

		playerMoveItem(player, fromPos, itemId, fromStackPos, toPos, count, thing->getItem(), toCylinder);
	}
}

void Game::playerMoveCreatureByID(uint32_t playerId, uint32_t movingCreatureId, const Position &movingCreatureOrigPos, const Position &toPos) {
	std::shared_ptr<Player> player = getPlayerByID(playerId);
	if (!player) {
		return;
	}

	std::shared_ptr<Creature> movingCreature = getCreatureByID(movingCreatureId);
	if (!movingCreature) {
		return;
	}

	std::shared_ptr<Tile> toTile = map.getTile(toPos);
	if (!toTile) {
		player->sendCancelMessage(RETURNVALUE_NOTPOSSIBLE);
		return;
	}

	playerMoveCreature(player, movingCreature, movingCreatureOrigPos, toTile);
}

void Game::playerMoveCreature(std::shared_ptr<Player> player, std::shared_ptr<Creature> movingCreature, const Position &movingCreatureOrigPos, std::shared_ptr<Tile> toTile) {
	metrics::method_latency measure(__METHOD_NAME__);
	if (!player->canDoAction()) {
		const auto &task = createPlayerTask(
			600, [this, player, movingCreature, toTile, movingCreatureOrigPos] { playerMoveCreatureByID(player->getID(), movingCreature->getID(), movingCreatureOrigPos, toTile->getPosition()); }, "Game::playerMoveCreatureByID"
		);

		player->setNextActionPushTask(task);
		return;
	}

	player->setNextActionTask(nullptr);

	if (!Position::areInRange<1, 1, 0>(movingCreatureOrigPos, player->getPosition())) {
		// need to walk to the creature first before moving it
		stdext::arraylist<Direction> listDir(128);
		if (player->getPathTo(movingCreatureOrigPos, listDir, 0, 1, true, true)) {
			g_dispatcher().addEvent([this, playerId = player->getID(), listDir = listDir.data()] { playerAutoWalk(playerId, listDir); }, "Game::playerAutoWalk");
			const auto &task = createPlayerTask(
				600, [this, player, movingCreature, toTile, movingCreatureOrigPos] { playerMoveCreatureByID(player->getID(), movingCreature->getID(), movingCreatureOrigPos, toTile->getPosition()); }, "Game::playerMoveCreatureByID"
			);
			player->pushEvent(true);
			player->setNextActionPushTask(task);
		} else {
			player->sendCancelMessage(RETURNVALUE_THEREISNOWAY);
		}
		return;
	}

	player->pushEvent(false);
	std::shared_ptr<Monster> monster = movingCreature->getMonster();
	bool isFamiliar = false;
	if (monster) {
		isFamiliar = monster->isFamiliar();
	}

	if (!isFamiliar && ((!movingCreature->isPushable() && !player->hasFlag(PlayerFlags_t::CanPushAllCreatures)) || (movingCreature->isInGhostMode() && !player->isAccessPlayer()))) {
		player->sendCancelMessage(RETURNVALUE_NOTMOVABLE);
		return;
	}

	// check throw distance
	const Position &movingCreaturePos = movingCreature->getPosition();
	const Position &toPos = toTile->getPosition();
	if ((Position::getDistanceX(movingCreaturePos, toPos) > movingCreature->getThrowRange()) || (Position::getDistanceY(movingCreaturePos, toPos) > movingCreature->getThrowRange()) || (Position::getDistanceZ(movingCreaturePos, toPos) * 4 > movingCreature->getThrowRange())) {
		player->sendCancelMessage(RETURNVALUE_DESTINATIONOUTOFREACH);
		return;
	}

	if (player != movingCreature) {
		if (toTile->hasFlag(TILESTATE_BLOCKPATH)) {
			player->sendCancelMessage(RETURNVALUE_NOTENOUGHROOM);
			return;
		} else if ((movingCreature->getZoneType() == ZONE_PROTECTION && !toTile->hasFlag(TILESTATE_PROTECTIONZONE)) || (movingCreature->getZoneType() == ZONE_NOPVP && !toTile->hasFlag(TILESTATE_NOPVPZONE))) {
			player->sendCancelMessage(RETURNVALUE_NOTPOSSIBLE);
			return;
		} else {
			if (CreatureVector* tileCreatures = toTile->getCreatures()) {
				for (auto &tileCreature : *tileCreatures) {
					if (!tileCreature->isInGhostMode()) {
						player->sendCancelMessage(RETURNVALUE_NOTENOUGHROOM);
						return;
					}
				}
			}

			auto movingNpc = movingCreature->getNpc();
			if (movingNpc && movingNpc->canInteract(toPos)) {
				player->sendCancelMessage(RETURNVALUE_NOTENOUGHROOM);
				return;
			}
		}

		movingCreature->setLastPosition(movingCreature->getPosition());
	}

	if (!g_events().eventPlayerOnMoveCreature(player, movingCreature, movingCreaturePos, toPos)) {
		return;
	}

	if (!g_callbacks().checkCallback(EventCallback_t::playerOnMoveCreature, &EventCallback::playerOnMoveCreature, player, movingCreature, movingCreaturePos, toPos)) {
		return;
	}

	ReturnValue ret = internalMoveCreature(movingCreature, toTile);
	if (ret != RETURNVALUE_NOERROR) {
		player->sendCancelMessage(ret);
	}
	player->setLastPosition(player->getPosition());
}

ReturnValue Game::internalMoveCreature(std::shared_ptr<Creature> creature, Direction direction, uint32_t flags /*= 0*/) {
	if (!creature) {
		return RETURNVALUE_NOTPOSSIBLE;
	}

	creature->setLastPosition(creature->getPosition());
	const Position &currentPos = creature->getPosition();
	Position destPos = getNextPosition(direction, currentPos);
	std::shared_ptr<Player> player = creature->getPlayer();

	bool diagonalMovement = (direction & DIRECTION_DIAGONAL_MASK) != 0;
	if (player && !diagonalMovement) {
		// try go up
		auto tile = creature->getTile();
		if (currentPos.z != 8 && tile && tile->hasHeight(3)) {
			std::shared_ptr<Tile> tmpTile = map.getTile(currentPos.x, currentPos.y, currentPos.getZ() - 1);
			if (tmpTile == nullptr || (tmpTile->getGround() == nullptr && !tmpTile->hasFlag(TILESTATE_BLOCKSOLID))) {
				tmpTile = map.getTile(destPos.x, destPos.y, destPos.getZ() - 1);
				if (tmpTile && tmpTile->getGround() && !tmpTile->hasFlag(TILESTATE_BLOCKSOLID)) {
					flags |= FLAG_IGNOREBLOCKITEM | FLAG_IGNOREBLOCKCREATURE;

					if (!tmpTile->hasFlag(TILESTATE_FLOORCHANGE)) {
						player->setDirection(direction);
						destPos.z--;
					}
				}
			}
		}

		// try go down
		if (currentPos.z != 7 && currentPos.z == destPos.z) {
			std::shared_ptr<Tile> tmpTile = map.getTile(destPos.x, destPos.y, destPos.z);
			if (tmpTile == nullptr || (tmpTile->getGround() == nullptr && !tmpTile->hasFlag(TILESTATE_BLOCKSOLID))) {
				tmpTile = map.getTile(destPos.x, destPos.y, destPos.z + 1);
				if (tmpTile && tmpTile->hasHeight(3)) {
					flags |= FLAG_IGNOREBLOCKITEM | FLAG_IGNOREBLOCKCREATURE;
					player->setDirection(direction);
					destPos.z++;
				}
			}
		}
	}

	std::shared_ptr<Tile> toTile = map.getTile(destPos);
	if (!toTile) {
		return RETURNVALUE_NOTPOSSIBLE;
	}
	return internalMoveCreature(creature, toTile, flags);
}

ReturnValue Game::internalMoveCreature(const std::shared_ptr<Creature> &creature, const std::shared_ptr<Tile> &toTile, uint32_t flags /*= 0*/) {
	metrics::method_latency measure(__METHOD_NAME__);
	if (creature->hasCondition(CONDITION_ROOTED)) {
		return RETURNVALUE_NOTPOSSIBLE;
	}

	// check if we can move the creature to the destination
	ReturnValue ret = toTile->queryAdd(0, creature, 1, flags);
	if (ret != RETURNVALUE_NOERROR) {
		return ret;
	}

	if (creature->hasCondition(CONDITION_ROOTED)) {
		return RETURNVALUE_NOTPOSSIBLE;
	}

	if (creature->hasCondition(CONDITION_FEARED)) {
		std::shared_ptr<MagicField> field = toTile->getFieldItem();
		if (field && !field->isBlocking() && field->getDamage() != 0) {
			return RETURNVALUE_NOTPOSSIBLE;
		}
	}

	map.moveCreature(creature, toTile);
	if (creature->getParent() != toTile) {
		return RETURNVALUE_NOERROR;
	}

	int32_t index = 0;
	std::shared_ptr<Item> toItem = nullptr;
	std::shared_ptr<Tile> subCylinder = nullptr;
	std::shared_ptr<Tile> toCylinder = toTile;
	std::shared_ptr<Tile> fromCylinder = nullptr;
	uint32_t n = 0;

	while ((subCylinder = toCylinder->queryDestination(index, creature, &toItem, flags)->getTile()) != toCylinder) {
		map.moveCreature(creature, subCylinder);

		if (creature->getParent() != subCylinder) {
			// could happen if a script move the creature
			fromCylinder = nullptr;
			break;
		}

		fromCylinder = toCylinder;
		toCylinder = subCylinder;
		flags = 0;

		// to prevent infinite loop
		if (++n >= MAP_MAX_LAYERS) {
			break;
		}
	}

	if (fromCylinder) {
		const Position &fromPosition = fromCylinder->getPosition();
		const Position &toPosition = toCylinder->getPosition();
		if (fromPosition.z != toPosition.z && (fromPosition.x != toPosition.x || fromPosition.y != toPosition.y)) {
			Direction dir = getDirectionTo(fromPosition, toPosition);
			if ((dir & DIRECTION_DIAGONAL_MASK) == 0) {
				internalCreatureTurn(creature, dir);
			}
		}
	}

	return RETURNVALUE_NOERROR;
}

void Game::playerMoveItemByPlayerID(uint32_t playerId, const Position &fromPos, uint16_t itemId, uint8_t fromStackPos, const Position &toPos, uint8_t count) {
	std::shared_ptr<Player> player = getPlayerByID(playerId);
	if (!player) {
		return;
	}
	playerMoveItem(player, fromPos, itemId, fromStackPos, toPos, count, nullptr, nullptr);
}

void Game::playerMoveItem(std::shared_ptr<Player> player, const Position &fromPos, uint16_t itemId, uint8_t fromStackPos, const Position &toPos, uint8_t count, std::shared_ptr<Item> item, std::shared_ptr<Cylinder> toCylinder) {
	if (!player->canDoAction()) {
		uint32_t delay = player->getNextActionTime();
		std::shared_ptr<Task> task = createPlayerTask(
			delay, [this, playerId = player->getID(), fromPos, itemId, fromStackPos, toPos, count] {
				playerMoveItemByPlayerID(playerId, fromPos, itemId, fromStackPos, toPos, count);
			},
			"Game::playerMoveItemByPlayerID"
		);
		player->setNextActionTask(task);
		return;
	}

	player->setNextActionTask(nullptr);

	if (item == nullptr) {
		uint8_t fromIndex = 0;
		if (fromPos.x == 0xFFFF) {
			if (fromPos.y & 0x40) {
				fromIndex = fromPos.z;
			} else if ((fromPos.y == 0x20 || fromPos.y == 0x21) && !player->isDepotSearchOpenOnItem(itemId)) {
				// '0x20' -> From depot.
				// '0x21' -> From inbox.
				// Both only when the item is being moved from depot search window.
				player->sendCancelMessage(RETURNVALUE_NOTPOSSIBLE);
				return;
			} else {
				fromIndex = static_cast<uint8_t>(fromPos.y);
			}
		} else {
			fromIndex = fromStackPos;
		}

		std::shared_ptr<Thing> thing = internalGetThing(player, fromPos, fromIndex, itemId, STACKPOS_MOVE);
		if (!thing || !thing->getItem()) {
			player->sendCancelMessage(RETURNVALUE_NOTPOSSIBLE);
			return;
		}

		item = thing->getItem();
	}

	if (item->getID() != itemId) {
		player->sendCancelMessage(RETURNVALUE_NOTPOSSIBLE);
		return;
	}

	std::shared_ptr<Cylinder> fromCylinder = nullptr;
	if (fromPos.x == 0xFFFF && (fromPos.y == 0x20 || fromPos.y == 0x21)) {
		// '0x20' -> From depot.
		// '0x21' -> From inbox.
		// Both only when the item is being moved from depot search window.
		if (!player->isDepotSearchOpenOnItem(itemId)) {
			player->sendCancelMessage(RETURNVALUE_NOTPOSSIBLE);
			return;
		}

		fromCylinder = item->getParent();
	} else {
		fromCylinder = internalGetCylinder(player, fromPos);
	}

	if (fromCylinder == nullptr) {
		player->sendCancelMessage(RETURNVALUE_NOTPOSSIBLE);
		return;
	}

	if (toCylinder == nullptr) {
		toCylinder = internalGetCylinder(player, toPos);
		if (toCylinder == nullptr) {
			player->sendCancelMessage(RETURNVALUE_NOTPOSSIBLE);
			return;
		}
	}

	// check if we can move this item
	if (ReturnValue ret = checkMoveItemToCylinder(player, fromCylinder, toCylinder, item, toPos); ret != RETURNVALUE_NOERROR) {
		player->sendCancelMessage(ret);
		return;
	}

	const Position &playerPos = player->getPosition();
	auto cylinderTile = fromCylinder->getTile();
	const Position &mapFromPos = cylinderTile ? cylinderTile->getPosition() : item->getPosition();
	if (playerPos.z != mapFromPos.z) {
		player->sendCancelMessage(playerPos.z > mapFromPos.z ? RETURNVALUE_FIRSTGOUPSTAIRS : RETURNVALUE_FIRSTGODOWNSTAIRS);
		return;
	}

	if (!Position::areInRange<1, 1>(playerPos, mapFromPos)) {
		// need to walk to the item first before using it
		stdext::arraylist<Direction> listDir(128);
		if (player->getPathTo(item->getPosition(), listDir, 0, 1, true, true)) {
			g_dispatcher().addEvent([this, playerId = player->getID(), listDir = listDir.data()] { playerAutoWalk(playerId, listDir); }, "Game::playerAutoWalk");

			std::shared_ptr<Task> task = createPlayerTask(
				400, [this, playerId = player->getID(), fromPos, itemId, fromStackPos, toPos, count] {
					playerMoveItemByPlayerID(playerId, fromPos, itemId, fromStackPos, toPos, count);
				},
				"Game::playerMoveItemByPlayerID"
			);
			player->setNextWalkActionTask(task);
		} else {
			player->sendCancelMessage(RETURNVALUE_THEREISNOWAY);
		}
		return;
	}

	std::shared_ptr<Tile> toCylinderTile = toCylinder->getTile();
	const Position &mapToPos = toCylinderTile->getPosition();

	// hangable item specific code
	if (item->isHangable() && toCylinderTile->hasFlag(TILESTATE_SUPPORTS_HANGABLE)) {
		// destination supports hangable objects so need to move there first
		bool vertical = toCylinderTile->hasProperty(CONST_PROP_ISVERTICAL);
		if (vertical) {
			if (playerPos.x + 1 == mapToPos.x) {
				player->sendCancelMessage(RETURNVALUE_NOTPOSSIBLE);
				return;
			}
		} else { // horizontal
			if (playerPos.y + 1 == mapToPos.y) {
				player->sendCancelMessage(RETURNVALUE_NOTPOSSIBLE);
				return;
			}
		}

		if (!Position::areInRange<1, 1, 0>(playerPos, mapToPos)) {
			Position walkPos = mapToPos;
			if (vertical) {
				walkPos.x++;
			} else {
				walkPos.y++;
			}

			Position itemPos = fromPos;
			uint8_t itemStackPos = fromStackPos;

			if (fromPos.x != 0xFFFF && Position::areInRange<1, 1>(mapFromPos, playerPos)
			    && !Position::areInRange<1, 1, 0>(mapFromPos, walkPos)) {
				// need to pickup the item first
				std::shared_ptr<Item> moveItem = nullptr;

				ReturnValue ret = internalMoveItem(fromCylinder, player, INDEX_WHEREEVER, item, count, &moveItem);
				if (ret != RETURNVALUE_NOERROR) {
					player->sendCancelMessage(ret);
					return;
				}

				// changing the position since its now in the inventory of the player
				internalGetPosition(moveItem, itemPos, itemStackPos);
			}

			stdext::arraylist<Direction> listDir(128);
			if (player->getPathTo(walkPos, listDir, 0, 0, true, true)) {
				g_dispatcher().addEvent([this, playerId = player->getID(), listDir = listDir.data()] { playerAutoWalk(playerId, listDir); }, "Game::playerAutoWalk");

				std::shared_ptr<Task> task = createPlayerTask(
					400, [this, playerId = player->getID(), itemPos, itemId, itemStackPos, toPos, count] {
						playerMoveItemByPlayerID(playerId, itemPos, itemId, itemStackPos, toPos, count);
					},
					"Game::playerMoveItemByPlayerID"
				);
				player->setNextWalkActionTask(task);
			} else {
				player->sendCancelMessage(RETURNVALUE_THEREISNOWAY);
			}
			return;
		}
	}

	auto throwRange = item->getThrowRange();
	if ((Position::getDistanceX(playerPos, mapToPos) > throwRange) || (Position::getDistanceY(playerPos, mapToPos) > throwRange) || (Position::getDistanceZ(mapFromPos, mapToPos) * 4 > throwRange)) {
		player->sendCancelMessage(RETURNVALUE_DESTINATIONOUTOFREACH);
		return;
	}

	if (!canThrowObjectTo(mapFromPos, mapToPos)) {
		player->sendCancelMessage(RETURNVALUE_CANNOTTHROW);
		return;
	}

	if (!g_callbacks().checkCallback(EventCallback_t::playerOnMoveItem, &EventCallback::playerOnMoveItem, player, item, count, fromPos, toPos, fromCylinder, toCylinder)) {
		return;
	}

	if (!g_events().eventPlayerOnMoveItem(player, item, count, fromPos, toPos, fromCylinder, toCylinder)) {
		return;
	}

	uint8_t toIndex = 0;
	if (toPos.x == 0xFFFF) {
		if (toPos.y & 0x40) {
			toIndex = toPos.z;
		} else {
			toIndex = static_cast<uint8_t>(toPos.y);
		}
	}

	if (item->isWrapable() || item->isStoreItem() || (item->hasOwner() && !item->isOwner(player))) {
		auto toHouseTile = map.getTile(mapToPos)->dynamic_self_cast<HouseTile>();
		auto fromHouseTile = map.getTile(mapFromPos)->dynamic_self_cast<HouseTile>();
		if (fromHouseTile && (!toHouseTile || toHouseTile->getHouse()->getId() != fromHouseTile->getHouse()->getId())) {
			player->sendCancelMessage("You cannot move this item out of this house.");
			return;
		}
	}

	if (isTryingToStow(toPos, toCylinder)) {
		player->stowItem(item, count, false);
		return;
	}
	if (!item->isPushable() || item->hasAttribute(ItemAttribute_t::UNIQUEID)) {
		player->sendCancelMessage(RETURNVALUE_NOTMOVABLE);
		return;
	}
	ReturnValue ret = internalMoveItem(fromCylinder, toCylinder, toIndex, item, count, nullptr, 0, player);
	if (ret != RETURNVALUE_NOERROR) {
		player->sendCancelMessage(ret);
	} else if (toCylinder->getContainer() && fromCylinder->getContainer() && fromCylinder->getContainer()->countsToLootAnalyzerBalance() && toCylinder->getContainer()->getTopParent() == player) {
		player->sendLootStats(item, count);
	}
	player->cancelPush();

	item->checkDecayMapItemOnMove();

	g_events().eventPlayerOnItemMoved(player, item, count, fromPos, toPos, fromCylinder, toCylinder);
	g_callbacks().executeCallback(EventCallback_t::playerOnItemMoved, &EventCallback::playerOnItemMoved, player, item, count, fromPos, toPos, fromCylinder, toCylinder);
}

bool Game::isTryingToStow(const Position &toPos, std::shared_ptr<Cylinder> toCylinder) const {
	return toCylinder->getContainer() && toCylinder->getItem()->getID() == ITEM_LOCKER && toPos.getZ() == ITEM_SUPPLY_STASH_INDEX;
}

ReturnValue Game::checkMoveItemToCylinder(std::shared_ptr<Player> player, std::shared_ptr<Cylinder> fromCylinder, std::shared_ptr<Cylinder> toCylinder, std::shared_ptr<Item> item, Position toPos) {
	if (!player || !toCylinder || !item) {
		return RETURNVALUE_NOTPOSSIBLE;
	}

	if (std::shared_ptr<Container> toCylinderContainer = toCylinder->getContainer()) {
		auto containerID = toCylinderContainer->getID();

		// check the store inbox index if gold pouch forces it as containerID
		if (containerID == ITEM_STORE_INBOX) {
			auto cylinderItem = toCylinderContainer->getItemByIndex(toPos.getZ());
			if (cylinderItem && cylinderItem->getID() == ITEM_GOLD_POUCH) {
				containerID = ITEM_GOLD_POUCH;
			}
		}

		if (containerID == ITEM_GOLD_POUCH) {
			if (g_configManager().getBoolean(TOGGLE_GOLD_POUCH_QUICKLOOT_ONLY, __FUNCTION__)) {
				return RETURNVALUE_CONTAINERNOTENOUGHROOM;
			}

			bool allowAnything = g_configManager().getBoolean(TOGGLE_GOLD_POUCH_ALLOW_ANYTHING, __FUNCTION__);

			if (!allowAnything && item->getID() != ITEM_GOLD_COIN && item->getID() != ITEM_PLATINUM_COIN && item->getID() != ITEM_CRYSTAL_COIN) {
				return RETURNVALUE_ITEMCANNOTBEMOVEDPOUCH;
			}

			// prevent move up from ponch to store inbox.
			if (!item->canBeMovedToStore() && fromCylinder->getContainer() && fromCylinder->getContainer()->getID() == ITEM_GOLD_POUCH) {
				return RETURNVALUE_NOTBOUGHTINSTORE;
			}

			return RETURNVALUE_NOERROR;
		}

		std::shared_ptr<Container> topParentContainer = toCylinderContainer->getRootContainer();
		const auto parentContainer = topParentContainer->getParent() ? topParentContainer->getParent()->getContainer() : nullptr;
		auto isStoreInbox = parentContainer && parentContainer->isStoreInbox();
		if (!item->canBeMovedToStore() && (containerID == ITEM_STORE_INBOX || isStoreInbox)) {
			return RETURNVALUE_NOTBOUGHTINSTORE;
		}

		if (item->isStoreItem()) {
			bool isValidMoveItem = false;
			auto fromHouseTile = fromCylinder->getTile();
			auto house = fromHouseTile ? fromHouseTile->getHouse() : nullptr;
			if (house && house->getHouseAccessLevel(player) < HOUSE_OWNER) {
				return RETURNVALUE_NOTPOSSIBLE;
			}

			if (containerID == ITEM_STORE_INBOX || containerID == ITEM_DEPOT || toCylinderContainer->isDepotChest()) {
				isValidMoveItem = true;
			}

			if (parentContainer && (parentContainer->isDepotChest() || isStoreInbox)) {
				isValidMoveItem = true;
			}

			if (item->getID() == ITEM_GOLD_POUCH) {
				isValidMoveItem = true;
			}

			if (!isValidMoveItem) {
				return RETURNVALUE_ITEMCANNOTBEMOVEDTHERE;
			}

			if (item->hasOwner() && !item->isOwner(player)) {
				return RETURNVALUE_ITEMISNOTYOURS;
			}
		}

		if (item->getContainer() && !item->isStoreItem()) {
			for (const std::shared_ptr<Item> &containerItem : item->getContainer()->getItems(true)) {
				if (containerItem->isStoreItem() && ((containerID != ITEM_GOLD_POUCH && containerID != ITEM_DEPOT && containerID != ITEM_STORE_INBOX) || (topParentContainer->getParent() && topParentContainer->getParent()->getContainer() && (!topParentContainer->getParent()->getContainer()->isDepotChest() || topParentContainer->getParent()->getContainer()->getID() != ITEM_STORE_INBOX)))) {
					return RETURNVALUE_NOTPOSSIBLE;
				}
			}
		}
	} else if (toCylinder->getTile()) {
		const auto toHouseTile = toCylinder->getTile();
		auto house = toHouseTile ? toHouseTile->getHouse() : nullptr;
		if (fromCylinder->getContainer()) {
			if (item->isStoreItem()) {
				if (house && house->getHouseAccessLevel(player) < HOUSE_OWNER) {
					return RETURNVALUE_NOTPOSSIBLE;
				}
			}
			if (item->getContainer() && !item->isStoreItem()) {
				for (const std::shared_ptr<Item> &containerItem : item->getContainer()->getItems(true)) {
					if (containerItem->isStoreItem()) {
						return RETURNVALUE_NOTPOSSIBLE;
					}
				}
			}

			if (item->isStoreItem() && !house) {
				return RETURNVALUE_ITEMCANNOTBEMOVEDTHERE;
			}
		}
	}

	return RETURNVALUE_NOERROR;
}

ReturnValue Game::internalMoveItem(std::shared_ptr<Cylinder> fromCylinder, std::shared_ptr<Cylinder> toCylinder, int32_t index, std::shared_ptr<Item> item, uint32_t count, std::shared_ptr<Item>* movedItem, uint32_t flags /*= 0*/, std::shared_ptr<Creature> actor /*=nullptr*/, std::shared_ptr<Item> tradeItem /* = nullptr*/, bool checkTile /* = true*/) {
	metrics::method_latency measure(__METHOD_NAME__);
	if (fromCylinder == nullptr) {
		g_logger().error("[{}] fromCylinder is nullptr", __FUNCTION__);
		return RETURNVALUE_NOTPOSSIBLE;
	}
	if (toCylinder == nullptr) {
		g_logger().error("[{}] toCylinder is nullptr", __FUNCTION__);
		return RETURNVALUE_NOTPOSSIBLE;
	}

	if (checkTile) {
		if (std::shared_ptr<Tile> fromTile = fromCylinder->getTile()) {
			if (fromTile && browseFields.contains(fromTile) && browseFields[fromTile].lock() == fromCylinder) {
				fromCylinder = fromTile;
			}
		}
	}

	std::shared_ptr<Item> toItem = nullptr;

	std::shared_ptr<Cylinder> subCylinder;
	int floorN = 0;

	while ((subCylinder = toCylinder->queryDestination(index, item, &toItem, flags)) != toCylinder) {
		toCylinder = subCylinder;
		flags = 0;

		// to prevent infinite loop
		if (++floorN >= MAP_MAX_LAYERS) {
			break;
		}
	}

	// destination is the same as the source?
	if (item == toItem) {
		return RETURNVALUE_NOERROR; // silently ignore move
	}

	// 'Move up' stackable items fix
	//  Cip's client never sends the count of stackables when using "Move up" menu option
	if (item->isStackable() && count == 255 && fromCylinder->getParent() == toCylinder) {
		count = item->getItemCount();
	}

	// check if we can remove this item (using count of 1 since we don't know how
	// much we can move yet)
	ReturnValue ret = fromCylinder->queryRemove(item, 1, flags, actor);
	if (ret != RETURNVALUE_NOERROR) {
		return ret;
	}

	// check if we can add this item
	ret = toCylinder->queryAdd(index, item, count, flags, actor);
	if (ret == RETURNVALUE_NEEDEXCHANGE) {
		// check if we can add it to source cylinder
		ret = fromCylinder->queryAdd(fromCylinder->getThingIndex(item), toItem, toItem->getItemCount(), 0);
		if (ret == RETURNVALUE_NOERROR) {
			// check how much we can move
			uint32_t maxExchangeQueryCount = 0;
			ReturnValue retExchangeMaxCount = fromCylinder->queryMaxCount(INDEX_WHEREEVER, toItem, toItem->getItemCount(), maxExchangeQueryCount, 0);

			if (retExchangeMaxCount != RETURNVALUE_NOERROR && maxExchangeQueryCount == 0) {
				return retExchangeMaxCount;
			}

			if (toCylinder->queryRemove(toItem, toItem->getItemCount(), flags, actor) == RETURNVALUE_NOERROR) {
				int32_t oldToItemIndex = toCylinder->getThingIndex(toItem);
				toCylinder->removeThing(toItem, toItem->getItemCount());
				fromCylinder->addThing(toItem);

				if (oldToItemIndex != -1) {
					toCylinder->postRemoveNotification(toItem, fromCylinder, oldToItemIndex);
				}

				int32_t newToItemIndex = fromCylinder->getThingIndex(toItem);
				if (newToItemIndex != -1) {
					fromCylinder->postAddNotification(toItem, toCylinder, newToItemIndex);
				}

				ret = toCylinder->queryAdd(index, item, count, flags);
				toItem = nullptr;
			}
		}
	}

	if (ret != RETURNVALUE_NOERROR) {
		return ret;
	}

	// check how much we can move
	uint32_t maxQueryCount = 0;
	ReturnValue retMaxCount = toCylinder->queryMaxCount(index, item, count, maxQueryCount, flags);
	if (retMaxCount != RETURNVALUE_NOERROR && maxQueryCount == 0) {
		return retMaxCount;
	}

	uint32_t m;
	if (item->isStackable()) {
		m = std::min<uint32_t>(count, maxQueryCount);
	} else {
		m = maxQueryCount;
	}

	std::shared_ptr<Item> moveItem = item;
	// check if we can remove this item
	ret = fromCylinder->queryRemove(item, m, flags, actor);
	if (ret != RETURNVALUE_NOERROR) {
		return ret;
	}

	if (tradeItem) {
		if (toCylinder->getItem() == tradeItem) {
			return RETURNVALUE_NOTENOUGHROOM;
		}

		std::shared_ptr<Cylinder> tmpCylinder = toCylinder->getParent();
		while (tmpCylinder) {
			if (tmpCylinder->getItem() == tradeItem) {
				return RETURNVALUE_NOTENOUGHROOM;
			}

			tmpCylinder = tmpCylinder->getParent();
		}
	}

	// remove the item
	int32_t itemIndex = fromCylinder->getThingIndex(item);
	std::shared_ptr<Item> updateItem = nullptr;
	fromCylinder->removeThing(item, m);

	// update item(s)
	if (item->isStackable()) {
		uint32_t n;

		if (toItem && item->equals(toItem)) {
			n = std::min<uint32_t>(toItem->getStackSize() - toItem->getItemCount(), m);
			toCylinder->updateThing(toItem, toItem->getID(), toItem->getItemCount() + n);
			updateItem = toItem;
		} else {
			n = 0;
		}

		int32_t newCount = m - n;
		if (newCount > 0) {
			moveItem = item->clone();
			moveItem->setItemCount(newCount);
		} else {
			moveItem = nullptr;
		}

		if (item->isRemoved()) {
			item->stopDecaying();
		}
	}

	// add item
	if (moveItem /*m - n > 0*/) {
		toCylinder->addThing(index, moveItem);
	}

	if (itemIndex != -1) {
		fromCylinder->postRemoveNotification(item, toCylinder, itemIndex);
	}

	if (moveItem) {
		int32_t moveItemIndex = toCylinder->getThingIndex(moveItem);
		if (moveItemIndex != -1) {
			toCylinder->postAddNotification(moveItem, fromCylinder, moveItemIndex);
		}
		moveItem->startDecaying();
	}

	if (updateItem) {
		int32_t updateItemIndex = toCylinder->getThingIndex(updateItem);
		if (updateItemIndex != -1) {
			toCylinder->postAddNotification(updateItem, fromCylinder, updateItemIndex);
		}
		updateItem->startDecaying();
	}

	if (movedItem) {
		if (moveItem) {
			*movedItem = moveItem;
		} else {
			*movedItem = item;
		}
	}

	std::shared_ptr<Item> quiver = toCylinder->getItem();
	if (quiver && quiver->isQuiver()
	    && quiver->getHoldingPlayer()
	    && quiver->getHoldingPlayer()->getThing(CONST_SLOT_RIGHT) == quiver) {
		quiver->getHoldingPlayer()->sendInventoryItem(CONST_SLOT_RIGHT, quiver);
	} else {
		quiver = fromCylinder->getItem();
		if (quiver && quiver->isQuiver()
		    && quiver->getHoldingPlayer()
		    && quiver->getHoldingPlayer()->getThing(CONST_SLOT_RIGHT) == quiver) {
			quiver->getHoldingPlayer()->sendInventoryItem(CONST_SLOT_RIGHT, quiver);
		}
	}

	if (SoundEffect_t soundEffect = item->getMovementSound(toCylinder);
	    toCylinder && soundEffect != SoundEffect_t::SILENCE) {
		if (toCylinder->getContainer() && actor && actor->getPlayer() && (toCylinder->getContainer()->isInsideDepot(true) || toCylinder->getContainer()->getHoldingPlayer())) {
			actor->getPlayer()->sendSingleSoundEffect(toCylinder->getPosition(), soundEffect, SourceEffect_t::OWN);
		} else {
			sendSingleSoundEffect(toCylinder->getPosition(), soundEffect, actor);
		}
	}

	// we could not move all, inform the player
	if (item->isStackable() && maxQueryCount < count) {
		return retMaxCount;
	}

	auto fromContainer = fromCylinder ? fromCylinder->getContainer() : nullptr;
	auto toContainer = toCylinder ? toCylinder->getContainer() : nullptr;
	auto player = actor ? actor->getPlayer() : nullptr;
	if (player) {
		// Update containers
		player->onSendContainer(toContainer);
		player->onSendContainer(fromContainer);
	}

	// Actor related actions
	if (fromCylinder && actor && toCylinder) {
		if (!fromContainer || !toContainer || !player) {
			return ret;
		}

		if (std::shared_ptr<Player> player = actor->getPlayer()) {
			// Refresh depot search window if necessary
			if (player->isDepotSearchOpenOnItem(item->getID()) && ((fromCylinder->getItem() && fromCylinder->getItem()->isInsideDepot(true)) || (toCylinder->getItem() && toCylinder->getItem()->isInsideDepot(true)))) {
				player->requestDepotSearchItem(item->getID(), item->getTier());
			}

			const ItemType &it = Item::items[fromCylinder->getItem()->getID()];
			if (it.id <= 0) {
				return ret;
			}

			// Looting analyser
			if (it.isCorpse && toContainer->getTopParent() == player && item->getIsLootTrackeable()) {
				player->sendLootStats(item, static_cast<uint8_t>(item->getItemCount()));
			}
		}
	}

	return ret;
}

ReturnValue Game::internalAddItem(std::shared_ptr<Cylinder> toCylinder, std::shared_ptr<Item> item, int32_t index /*= INDEX_WHEREEVER*/, uint32_t flags /* = 0*/, bool test /* = false*/) {
	uint32_t remainderCount = 0;
	return internalAddItem(std::move(toCylinder), std::move(item), index, flags, test, remainderCount);
}

ReturnValue Game::internalAddItem(std::shared_ptr<Cylinder> toCylinder, std::shared_ptr<Item> item, int32_t index, uint32_t flags, bool test, uint32_t &remainderCount) {
	metrics::method_latency measure(__METHOD_NAME__);
	if (toCylinder == nullptr) {
		g_logger().error("[{}] fromCylinder is nullptr", __FUNCTION__);
		return RETURNVALUE_NOTPOSSIBLE;
	}
	if (item == nullptr) {
		g_logger().error("[{}] item is nullptr", __FUNCTION__);
		return RETURNVALUE_NOTPOSSIBLE;
	}

	auto addedItem = toCylinder->getItem();

	std::shared_ptr<Cylinder> destCylinder = toCylinder;
	std::shared_ptr<Item> toItem = nullptr;
	toCylinder = toCylinder->queryDestination(index, item, &toItem, flags);

	// check if we can add this item
	ReturnValue ret = toCylinder->queryAdd(index, item, item->getItemCount(), flags);
	if (ret != RETURNVALUE_NOERROR) {
		return ret;
	}

	/*
	Check if we can move add the whole amount, we do this by checking against the original cylinder,
	since the queryDestination can return a cylinder that might only hold a part of the full amount.
	*/
	uint32_t maxQueryCount = 0;
	ret = destCylinder->queryMaxCount(INDEX_WHEREEVER, item, item->getItemCount(), maxQueryCount, flags);

	if (ret != RETURNVALUE_NOERROR && addedItem && addedItem->getID() != ITEM_REWARD_CONTAINER) {
		return ret;
	}

	if (test) {
		return RETURNVALUE_NOERROR;
	}

	if (item->isStackable() && item->equals(toItem)) {
		uint32_t m = std::min<uint32_t>(item->getItemCount(), maxQueryCount);
		uint32_t n = std::min<uint32_t>(toItem->getStackSize() - toItem->getItemCount(), m);

		toCylinder->updateThing(toItem, toItem->getID(), toItem->getItemCount() + n);

		int32_t count = m - n;
		if (count > 0) {
			if (item->getItemCount() != count) {
				std::shared_ptr<Item> remainderItem = item->clone();
				remainderItem->setItemCount(count);
				if (internalAddItem(destCylinder, remainderItem, INDEX_WHEREEVER, flags, false) != RETURNVALUE_NOERROR) {
					remainderCount = count;
				}
			} else {
				toCylinder->addThing(index, item);

				int32_t itemIndex = toCylinder->getThingIndex(item);
				if (itemIndex != -1) {
					toCylinder->postAddNotification(item, nullptr, itemIndex);
				}
			}
		} else {
			// fully merged with toItem, item will be destroyed
			item->onRemoved();

			int32_t itemIndex = toCylinder->getThingIndex(toItem);
			if (itemIndex != -1) {
				toCylinder->postAddNotification(toItem, nullptr, itemIndex);
			}
		}
	} else {
		toCylinder->addThing(index, item);

		int32_t itemIndex = toCylinder->getThingIndex(item);
		if (itemIndex != -1) {
			toCylinder->postAddNotification(item, nullptr, itemIndex);
		}
	}

	if (addedItem && addedItem->isQuiver()
	    && addedItem->getHoldingPlayer()
	    && addedItem->getHoldingPlayer()->getThing(CONST_SLOT_RIGHT) == addedItem) {
		addedItem->getHoldingPlayer()->sendInventoryItem(CONST_SLOT_RIGHT, addedItem);
	}

	return RETURNVALUE_NOERROR;
}

ReturnValue Game::internalRemoveItem(std::shared_ptr<Item> item, int32_t count /*= -1*/, bool test /*= false*/, uint32_t flags /*= 0*/, bool force /*= false*/) {
	metrics::method_latency measure(__METHOD_NAME__);
	if (item == nullptr) {
		g_logger().debug("{} - Item is nullptr", __FUNCTION__);
		return RETURNVALUE_NOTPOSSIBLE;
	}
	std::shared_ptr<Cylinder> cylinder = item->getParent();
	if (cylinder == nullptr) {
		g_logger().debug("{} - Cylinder is nullptr", __FUNCTION__);
		return RETURNVALUE_NOTPOSSIBLE;
	}
	std::shared_ptr<Tile> fromTile = cylinder->getTile();
	if (fromTile) {
		if (fromTile && browseFields.contains(fromTile) && browseFields[fromTile].lock() == cylinder) {
			cylinder = fromTile;
		}
	}
	if (count == -1) {
		count = item->getItemCount();
	}

	ReturnValue ret = cylinder->queryRemove(item, count, flags | FLAG_IGNORENOTMOVABLE);
	if (!force && ret != RETURNVALUE_NOERROR) {
		g_logger().debug("{} - Failed to execute query remove", __FUNCTION__);
		return ret;
	}
	if (!force && !item->canRemove()) {
		g_logger().debug("{} - Failed to remove item", __FUNCTION__);
		return RETURNVALUE_NOTPOSSIBLE;
	}

	// Not remove item with decay loaded from map
	if (!force && item->canDecay() && cylinder->getTile() && item->isLoadedFromMap()) {
		g_logger().debug("Cannot remove item with id {}, name {}, on position {}", item->getID(), item->getName(), cylinder->getPosition().toString());
		item->stopDecaying();
		return RETURNVALUE_THISISIMPOSSIBLE;
	}

	if (!test) {
		int32_t index = cylinder->getThingIndex(item);
		// remove the item
		cylinder->removeThing(item, count);

		if (item->isRemoved()) {
			item->onRemoved();
			item->stopDecaying();
		}

		cylinder->postRemoveNotification(item, nullptr, index);
	}

	std::shared_ptr<Item> quiver = cylinder->getItem();
	if (quiver && quiver->isQuiver()
	    && quiver->getHoldingPlayer()
	    && quiver->getHoldingPlayer()->getThing(CONST_SLOT_RIGHT) == quiver) {
		quiver->getHoldingPlayer()->sendInventoryItem(CONST_SLOT_RIGHT, quiver);
	}

	return RETURNVALUE_NOERROR;
}

std::tuple<ReturnValue, uint32_t, uint32_t> Game::addItemBatch(const std::shared_ptr<Cylinder> &toCylinder, const std::vector<std::shared_ptr<Item>> &items, uint32_t flags /* = 0 */, bool dropOnMap /* = true */, uint32_t autoContainerId /* = 0 */) {
	uint32_t totalAdded = 0;
	uint32_t containersCreated = 0;
	ReturnValue ret = RETURNVALUE_NOTPOSSIBLE;
	if (dropOnMap) {
		for (const auto &item : items) {
			auto returnError = internalAddItem(toCylinder->getTile(), item, INDEX_WHEREEVER, FLAG_NOLIMIT);
			if (returnError == RETURNVALUE_NOERROR) {
				if (item->getContainer()) {
					containersCreated++;
				}
				totalAdded++;
			}

			ret = returnError;
		}

		return std::make_tuple(ret, totalAdded, containersCreated);
	}

	metrics::method_latency measure(__METHOD_NAME__);
	const auto player = toCylinder->getPlayer();
	bool dropping = false;
	auto setupDestination = [&]() -> std::shared_ptr<Cylinder> {
		if (autoContainerId == 0) {
			return toCylinder;
		}
		auto autoContainer = Item::CreateItem(autoContainerId);
		if (!autoContainer) {
			g_logger().error("[{}] Failed to create auto container", __FUNCTION__);
			return toCylinder;
		}
		if (internalAddItem(toCylinder, autoContainer, CONST_SLOT_WHEREEVER, flags) != RETURNVALUE_NOERROR) {
			if (internalAddItem(toCylinder->getTile(), autoContainer, INDEX_WHEREEVER, FLAG_NOLIMIT) != RETURNVALUE_NOERROR) {
				g_logger().error("[{}] Failed to add auto container", __FUNCTION__);
				return toCylinder;
			}
		}
		auto container = autoContainer->getContainer();
		if (!container) {
			g_logger().error("[{}] Failed to get auto container", __FUNCTION__);
			return toCylinder;
		}
		containersCreated++;
		return container;
	};
	auto destination = setupDestination();

	for (const auto &item : items) {
		auto container = destination->getContainer();
		if (container && container->getFreeSlots() == 0) {
			destination = setupDestination();
		}
		if (!dropping) {
			uint32_t remainderCount = 0;
			bool addedToAutoContainer = false;
			// First, try adding to the autoContainer, if it is set
			if (autoContainerId != 0) {
				ret = internalAddItem(destination, item, CONST_SLOT_WHEREEVER, flags, false, remainderCount);
				if (ret == RETURNVALUE_NOERROR) {
					addedToAutoContainer = true;
				}
			}
			// If it failed to add to the autoContainer, or it's not set, use the current logic
			if (!addedToAutoContainer) {
				ret = internalCollectManagedItems(player, item, g_game().getObjectCategory(item), false);
				// If it can't place in the player's backpacks, add normally
				if (ret != RETURNVALUE_NOERROR) {
					ret = internalAddItem(destination, item, CONST_SLOT_WHEREEVER, flags, false, remainderCount);
				}
			}

			if (remainderCount != 0) {
				std::shared_ptr<Item> remainderItem = Item::CreateItem(item->getID(), remainderCount);
				ReturnValue remaindRet = internalAddItem(destination->getTile(), remainderItem, INDEX_WHEREEVER, FLAG_NOLIMIT);
				if (player && remaindRet != RETURNVALUE_NOERROR) {
					player->sendLootStats(item, static_cast<uint8_t>(item->getItemCount()));
				}
			}
		}

		if (dropping || (ret != RETURNVALUE_NOERROR && dropOnMap)) {
			dropping = true;
			ret = internalAddItem(destination->getTile(), item, INDEX_WHEREEVER, FLAG_NOLIMIT);
		}

		if (player && ret == RETURNVALUE_NOERROR) {
			player->sendForgingData();
		}
		if (ret != RETURNVALUE_NOERROR) {
			break;
		} else {
			totalAdded += item->getItemCount();
		}
	}

	return std::make_tuple(ret, totalAdded, containersCreated);
}

std::tuple<ReturnValue, uint32_t, uint32_t> Game::createItemBatch(const std::shared_ptr<Cylinder> &toCylinder, const std::vector<std::tuple<uint16_t, uint32_t, uint16_t>> &itemCounts, uint32_t flags /* = 0 */, bool dropOnMap /* = true */, uint32_t autoContainerId /* = 0 */) {
	metrics::method_latency measure(__METHOD_NAME__);
	std::vector<std::shared_ptr<Item>> items;
	for (const auto &[itemId, count, subType] : itemCounts) {
		const auto &itemType = Item::items[itemId];
		if (itemType.id <= 0) {
			continue;
		}
		if (count == 0) {
			continue;
		}
		uint32_t countPerItem = itemType.stackable ? itemType.stackSize : 1;
		for (uint32_t i = 0; i < count; ++i) {
			std::shared_ptr<Item> item;
			if (itemType.isWrappable()) {
				countPerItem = 1;
				item = Item::CreateItem(ITEM_DECORATION_KIT, subType);
				item->setAttribute(ItemAttribute_t::DESCRIPTION, "Unwrap this item in your own house to create a <" + itemType.name + ">.");
				item->setCustomAttribute("unWrapId", static_cast<int64_t>(itemId));
			} else {
				item = Item::CreateItem(itemId, itemType.stackable ? std::min<uint32_t>(countPerItem, count - i) : subType);
			}
			items.push_back(item);
			i += countPerItem - 1;
		}
	}

	return addItemBatch(toCylinder, items, flags, dropOnMap, autoContainerId);
}

std::tuple<ReturnValue, uint32_t, uint32_t> Game::createItem(const std::shared_ptr<Cylinder> &toCylinder, uint16_t itemId, uint32_t count, uint16_t subType, uint32_t flags /* = 0 */, bool dropOnMap /* = true */, uint32_t autoContainerId /* = 0 */) {
	return createItemBatch(toCylinder, { std::make_tuple(itemId, count, subType) }, flags, dropOnMap, autoContainerId);
}

ReturnValue Game::internalPlayerAddItem(std::shared_ptr<Player> player, std::shared_ptr<Item> item, bool dropOnMap /*= true*/, Slots_t slot /*= CONST_SLOT_WHEREEVER*/) {
	metrics::method_latency measure(__METHOD_NAME__);
	uint32_t remainderCount = 0;
	ReturnValue ret;
	if (slot == CONST_SLOT_WHEREEVER) {
		ret = internalCollectManagedItems(player, item, getObjectCategory(item), false);
		// If cannot place it in the obtain containers, will add it normally
		if (ret != RETURNVALUE_NOERROR) {
			ret = internalAddItem(player, item, slot, 0, false, remainderCount);
		}
	} else {
		ret = internalAddItem(player, item, slot, 0, false, remainderCount);
	}
	if (remainderCount != 0) {
		std::shared_ptr<Item> remainderItem = Item::CreateItem(item->getID(), remainderCount);
		ReturnValue remaindRet = internalAddItem(player->getTile(), remainderItem, INDEX_WHEREEVER, FLAG_NOLIMIT);
		if (remaindRet != RETURNVALUE_NOERROR) {
			player->sendLootStats(item, static_cast<uint8_t>(item->getItemCount()));
		}
	}

	if (ret != RETURNVALUE_NOERROR && dropOnMap) {
		ret = internalAddItem(player->getTile(), item, INDEX_WHEREEVER, FLAG_NOLIMIT);
	}

	if (ret == RETURNVALUE_NOERROR) {
		player->sendForgingData();
	}

	return ret;
}

std::shared_ptr<Item> Game::findItemOfType(std::shared_ptr<Cylinder> cylinder, uint16_t itemId, bool depthSearch /*= true*/, int32_t subType /*= -1*/) const {
	metrics::method_latency measure(__METHOD_NAME__);
	if (cylinder == nullptr) {
		g_logger().error("[{}] Cylinder is nullptr", __FUNCTION__);
		return nullptr;
	}

	std::vector<std::shared_ptr<Container>> containers;
	for (size_t i = cylinder->getFirstIndex(), j = cylinder->getLastIndex(); i < j; ++i) {
		std::shared_ptr<Thing> thing = cylinder->getThing(i);
		if (!thing) {
			continue;
		}

		std::shared_ptr<Item> item = thing->getItem();
		if (!item) {
			continue;
		}

		if (item->getID() == itemId && (subType == -1 || subType == item->getSubType())) {
			return item;
		}

		if (depthSearch) {
			std::shared_ptr<Container> container = item->getContainer();
			if (container) {
				containers.push_back(container);
			}
		}
	}

	size_t i = 0;
	while (i < containers.size()) {
		std::shared_ptr<Container> container = containers[i++];
		for (std::shared_ptr<Item> item : container->getItemList()) {
			if (item->getID() == itemId && (subType == -1 || subType == item->getSubType())) {
				return item;
			}

			std::shared_ptr<Container> subContainer = item->getContainer();
			if (subContainer) {
				containers.push_back(subContainer);
			}
		}
	}
	return nullptr;
}

bool Game::removeMoney(std::shared_ptr<Cylinder> cylinder, uint64_t money, uint32_t flags /*= 0*/, bool useBalance /*= false*/) {
	if (cylinder == nullptr) {
		g_logger().error("[{}] cylinder is nullptr", __FUNCTION__);
		return false;
	}
	if (money == 0) {
		return true;
	}
	std::vector<std::shared_ptr<Container>> containers;
	std::multimap<uint32_t, std::shared_ptr<Item>> moneyMap;
	uint64_t moneyCount = 0;
	for (size_t i = cylinder->getFirstIndex(), j = cylinder->getLastIndex(); i < j; ++i) {
		std::shared_ptr<Thing> thing = cylinder->getThing(i);
		if (!thing) {
			continue;
		}
		std::shared_ptr<Item> item = thing->getItem();
		if (!item) {
			continue;
		}
		std::shared_ptr<Container> container = item->getContainer();
		if (container) {
			containers.push_back(container);
		} else {
			const uint32_t worth = item->getWorth();
			if (worth != 0) {
				moneyCount += worth;
				moneyMap.emplace(worth, item);
			}
		}
	}
	size_t i = 0;
	while (i < containers.size()) {
		std::shared_ptr<Container> container = containers[i++];
		for (const std::shared_ptr<Item> &item : container->getItemList()) {
			std::shared_ptr<Container> tmpContainer = item->getContainer();
			if (tmpContainer) {
				containers.push_back(tmpContainer);
			} else {
				const uint32_t worth = item->getWorth();
				if (worth != 0) {
					moneyCount += worth;
					moneyMap.emplace(worth, item);
				}
			}
		}
	}

	std::shared_ptr<Player> player = useBalance ? std::dynamic_pointer_cast<Player>(cylinder) : nullptr;
	uint64_t balance = 0;
	if (useBalance && player) {
		balance = player->getBankBalance();
	}

	if (moneyCount + balance < money) {
		return false;
	}

	for (const auto &moneyEntry : moneyMap) {
		std::shared_ptr<Item> item = moneyEntry.second;
		if (moneyEntry.first < money) {
			internalRemoveItem(item);
			money -= moneyEntry.first;
		} else if (moneyEntry.first > money) {
			const uint32_t worth = moneyEntry.first / item->getItemCount();
			const uint32_t removeCount = std::ceil(money / static_cast<double>(worth));
			addMoney(cylinder, (worth * removeCount) - money, flags);
			internalRemoveItem(item, removeCount);
			return true;
		} else {
			internalRemoveItem(item);
			return true;
		}
	}

	if (useBalance && player && player->getBankBalance() >= money) {
		player->setBankBalance(player->getBankBalance() - money);
	}

	return true;
}

void Game::addMoney(std::shared_ptr<Cylinder> cylinder, uint64_t money, uint32_t flags /*= 0*/) {
	if (cylinder == nullptr) {
		g_logger().error("[{}] cylinder is nullptr", __FUNCTION__);
		return;
	}
	if (money == 0) {
		return;
	}

	uint32_t crystalCoins = money / 10000;
	money -= crystalCoins * 10000;
	while (crystalCoins > 0) {
		const uint16_t count = std::min<uint32_t>(100, crystalCoins);

		std::shared_ptr<Item> remaindItem = Item::CreateItem(ITEM_CRYSTAL_COIN, count);

		ReturnValue ret = internalAddItem(cylinder, remaindItem, INDEX_WHEREEVER, flags);
		if (ret != RETURNVALUE_NOERROR) {
			internalAddItem(cylinder->getTile(), remaindItem, INDEX_WHEREEVER, FLAG_NOLIMIT);
		}

		crystalCoins -= count;
	}

	uint16_t platinumCoins = money / 100;
	if (platinumCoins != 0) {
		std::shared_ptr<Item> remaindItem = Item::CreateItem(ITEM_PLATINUM_COIN, platinumCoins);

		ReturnValue ret = internalAddItem(cylinder, remaindItem, INDEX_WHEREEVER, flags);
		if (ret != RETURNVALUE_NOERROR) {
			internalAddItem(cylinder->getTile(), remaindItem, INDEX_WHEREEVER, FLAG_NOLIMIT);
		}

		money -= platinumCoins * 100;
	}

	if (money != 0) {
		std::shared_ptr<Item> remaindItem = Item::CreateItem(ITEM_GOLD_COIN, money);

		ReturnValue ret = internalAddItem(cylinder, remaindItem, INDEX_WHEREEVER, flags);
		if (ret != RETURNVALUE_NOERROR) {
			internalAddItem(cylinder->getTile(), remaindItem, INDEX_WHEREEVER, FLAG_NOLIMIT);
		}
	}
}

std::shared_ptr<Item> Game::transformItem(std::shared_ptr<Item> item, uint16_t newId, int32_t newCount /*= -1*/) {
	metrics::method_latency measure(__METHOD_NAME__);
	if (item->getID() == newId && (newCount == -1 || (newCount == item->getSubType() && newCount != 0))) { // chargeless item placed on map = infinite
		return item;
	}

	std::shared_ptr<Cylinder> cylinder = item->getParent();
	if (cylinder == nullptr) {
		return nullptr;
	}

	std::shared_ptr<Tile> fromTile = cylinder->getTile();
	if (fromTile && browseFields.contains(fromTile) && browseFields[fromTile].lock() == cylinder) {
		cylinder = fromTile;
	}

	int32_t itemIndex = cylinder->getThingIndex(item);
	if (itemIndex == -1) {
		return item;
	}

	if (!item->canTransform()) {
		return item;
	}

	const ItemType &newType = Item::items[newId];
	if (newType.id == 0) {
		return item;
	}

	const ItemType &curType = Item::items[item->getID()];
	if (item->isAlwaysOnTop() != (newType.alwaysOnTopOrder != 0)) {
		// This only occurs when you transform items on tiles from a downItem to a topItem (or vice versa)
		// Remove the old, and add the new
		cylinder->removeThing(item, item->getItemCount());
		cylinder->postRemoveNotification(item, cylinder, itemIndex);

		item->setID(newId);
		if (newCount != -1) {
			item->setSubType(newCount);
		}
		cylinder->addThing(item);

		std::shared_ptr<Cylinder> newParent = item->getParent();
		if (newParent == nullptr) {
			item->stopDecaying();
			return nullptr;
		}

		newParent->postAddNotification(item, cylinder, newParent->getThingIndex(item));
		item->startDecaying();

		return item;
	}

	if (curType.type == newType.type) {
		// Both items has the same type so we can safely change id/subtype
		if (newCount == 0 && (item->isStackable() || item->hasAttribute(ItemAttribute_t::CHARGES))) {
			if (item->isStackable()) {
				internalRemoveItem(item);
				return nullptr;
			} else {
				int32_t newItemId = newId;
				if (curType.id == newType.id) {
					newItemId = curType.decayTo;
				}

				if (newItemId < 0) {
					internalRemoveItem(item);
					return nullptr;
				} else if (newItemId != newId) {
					// Replacing the the old item with the std::make_shared< while> maintaining the old position
					auto newItem = item->transform(newItemId);
					if (newItem == nullptr) {
						g_logger().error("[{}] new item with id {} is nullptr, (ERROR CODE: 01)", __FUNCTION__, newItemId);
						return nullptr;
					}

					return newItem;
				} else {
					return transformItem(item, newItemId);
				}
			}
		} else {
			cylinder->postRemoveNotification(item, cylinder, itemIndex);
			uint16_t itemId = item->getID();
			int32_t count = item->getSubType();

			auto decaying = item->getDecaying();
			// If the item is decaying, we need to transform it to the new item
			if (decaying > DECAYING_FALSE && item->getDuration() <= 1 && newType.decayTo) {
				g_logger().debug("Decay duration old type {}, transformEquipTo {}, transformDeEquipTo {}", curType.decayTo, curType.transformEquipTo, curType.transformDeEquipTo);
				g_logger().debug("Decay duration new type decayTo {}, transformEquipTo {}, transformDeEquipTo {}", newType.decayTo, newType.transformEquipTo, newType.transformDeEquipTo);
				itemId = newType.decayTo;
			} else if (curType.id != newType.id) {
				if (newType.group != curType.group) {
					item->setDefaultSubtype();
				}

				itemId = newId;
			}

			if (newCount != -1 && newType.hasSubType()) {
				count = newCount;
			}

			cylinder->updateThing(item, itemId, count);
			cylinder->postAddNotification(item, cylinder, itemIndex);

			std::shared_ptr<Item> quiver = cylinder->getItem();
			if (quiver && quiver->isQuiver()
			    && quiver->getHoldingPlayer()
			    && quiver->getHoldingPlayer()->getThing(CONST_SLOT_RIGHT) == quiver) {
				quiver->getHoldingPlayer()->sendInventoryItem(CONST_SLOT_RIGHT, quiver);
			}
			item->startDecaying();

			return item;
		}
	}

	std::shared_ptr<Item> quiver = cylinder->getItem();
	if (quiver && quiver->isQuiver()
	    && quiver->getHoldingPlayer()
	    && quiver->getHoldingPlayer()->getThing(CONST_SLOT_RIGHT) == quiver) {
		quiver->getHoldingPlayer()->sendInventoryItem(CONST_SLOT_RIGHT, quiver);
	}

	// Replacing the the old item with the new while maintaining the old position
	auto newItem = item->transform(newId, newCount);
	if (newItem == nullptr) {
		g_logger().error("[{}] new item with id {} is nullptr (ERROR CODE: 02)", __FUNCTION__, newId);
		return nullptr;
	}

	return newItem;
}

ReturnValue Game::internalTeleport(const std::shared_ptr<Thing> &thing, const Position &newPos, bool pushMove /* = true*/, uint32_t flags /*= 0*/) {
	metrics::method_latency measure(__METHOD_NAME__);
	if (thing == nullptr) {
		g_logger().error("[{}] thing is nullptr", __FUNCTION__);
		return RETURNVALUE_NOTPOSSIBLE;
	}

	if (newPos == thing->getPosition()) {
		return RETURNVALUE_CONTACTADMINISTRATOR;
	} else if (thing->isRemoved()) {
		return RETURNVALUE_NOTPOSSIBLE;
	}

	std::shared_ptr<Tile> toTile = map.getTile(newPos);
	if (!toTile) {
		return RETURNVALUE_NOTPOSSIBLE;
	}

	if (std::shared_ptr<Creature> creature = thing->getCreature()) {
		ReturnValue ret = toTile->queryAdd(0, creature, 1, FLAG_NOLIMIT);
		if (ret != RETURNVALUE_NOERROR) {
			return ret;
		}

		map.moveCreature(creature, toTile, !pushMove);
		return RETURNVALUE_NOERROR;
	} else if (std::shared_ptr<Item> item = thing->getItem()) {
		return internalMoveItem(item->getParent(), toTile, INDEX_WHEREEVER, item, item->getItemCount(), nullptr, flags);
	}
	return RETURNVALUE_NOTPOSSIBLE;
}

void Game::playerQuickLootCorpse(std::shared_ptr<Player> player, std::shared_ptr<Container> corpse, const Position &position) {
	if (!player || !corpse) {
		return;
	}

	std::vector<std::shared_ptr<Item>> itemList;
	bool ignoreListItems = (player->quickLootFilter == QUICKLOOTFILTER_SKIPPEDLOOT);

	bool missedAnyGold = false;
	bool missedAnyItem = false;

	for (ContainerIterator it = corpse->iterator(); it.hasNext(); it.advance()) {
		std::shared_ptr<Item> item = *it;
		bool listed = player->isQuickLootListedItem(item);
		if ((listed && ignoreListItems) || (!listed && !ignoreListItems)) {
			if (item->getWorth() != 0) {
				missedAnyGold = true;
			} else {
				missedAnyItem = true;
			}
			continue;
		}

		itemList.push_back(item);
	}

	bool shouldNotifyCapacity = false;
	ObjectCategory_t shouldNotifyNotEnoughRoom = OBJECTCATEGORY_NONE;

	uint32_t totalLootedGold = 0;
	uint32_t totalLootedItems = 0;
	for (const std::shared_ptr<Item> &item : itemList) {
		uint32_t worth = item->getWorth();
		uint16_t baseCount = item->getItemCount();
		ObjectCategory_t category = getObjectCategory(item);

		ReturnValue ret = internalCollectManagedItems(player, item, category);
		if (ret == RETURNVALUE_NOTENOUGHCAPACITY) {
			shouldNotifyCapacity = true;
		} else if (ret == RETURNVALUE_CONTAINERNOTENOUGHROOM) {
			shouldNotifyNotEnoughRoom = category;
		}

		bool success = ret == RETURNVALUE_NOERROR;
		if (worth != 0) {
			missedAnyGold = missedAnyGold || !success;
			if (success) {
				player->sendLootStats(item, baseCount);
				totalLootedGold += worth;
			} else {
				// item is not completely moved
				totalLootedGold += worth - item->getWorth();
			}
		} else {
			missedAnyItem = missedAnyItem || !success;
			if (success || item->getItemCount() != baseCount) {
				totalLootedItems++;
				player->sendLootStats(item, item->getItemCount());
			}
		}
	}

	std::stringstream ss;
	if (totalLootedGold != 0 || missedAnyGold || totalLootedItems != 0 || missedAnyItem) {
		bool lootedAllGold = totalLootedGold != 0 && !missedAnyGold;
		bool lootedAllItems = totalLootedItems != 0 && !missedAnyItem;
		if (lootedAllGold) {
			if (totalLootedItems != 0 || missedAnyItem) {
				ss << "You looted the complete " << totalLootedGold << " gold";

				if (lootedAllItems) {
					ss << " and all dropped items";
				} else if (totalLootedItems != 0) {
					ss << ", but you only looted some of the items";
				} else if (missedAnyItem) {
					ss << " but none of the dropped items";
				}
			} else {
				ss << "You looted " << totalLootedGold << " gold";
			}
		} else if (lootedAllItems) {
			if (totalLootedItems == 1) {
				ss << "You looted 1 item";
			} else if (totalLootedGold != 0 || missedAnyGold) {
				ss << "You looted all of the dropped items";
			} else {
				ss << "You looted all items";
			}

			if (totalLootedGold != 0) {
				ss << ", but you only looted " << totalLootedGold << " of the dropped gold";
			} else if (missedAnyGold) {
				ss << " but none of the dropped gold";
			}
		} else if (totalLootedGold != 0) {
			ss << "You only looted " << totalLootedGold << " of the dropped gold";
			if (totalLootedItems != 0) {
				ss << " and some of the dropped items";
			} else if (missedAnyItem) {
				ss << " but none of the dropped items";
			}
		} else if (totalLootedItems != 0) {
			ss << "You looted some of the dropped items";
			if (missedAnyGold) {
				ss << " but none of the dropped gold";
			}
		} else if (missedAnyGold) {
			ss << "You looted none of the dropped gold";
			if (missedAnyItem) {
				ss << " and none of the items";
			}
		} else if (missedAnyItem) {
			ss << "You looted none of the dropped items";
		}
	} else {
		ss << "No loot";
	}
	ss << ".";
	player->sendTextMessage(MESSAGE_STATUS, ss.str());

	if (shouldNotifyCapacity) {
		ss.str(std::string());
		ss << "Attention! The loot you are trying to pick up is too heavy for you to carry.";
	} else if (shouldNotifyNotEnoughRoom != OBJECTCATEGORY_NONE) {
		ss.str(std::string());
		ss << "Attention! The container assigned to category " << getObjectCategoryName(shouldNotifyNotEnoughRoom) << " is full.";
	} else {
		return;
	}

	if (player->lastQuickLootNotification + 15000 < OTSYS_TIME()) {
		player->sendTextMessage(MESSAGE_GAME_HIGHLIGHT, ss.str());
	} else {
		player->sendTextMessage(MESSAGE_EVENT_ADVANCE, ss.str());
	}

	player->lastQuickLootNotification = OTSYS_TIME();
}

std::shared_ptr<Container> Game::findManagedContainer(std::shared_ptr<Player> player, bool &fallbackConsumed, ObjectCategory_t category, bool isLootContainer) {
	auto lootContainer = player->getManagedContainer(category, isLootContainer);
	if (!lootContainer && player->quickLootFallbackToMainContainer && !fallbackConsumed) {
		auto fallbackItem = player->getInventoryItem(CONST_SLOT_BACKPACK);
		auto mainBackpack = fallbackItem ? fallbackItem->getContainer() : nullptr;

		if (mainBackpack) {
			player->refreshManagedContainer(OBJECTCATEGORY_DEFAULT, mainBackpack, isLootContainer);
			player->sendInventoryItem(CONST_SLOT_BACKPACK, player->getInventoryItem(CONST_SLOT_BACKPACK));
			lootContainer = mainBackpack;
			fallbackConsumed = true;
		}
	}

	return lootContainer;
}

std::shared_ptr<Container> Game::findNextAvailableContainer(ContainerIterator &containerIterator, std::shared_ptr<Container> &lootContainer, std::shared_ptr<Container> &lastSubContainer) {
	while (containerIterator.hasNext()) {
		std::shared_ptr<Item> cur = *containerIterator;
		std::shared_ptr<Container> subContainer = cur ? cur->getContainer() : nullptr;
		containerIterator.advance();

		if (subContainer) {
			lastSubContainer = subContainer;
			lootContainer = subContainer;
			return lootContainer;
		}
	}

	// Fix last empty sub-container
	if (lastSubContainer && !lastSubContainer->empty()) {
		auto cur = lastSubContainer->getItemByIndex(lastSubContainer->size() - 1);
		lootContainer = cur ? cur->getContainer() : nullptr;
		lastSubContainer = nullptr;
		return lootContainer;
	}

	return nullptr;
}

bool Game::handleFallbackLogic(std::shared_ptr<Player> player, std::shared_ptr<Container> &lootContainer, ContainerIterator &containerIterator, const bool &fallbackConsumed) {
	if (fallbackConsumed || !player->quickLootFallbackToMainContainer) {
		return false;
	}

	std::shared_ptr<Item> fallbackItem = player->getInventoryItem(CONST_SLOT_BACKPACK);
	if (!fallbackItem || !fallbackItem->getContainer()) {
		return false;
	}

	lootContainer = fallbackItem->getContainer();
	containerIterator = lootContainer->iterator();

	return true;
}

ReturnValue Game::processMoveOrAddItemToLootContainer(std::shared_ptr<Item> item, std::shared_ptr<Container> lootContainer, uint32_t &remainderCount, std::shared_ptr<Player> player) {
	std::shared_ptr<Item> moveItem = nullptr;
	ReturnValue ret;
	if (item->getParent()) {
		ret = internalMoveItem(item->getParent(), lootContainer, INDEX_WHEREEVER, item, item->getItemCount(), &moveItem, 0, player, nullptr, false);
	} else {
		ret = internalAddItem(lootContainer, item, INDEX_WHEREEVER);
	}
	if (moveItem) {
		remainderCount -= moveItem->getItemCount();
	}
	return ret;
}

ReturnValue Game::processLootItems(std::shared_ptr<Player> player, std::shared_ptr<Container> lootContainer, std::shared_ptr<Item> item, bool &fallbackConsumed) {
	std::shared_ptr<Container> lastSubContainer = nullptr;
	uint32_t remainderCount = item->getItemCount();
	ContainerIterator containerIterator = lootContainer->iterator();

	ReturnValue ret;
	do {
		ret = processMoveOrAddItemToLootContainer(item, lootContainer, remainderCount, player);
		if (ret != RETURNVALUE_CONTAINERNOTENOUGHROOM) {
			return ret;
		}

		std::shared_ptr<Container> nextContainer = findNextAvailableContainer(containerIterator, lootContainer, lastSubContainer);
		if (!nextContainer && !handleFallbackLogic(player, lootContainer, containerIterator, fallbackConsumed)) {
			break;
		}
		fallbackConsumed = fallbackConsumed || (nextContainer == nullptr);
	} while (remainderCount != 0);

	return ret;
}

ReturnValue Game::internalCollectManagedItems(std::shared_ptr<Player> player, std::shared_ptr<Item> item, ObjectCategory_t category /* = OBJECTCATEGORY_DEFAULT*/, bool isLootContainer /* = true*/) {
	if (!player || !item) {
		return RETURNVALUE_NOTPOSSIBLE;
	}

	// Send money to the bank
	if (g_configManager().getBoolean(AUTOBANK, __FUNCTION__)) {
		if (item->getID() == ITEM_GOLD_COIN || item->getID() == ITEM_PLATINUM_COIN || item->getID() == ITEM_CRYSTAL_COIN) {
			uint64_t money = 0;
			if (item->getID() == ITEM_PLATINUM_COIN) {
				money = item->getItemCount() * 100;
			} else if (item->getID() == ITEM_CRYSTAL_COIN) {
				money = item->getItemCount() * 10000;
			} else {
				money = item->getItemCount();
			}
			auto parent = item->getParent();
			if (parent) {
				parent->removeThing(item, item->getItemCount());
			} else {
				g_logger().debug("Item has no parent");
				return RETURNVALUE_NOTPOSSIBLE;
			}
			player->setBankBalance(player->getBankBalance() + money);
			g_metrics().addCounter("balance_increase", money, { { "player", player->getName() }, { "context", "loot" } });
			return RETURNVALUE_NOERROR;
		}
	}

	bool fallbackConsumed = false;
	std::shared_ptr<Container> lootContainer = findManagedContainer(player, fallbackConsumed, category, isLootContainer);
	if (!lootContainer) {
		return RETURNVALUE_NOTPOSSIBLE;
	}

	return processLootItems(player, lootContainer, item, fallbackConsumed);
}

ReturnValue Game::collectRewardChestItems(std::shared_ptr<Player> player, uint32_t maxMoveItems /* = 0*/) {
	// Check if have item on player reward chest
	std::shared_ptr<RewardChest> rewardChest = player->getRewardChest();
	if (rewardChest->empty()) {
		g_logger().debug("Reward chest is empty");
		return RETURNVALUE_REWARDCHESTISEMPTY;
	}

	auto rewardItemsVector = player->getRewardsFromContainer(rewardChest->getContainer());
	auto rewardCount = rewardItemsVector.size();
	uint32_t movedRewardItems = 0;
	std::string lootedItemsMessage;
	for (const auto &item : rewardItemsVector) {
		// Stop if player not have free capacity
		if (item && player->getCapacity() < item->getWeight()) {
			player->sendCancelMessage(RETURNVALUE_NOTENOUGHCAPACITY);
			break;
		}

		// Limit the collect count if the "maxMoveItems" is not "0"
		auto limitMove = maxMoveItems != 0 && movedRewardItems == maxMoveItems;
		if (limitMove) {
			lootedItemsMessage = fmt::format("You can only collect {} items at a time. {} of {} objects were picked up.", maxMoveItems, movedRewardItems, rewardCount);
			player->sendTextMessage(MESSAGE_EVENT_ADVANCE, lootedItemsMessage);
			return RETURNVALUE_NOERROR;
		}

		ObjectCategory_t category = getObjectCategory(item);
		if (internalCollectManagedItems(player, item, category) == RETURNVALUE_NOERROR) {
			movedRewardItems++;
		}
	}

	lootedItemsMessage = fmt::format("{} of {} objects were picked up.", movedRewardItems, rewardCount);
	player->sendTextMessage(MESSAGE_EVENT_ADVANCE, lootedItemsMessage);

	if (movedRewardItems == 0) {
		return RETURNVALUE_NOTPOSSIBLE;
	}

	return RETURNVALUE_NOERROR;
}

ObjectCategory_t Game::getObjectCategory(std::shared_ptr<Item> item) {
	ObjectCategory_t category = OBJECTCATEGORY_DEFAULT;
	if (!item) {
		return OBJECTCATEGORY_NONE;
	}

	const ItemType &it = Item::items[item->getID()];
	if (item->getWorth() != 0) {
		category = OBJECTCATEGORY_GOLD;
	} else {
		category = getObjectCategory(it);
	}

	return category;
}

ObjectCategory_t Game::getObjectCategory(const ItemType &it) {
	ObjectCategory_t category = OBJECTCATEGORY_DEFAULT;
	if (it.weaponType != WEAPON_NONE) {
		switch (it.weaponType) {
			case WEAPON_SWORD:
				category = OBJECTCATEGORY_SWORDS;
				break;
			case WEAPON_CLUB:
				category = OBJECTCATEGORY_CLUBS;
				break;
			case WEAPON_AXE:
				category = OBJECTCATEGORY_AXES;
				break;
			case WEAPON_SHIELD:
				category = OBJECTCATEGORY_SHIELDS;
				break;
			case WEAPON_MISSILE:
			case WEAPON_DISTANCE:
				category = OBJECTCATEGORY_DISTANCEWEAPONS;
				break;
			case WEAPON_WAND:
				category = OBJECTCATEGORY_WANDS;
				break;
			case WEAPON_AMMO:
				category = OBJECTCATEGORY_AMMO;
				break;
			default:
				break;
		}
	} else if (it.slotPosition != SLOTP_HAND) { // if it's a weapon/shield should have been parsed earlier
		if ((it.slotPosition & SLOTP_HEAD) != 0) {
			category = OBJECTCATEGORY_HELMETS;
		} else if ((it.slotPosition & SLOTP_NECKLACE) != 0) {
			category = OBJECTCATEGORY_NECKLACES;
		} else if ((it.slotPosition & SLOTP_BACKPACK) != 0) {
			category = OBJECTCATEGORY_CONTAINERS;
		} else if ((it.slotPosition & SLOTP_ARMOR) != 0) {
			category = OBJECTCATEGORY_ARMORS;
		} else if ((it.slotPosition & SLOTP_LEGS) != 0) {
			category = OBJECTCATEGORY_LEGS;
		} else if ((it.slotPosition & SLOTP_FEET) != 0) {
			category = OBJECTCATEGORY_BOOTS;
		} else if ((it.slotPosition & SLOTP_RING) != 0) {
			category = OBJECTCATEGORY_RINGS;
		}
	} else if (it.type == ITEM_TYPE_RUNE) {
		category = OBJECTCATEGORY_RUNES;
	} else if (it.type == ITEM_TYPE_CREATUREPRODUCT) {
		category = OBJECTCATEGORY_CREATUREPRODUCTS;
	} else if (it.type == ITEM_TYPE_FOOD) {
		category = OBJECTCATEGORY_FOOD;
	} else if (it.type == ITEM_TYPE_VALUABLE) {
		category = OBJECTCATEGORY_VALUABLES;
	} else if (it.type == ITEM_TYPE_POTION) {
		category = OBJECTCATEGORY_POTIONS;
	} else {
		category = OBJECTCATEGORY_OTHERS;
	}

	return category;
}

uint64_t Game::getItemMarketPrice(const std::map<uint16_t, uint64_t> &itemMap, bool buyPrice) const {
	uint64_t total = 0;
	for (const auto &it : itemMap) {
		if (it.first == ITEM_GOLD_COIN) {
			total += it.second;
		} else if (it.first == ITEM_PLATINUM_COIN) {
			total += 100 * it.second;
		} else if (it.first == ITEM_CRYSTAL_COIN) {
			total += 10000 * it.second;
		} else {
			auto marketIt = itemsPriceMap.find(it.first);
			if (marketIt != itemsPriceMap.end()) {
				for (auto &[tier, price] : (*marketIt).second) {
					total += price * it.second;
				}
			} else {
				const ItemType &iType = Item::items[it.first];
				total += (buyPrice ? iType.buyPrice : iType.sellPrice) * it.second;
			}
		}
	}

	return total;
}

std::shared_ptr<Item> searchForItem(std::shared_ptr<Container> container, uint16_t itemId, bool hasTier /* = false*/, uint8_t tier /* = 0*/) {
	for (ContainerIterator it = container->iterator(); it.hasNext(); it.advance()) {
		if ((*it)->getID() == itemId && (!hasTier || (*it)->getTier() == tier)) {
			return *it;
		}
	}

	return nullptr;
}

Slots_t getSlotType(const ItemType &it) {
	Slots_t slot = CONST_SLOT_RIGHT;
	if (it.weaponType != WeaponType_t::WEAPON_SHIELD) {
		int32_t slotPosition = it.slotPosition;

		if (slotPosition & SLOTP_HEAD) {
			slot = CONST_SLOT_HEAD;
		} else if (slotPosition & SLOTP_NECKLACE) {
			slot = CONST_SLOT_NECKLACE;
		} else if (slotPosition & SLOTP_ARMOR) {
			slot = CONST_SLOT_ARMOR;
		} else if (slotPosition & SLOTP_LEGS) {
			slot = CONST_SLOT_LEGS;
		} else if (slotPosition & SLOTP_FEET) {
			slot = CONST_SLOT_FEET;
		} else if (slotPosition & SLOTP_RING) {
			slot = CONST_SLOT_RING;
		} else if (slotPosition & SLOTP_AMMO) {
			slot = CONST_SLOT_AMMO;
		} else if (slotPosition & SLOTP_TWO_HAND || slotPosition & SLOTP_LEFT) {
			slot = CONST_SLOT_LEFT;
		}
	}

	return slot;
}

// Implementation of player invoked events
void Game::playerEquipItem(uint32_t playerId, uint16_t itemId, bool hasTier /* = false*/, uint8_t tier /* = 0*/) {
	std::shared_ptr<Player> player = getPlayerByID(playerId);
	if (!player) {
		return;
	}

	if (player->hasCondition(CONDITION_FEARED)) {
		/*
		 *	When player is feared the player can´t equip any items.
		 */
		player->sendTextMessage(MESSAGE_FAILURE, "You are feared.");
		return;
	}

	std::shared_ptr<Item> item = player->getInventoryItem(CONST_SLOT_BACKPACK);
	if (!item) {
		return;
	}

	std::shared_ptr<Container> backpack = item->getContainer();
	if (!backpack) {
		return;
	}

	if (player->getFreeBackpackSlots() == 0) {
		player->sendCancelMessage(RETURNVALUE_NOTENOUGHROOM);
		return;
	}

	const ItemType &it = Item::items[itemId];
	Slots_t slot = getSlotType(it);

	auto slotItem = player->getInventoryItem(slot);
	auto equipItem = searchForItem(backpack, it.id, hasTier, tier);
	ReturnValue ret = RETURNVALUE_NOERROR;
	if (slotItem && slotItem->getID() == it.id && (!it.stackable || slotItem->getItemCount() == slotItem->getStackSize() || !equipItem)) {
		ret = internalMoveItem(slotItem->getParent(), player, CONST_SLOT_WHEREEVER, slotItem, slotItem->getItemCount(), nullptr);
		g_logger().debug("Item {} was unequipped", slotItem->getName());
	} else if (equipItem) {
		// Shield slot item
		const auto &rightItem = player->getInventoryItem(CONST_SLOT_RIGHT);
		// Check Ammo item
		if (it.weaponType == WEAPON_AMMO) {
			if (rightItem && rightItem->isQuiver()) {
				ret = internalMoveItem(equipItem->getParent(), rightItem->getContainer(), 0, equipItem, equipItem->getItemCount(), nullptr);
			}
		} else {
			const int32_t &slotPosition = equipItem->getSlotPosition();
			// Checks if a two-handed item is being equipped in the left slot when the right slot is already occupied and move to backpack
			if (
				(slotPosition & SLOTP_LEFT)
				&& (slotPosition & SLOTP_TWO_HAND)
				&& rightItem
				&& !(it.weaponType == WEAPON_DISTANCE)
				&& !rightItem->isQuiver()
			) {
				ret = internalCollectManagedItems(player, rightItem, getObjectCategory(rightItem), false);
			}

			if (slotItem) {
				ret = internalMoveItem(slotItem->getParent(), player, INDEX_WHEREEVER, slotItem, slotItem->getItemCount(), nullptr);
				g_logger().debug("Item {} was moved back to player", slotItem->getName());
			}

			ret = internalMoveItem(equipItem->getParent(), player, slot, equipItem, equipItem->getItemCount(), nullptr);
			if (ret == RETURNVALUE_NOERROR) {
				g_logger().debug("Item {} was equipped", equipItem->getName());
			}
		}
	}

	if (ret != RETURNVALUE_NOERROR) {
		player->sendCancelMessage(ret);
	}
}

void Game::playerMove(uint32_t playerId, Direction direction) {
	std::shared_ptr<Player> player = getPlayerByID(playerId);
	if (!player) {
		return;
	}

	player->resetIdleTime();
	player->setNextWalkActionTask(nullptr);
	player->cancelPush();

	player->startAutoWalk(std::vector<Direction> { direction }, false);
}

void Game::forcePlayerMove(uint32_t playerId, Direction direction) {
	std::shared_ptr<Player> player = getPlayerByID(playerId);
	if (!player) {
		return;
	}

	player->resetIdleTime();
	player->setNextWalkActionTask(nullptr);
	player->cancelPush();

	player->startAutoWalk(std::vector<Direction> { direction }, true);
}

bool Game::playerBroadcastMessage(std::shared_ptr<Player> player, const std::string &text) const {
	if (!player->hasFlag(PlayerFlags_t::CanBroadcast)) {
		return false;
	}

	g_logger().info("{} broadcasted: {}", player->getName(), text);

	for (const auto &it : players) {
		it.second->sendPrivateMessage(player, TALKTYPE_BROADCAST, text);
	}

	return true;
}

void Game::playerCreatePrivateChannel(uint32_t playerId) {
	std::shared_ptr<Player> player = getPlayerByID(playerId);
	if (!player || !player->isPremium()) {
		return;
	}

	const auto &channel = g_chat().createChannel(player, CHANNEL_PRIVATE);
	if (!channel || !channel->addUser(player)) {
		return;
	}

	player->sendCreatePrivateChannel(channel->getId(), channel->getName());
}

void Game::playerChannelInvite(uint32_t playerId, const std::string &name) {
	std::shared_ptr<Player> player = getPlayerByID(playerId);
	if (!player) {
		return;
	}

	const auto &channel = g_chat().getPrivateChannel(player);
	if (!channel) {
		return;
	}

	std::shared_ptr<Player> invitePlayer = getPlayerByName(name);
	if (!invitePlayer) {
		return;
	}

	if (player == invitePlayer) {
		return;
	}

	channel->invitePlayer(player, invitePlayer);
}

void Game::playerChannelExclude(uint32_t playerId, const std::string &name) {
	std::shared_ptr<Player> player = getPlayerByID(playerId);
	if (!player) {
		return;
	}

	const auto &channel = g_chat().getPrivateChannel(player);
	if (!channel) {
		return;
	}

	std::shared_ptr<Player> excludePlayer = getPlayerByName(name);
	if (!excludePlayer) {
		return;
	}

	if (player == excludePlayer) {
		return;
	}

	channel->excludePlayer(player, excludePlayer);
}

void Game::playerRequestChannels(uint32_t playerId) {
	std::shared_ptr<Player> player = getPlayerByID(playerId);
	if (!player) {
		return;
	}

	player->sendChannelsDialog();
}

void Game::playerOpenChannel(uint32_t playerId, uint16_t channelId) {
	std::shared_ptr<Player> player = getPlayerByID(playerId);
	if (!player) {
		return;
	}

	const auto &channel = g_chat().addUserToChannel(player, channelId);
	if (!channel) {
		return;
	}

	const InvitedMap* invitedUsers = channel->getInvitedUsers();
	const UsersMap* users;
	if (!channel->isPublicChannel()) {
		users = &channel->getUsers();
	} else {
		users = nullptr;
	}

	player->sendChannel(channel->getId(), channel->getName(), users, invitedUsers);
}

void Game::playerCloseChannel(uint32_t playerId, uint16_t channelId) {
	std::shared_ptr<Player> player = getPlayerByID(playerId);
	if (!player) {
		return;
	}

	g_chat().removeUserFromChannel(player, channelId);
}

void Game::playerOpenPrivateChannel(uint32_t playerId, std::string &receiver) {
	std::shared_ptr<Player> player = getPlayerByID(playerId);
	if (!player) {
		return;
	}

	if (!IOLoginData::formatPlayerName(receiver)) {
		player->sendCancelMessage("A player with this name does not exist.");
		return;
	}

	if (player->getName() == receiver) {
		player->sendCancelMessage("You cannot set up a private message channel with yourself.");
		return;
	}

	player->sendOpenPrivateChannel(receiver);
}

void Game::playerCloseNpcChannel(uint32_t playerId) {
	const auto &player = getPlayerByID(playerId);
	if (!player) {
		return;
	}

	for (const auto &spectator : Spectators().find<Creature>(player->getPosition()).filter<Npc>()) {
		spectator->getNpc()->onPlayerCloseChannel(player);
	}
}

void Game::playerReceivePing(uint32_t playerId) {
	std::shared_ptr<Player> player = getPlayerByID(playerId);
	if (!player) {
		return;
	}

	player->receivePing();
}

void Game::playerReceivePingBack(uint32_t playerId) {
	std::shared_ptr<Player> player = getPlayerByID(playerId);
	if (!player) {
		return;
	}

	player->sendPingBack();
}

void Game::playerAutoWalk(uint32_t playerId, const std::vector<Direction> &listDir) {
	std::shared_ptr<Player> player = getPlayerByID(playerId);
	if (!player) {
		return;
	}

	player->resetIdleTime();
	player->setNextWalkTask(nullptr);
	player->startAutoWalk(listDir, false);
}

void Game::forcePlayerAutoWalk(uint32_t playerId, const std::vector<Direction> &listDir) {
	std::shared_ptr<Player> player = getPlayerByID(playerId);
	if (!player) {
		return;
	}

	player->stopEventWalk();

	player->sendCancelTarget();
	player->setFollowCreature(nullptr);

	player->resetIdleTime();
	player->setNextWalkTask(nullptr);

	player->startAutoWalk(listDir, true);
}

void Game::playerStopAutoWalk(uint32_t playerId) {
	std::shared_ptr<Player> player = getPlayerByID(playerId);
	if (!player) {
		return;
	}

	player->stopWalk();
}

void Game::playerUseItemEx(uint32_t playerId, const Position &fromPos, uint8_t fromStackPos, uint16_t fromItemId, const Position &toPos, uint8_t toStackPos, uint16_t toItemId) {
	metrics::method_latency measure(__METHOD_NAME__);
	std::shared_ptr<Player> player = getPlayerByID(playerId);
	if (!player) {
		return;
	}

	bool isHotkey = (fromPos.x == 0xFFFF && fromPos.y == 0 && fromPos.z == 0);
	if (isHotkey && !g_configManager().getBoolean(AIMBOT_HOTKEY_ENABLED, __FUNCTION__)) {
		return;
	}

	std::shared_ptr<Thing> thing = internalGetThing(player, fromPos, fromStackPos, fromItemId, STACKPOS_FIND_THING);
	if (!thing) {
		player->sendCancelMessage(RETURNVALUE_NOTPOSSIBLE);
		return;
	}

	std::shared_ptr<Item> item = thing->getItem();
	if (!item || !item->isMultiUse() || item->getID() != fromItemId) {
		player->sendCancelMessage(RETURNVALUE_CANNOTUSETHISOBJECT);
		return;
	}

	bool canUseHouseItem = !g_configManager().getBoolean(ONLY_INVITED_CAN_MOVE_HOUSE_ITEMS, __FUNCTION__) || InternalGame::playerCanUseItemOnHouseTile(player, item);
	if (!canUseHouseItem && item->hasOwner() && !item->isOwner(player)) {
		player->sendCancelMessage(RETURNVALUE_ITEMISNOTYOURS);
		return;
	} else if (!canUseHouseItem) {
		player->sendCancelMessage(RETURNVALUE_CANNOTUSETHISOBJECT);
		return;
	}

	Position walkToPos = fromPos;
	ReturnValue ret = g_actions().canUse(player, fromPos);
	if (ret == RETURNVALUE_NOERROR) {
		ret = g_actions().canUse(player, toPos, item);
		if (ret == RETURNVALUE_TOOFARAWAY) {
			walkToPos = toPos;
		}
	}

	const ItemType &it = Item::items[item->getID()];
	if (it.isRune() || it.type == ITEM_TYPE_POTION) {
		if (player->walkExhausted()) {
			player->sendCancelMessage(RETURNVALUE_YOUAREEXHAUSTED);
			return;
		}
	}

	if (ret != RETURNVALUE_NOERROR) {
		if (ret == RETURNVALUE_TOOFARAWAY) {
			Position itemPos = fromPos;
			uint8_t itemStackPos = fromStackPos;

			if (fromPos.x != 0xFFFF && toPos.x != 0xFFFF && Position::areInRange<1, 1, 0>(fromPos, player->getPosition()) && !Position::areInRange<1, 1, 0>(fromPos, toPos)) {
				std::shared_ptr<Item> moveItem = nullptr;

				ret = internalMoveItem(item->getParent(), player, INDEX_WHEREEVER, item, item->getItemCount(), &moveItem);
				if (ret != RETURNVALUE_NOERROR) {
					player->sendCancelMessage(ret);
					return;
				}

				// changing the position since its now in the inventory of the player
				internalGetPosition(moveItem, itemPos, itemStackPos);
			}

			stdext::arraylist<Direction> listDir(128);
			if (player->getPathTo(walkToPos, listDir, 0, 1, true, true)) {
				g_dispatcher().addEvent([this, playerId = player->getID(), listDir = listDir.data()] { playerAutoWalk(playerId, listDir); }, "Game::playerAutoWalk");

				std::shared_ptr<Task> task = createPlayerTask(
					400, [this, playerId, itemPos, itemStackPos, fromItemId, toPos, toStackPos, toItemId] { playerUseItemEx(playerId, itemPos, itemStackPos, fromItemId, toPos, toStackPos, toItemId); }, "Game::playerUseItemEx"
				);
				if (it.isRune() || it.type == ITEM_TYPE_POTION) {
					player->setNextPotionActionTask(task);
				} else {
					player->setNextWalkActionTask(task);
				}
			} else {
				player->sendCancelMessage(RETURNVALUE_THEREISNOWAY);
			}
			return;
		}

		player->sendCancelMessage(ret);
		return;
	}

	bool canDoAction = player->canDoAction();
	if (it.isRune() || it.type == ITEM_TYPE_POTION) {
		canDoAction = player->canDoPotionAction();
	}

	if (!canDoAction) {
		uint32_t delay = player->getNextActionTime();
		if (it.isRune() || it.type == ITEM_TYPE_POTION) {
			delay = player->getNextPotionActionTime();
		}
		std::shared_ptr<Task> task = createPlayerTask(
			delay, [this, playerId, fromPos, fromStackPos, fromItemId, toPos, toStackPos, toItemId] { playerUseItemEx(playerId, fromPos, fromStackPos, fromItemId, toPos, toStackPos, toItemId); }, "Game::playerUseItemEx"
		);
		if (it.isRune() || it.type == ITEM_TYPE_POTION) {
			player->setNextPotionActionTask(task);
		} else {
			player->setNextActionTask(task);
		}
		return;
	}

	player->resetIdleTime();
	if (it.isRune() || it.type == ITEM_TYPE_POTION) {
		player->setNextPotionActionTask(nullptr);
	} else {
		player->setNextActionTask(nullptr);
	}

	// Refresh depot search window if necessary
	bool mustReloadDepotSearch = false;
	if (player->isDepotSearchOpenOnItem(fromItemId)) {
		if (item->isInsideDepot(true)) {
			mustReloadDepotSearch = true;
		} else {
			if (auto targetThing = internalGetThing(player, toPos, toStackPos, toItemId, STACKPOS_FIND_THING);
			    targetThing && targetThing->getItem() && targetThing->getItem()->isInsideDepot(true)) {
				mustReloadDepotSearch = true;
			}
		}
	}

	g_actions().useItemEx(player, fromPos, toPos, toStackPos, item, isHotkey);

	if (mustReloadDepotSearch) {
		player->requestDepotSearchItem(fromItemId, fromStackPos);
	}
}

void Game::playerUseItem(uint32_t playerId, const Position &pos, uint8_t stackPos, uint8_t index, uint16_t itemId) {
	metrics::method_latency measure(__METHOD_NAME__);
	std::shared_ptr<Player> player = getPlayerByID(playerId);
	if (!player) {
		return;
	}

	bool isHotkey = (pos.x == 0xFFFF && pos.y == 0 && pos.z == 0);
	if (isHotkey && !g_configManager().getBoolean(AIMBOT_HOTKEY_ENABLED, __FUNCTION__)) {
		return;
	}

	std::shared_ptr<Thing> thing = internalGetThing(player, pos, stackPos, itemId, STACKPOS_FIND_THING);
	if (!thing) {
		player->sendCancelMessage(RETURNVALUE_NOTPOSSIBLE);
		return;
	}

	std::shared_ptr<Item> item = thing->getItem();
	if (!item || item->isMultiUse() || item->getID() != itemId) {
		player->sendCancelMessage(RETURNVALUE_CANNOTUSETHISOBJECT);
		return;
	}

	bool canUseHouseItem = !g_configManager().getBoolean(ONLY_INVITED_CAN_MOVE_HOUSE_ITEMS, __FUNCTION__) || InternalGame::playerCanUseItemOnHouseTile(player, item);
	if (!canUseHouseItem && item->hasOwner() && !item->isOwner(player)) {
		player->sendCancelMessage(RETURNVALUE_ITEMISNOTYOURS);
		return;
	} else if (!canUseHouseItem) {
		player->sendCancelMessage(RETURNVALUE_CANNOTUSETHISOBJECT);
		return;
	}

	const ItemType &it = Item::items[item->getID()];
	if (it.isRune() || it.type == ITEM_TYPE_POTION) {
		if (player->walkExhausted()) {
			player->sendCancelMessage(RETURNVALUE_YOUAREEXHAUSTED);
			return;
		}
	}

	ReturnValue ret = g_actions().canUse(player, pos);
	if (ret != RETURNVALUE_NOERROR) {
		if (ret == RETURNVALUE_TOOFARAWAY) {
			stdext::arraylist<Direction> listDir(128);
			if (player->getPathTo(pos, listDir, 0, 1, true, true)) {
				g_dispatcher().addEvent([this, playerId = player->getID(), listDir = listDir.data()] { playerAutoWalk(playerId, listDir); }, "Game::playerAutoWalk");

				std::shared_ptr<Task> task = createPlayerTask(
					400, [this, playerId, pos, stackPos, index, itemId] { playerUseItem(playerId, pos, stackPos, index, itemId); }, "Game::playerUseItem"
				);
				if (it.isRune() || it.type == ITEM_TYPE_POTION) {
					player->setNextPotionActionTask(task);
				} else {
					player->setNextWalkActionTask(task);
				}
				return;
			}

			ret = RETURNVALUE_THEREISNOWAY;
		}

		player->sendCancelMessage(ret);
		return;
	}

	bool canDoAction = player->canDoAction();
	if (it.isRune() || it.type == ITEM_TYPE_POTION) {
		canDoAction = player->canDoPotionAction();
	}

	if (!canDoAction) {
		uint32_t delay = player->getNextActionTime();
		if (it.isRune() || it.type == ITEM_TYPE_POTION) {
			delay = player->getNextPotionActionTime();
		}
		std::shared_ptr<Task> task = createPlayerTask(
			delay, [this, playerId, pos, stackPos, index, itemId] { playerUseItem(playerId, pos, stackPos, index, itemId); }, "Game::playerUseItem"
		);
		if (it.isRune() || it.type == ITEM_TYPE_POTION) {
			player->setNextPotionActionTask(task);
		} else {
			player->setNextActionTask(task);
		}
		return;
	}

	player->resetIdleTime();
	player->setNextActionTask(nullptr);

	// Refresh depot search window if necessary
	bool refreshDepotSearch = false;
	if (player->isDepotSearchOpenOnItem(itemId) && item->isInsideDepot(true)) {
		refreshDepotSearch = true;
	}

	g_actions().useItem(player, pos, index, item, isHotkey);

	if (refreshDepotSearch) {
		player->requestDepotSearchItem(itemId, stackPos);
	}
}

void Game::playerUseWithCreature(uint32_t playerId, const Position &fromPos, uint8_t fromStackPos, uint32_t creatureId, uint16_t itemId) {
	metrics::method_latency measure(__METHOD_NAME__);
	std::shared_ptr<Player> player = getPlayerByID(playerId);
	if (!player) {
		return;
	}

	std::shared_ptr<Creature> creature = getCreatureByID(creatureId);
	if (!creature) {
		return;
	}

	if (!Position::areInRange<7, 5, 0>(creature->getPosition(), player->getPosition())) {
		return;
	}

	bool isHotkey = (fromPos.x == 0xFFFF && fromPos.y == 0 && fromPos.z == 0);
	if (!g_configManager().getBoolean(AIMBOT_HOTKEY_ENABLED, __FUNCTION__)) {
		if (creature->getPlayer() || isHotkey) {
			player->sendCancelMessage(RETURNVALUE_DIRECTPLAYERSHOOT);
			return;
		}
	}

	std::shared_ptr<Thing> thing = internalGetThing(player, fromPos, fromStackPos, itemId, STACKPOS_FIND_THING);
	if (!thing) {
		player->sendCancelMessage(RETURNVALUE_NOTPOSSIBLE);
		return;
	}

	std::shared_ptr<Item> item = thing->getItem();
	if (!item || !item->isMultiUse() || item->getID() != itemId) {
		player->sendCancelMessage(RETURNVALUE_CANNOTUSETHISOBJECT);
		return;
	}

	if (item->hasOwner() && !item->isOwner(player)) {
		player->sendCancelMessage(RETURNVALUE_ITEMISNOTYOURS);
		return;
	}

	if (g_configManager().getBoolean(ONLY_INVITED_CAN_MOVE_HOUSE_ITEMS, __FUNCTION__)) {
		if (std::shared_ptr<HouseTile> houseTile = std::dynamic_pointer_cast<HouseTile>(item->getTile())) {
			const auto &house = houseTile->getHouse();
			if (house && item->getRealParent() && item->getRealParent() != player && (!house->isInvited(player) || house->getHouseAccessLevel(player) == HOUSE_GUEST)) {
				player->sendCancelMessage(RETURNVALUE_CANNOTUSETHISOBJECT);
				return;
			}
		}
	}

	const ItemType &it = Item::items[item->getID()];
	if (it.isRune() || it.type == ITEM_TYPE_POTION) {
		if (player->walkExhausted()) {
			player->sendCancelMessage(RETURNVALUE_YOUAREEXHAUSTED);
			return;
		}
	}

	const std::shared_ptr<Monster> monster = creature->getMonster();
	if (monster && monster->isFamiliar() && creature->getMaster()->getPlayer() == player && (it.isRune() || it.type == ITEM_TYPE_POTION)) {
		player->setNextPotionAction(OTSYS_TIME() + g_configManager().getNumber(EX_ACTIONS_DELAY_INTERVAL, __FUNCTION__));

		if (it.isMultiUse()) {
			player->sendUseItemCooldown(g_configManager().getNumber(EX_ACTIONS_DELAY_INTERVAL, __FUNCTION__));
		}

		player->sendCancelMessage(RETURNVALUE_CANNOTUSETHISOBJECT);
		return;
	}

	Position toPos = creature->getPosition();
	Position walkToPos = fromPos;
	ReturnValue ret = g_actions().canUse(player, fromPos);
	if (ret == RETURNVALUE_NOERROR) {
		ret = g_actions().canUse(player, toPos, item);
		if (ret == RETURNVALUE_TOOFARAWAY) {
			walkToPos = toPos;
		}
	}

	if (ret != RETURNVALUE_NOERROR) {
		if (ret == RETURNVALUE_TOOFARAWAY) {
			Position itemPos = fromPos;
			uint8_t itemStackPos = fromStackPos;

			if (fromPos.x != 0xFFFF && Position::areInRange<1, 1, 0>(fromPos, player->getPosition()) && !Position::areInRange<1, 1, 0>(fromPos, toPos)) {
				std::shared_ptr<Item> moveItem = nullptr;
				ret = internalMoveItem(item->getParent(), player, INDEX_WHEREEVER, item, item->getItemCount(), &moveItem);
				if (ret != RETURNVALUE_NOERROR) {
					player->sendCancelMessage(ret);
					return;
				}

				// changing the position since its now in the inventory of the player
				internalGetPosition(moveItem, itemPos, itemStackPos);
			}

			stdext::arraylist<Direction> listDir(128);
			if (player->getPathTo(walkToPos, listDir, 0, 1, true, true)) {
				g_dispatcher().addEvent([this, playerId = player->getID(), listDir = listDir.data()] { playerAutoWalk(playerId, listDir); }, "Game::playerAutoWalk");

				std::shared_ptr<Task> task = createPlayerTask(
					400, [this, playerId, itemPos, itemStackPos, creatureId, itemId] {
						playerUseWithCreature(playerId, itemPos, itemStackPos, creatureId, itemId);
					},
					"Game::playerUseWithCreature"
				);
				if (it.isRune() || it.type == ITEM_TYPE_POTION) {
					player->setNextPotionActionTask(task);
				} else {
					player->setNextWalkActionTask(task);
				}
			} else {
				player->sendCancelMessage(RETURNVALUE_THEREISNOWAY);
			}
			return;
		}

		player->sendCancelMessage(ret);
		return;
	}

	bool canDoAction = player->canDoAction();
	if (it.isRune() || it.type == ITEM_TYPE_POTION) {
		canDoAction = player->canDoPotionAction();
	}

	if (!canDoAction) {
		uint32_t delay = player->getNextActionTime();
		if (it.isRune() || it.type == ITEM_TYPE_POTION) {
			delay = player->getNextPotionActionTime();
		}
		std::shared_ptr<Task> task = createPlayerTask(
			delay, [this, playerId, fromPos, fromStackPos, creatureId, itemId] { playerUseWithCreature(playerId, fromPos, fromStackPos, creatureId, itemId); }, "Game::playerUseWithCreature"
		);

		if (it.isRune() || it.type == ITEM_TYPE_POTION) {
			player->setNextPotionActionTask(task);
		} else {
			player->setNextActionTask(task);
		}
		return;
	}

	player->resetIdleTime();
	if (it.isRune() || it.type == ITEM_TYPE_POTION) {
		player->setNextPotionActionTask(nullptr);
	} else {
		player->setNextActionTask(nullptr);
	}

	g_actions().useItemEx(player, fromPos, creature->getPosition(), creature->getParent()->getThingIndex(creature), item, isHotkey, creature);
}

void Game::playerCloseContainer(uint32_t playerId, uint8_t cid) {
	std::shared_ptr<Player> player = getPlayerByID(playerId);
	if (!player) {
		return;
	}

	player->closeContainer(cid);
	player->sendCloseContainer(cid);
}

void Game::playerMoveUpContainer(uint32_t playerId, uint8_t cid) {
	std::shared_ptr<Player> player = getPlayerByID(playerId);
	if (!player) {
		return;
	}

	std::shared_ptr<Container> container = player->getContainerByID(cid);
	if (!container) {
		return;
	}

	std::shared_ptr<Container> parentContainer = std::dynamic_pointer_cast<Container>(container->getRealParent());
	if (!parentContainer) {
		std::shared_ptr<Tile> tile = container->getTile();
		if (!tile) {
			return;
		}

		if (!g_events().eventPlayerOnBrowseField(player, tile->getPosition())) {
			return;
		}

		if (!g_callbacks().checkCallback(EventCallback_t::playerOnBrowseField, &EventCallback::playerOnBrowseField, player, tile->getPosition())) {
			return;
		}

		auto it = browseFields.find(tile);
		if (it == browseFields.end() || it->second.expired()) {
			parentContainer = Container::create(tile);
			browseFields[tile] = parentContainer;
		} else {
			parentContainer = it->second.lock();
		}
	}

	if (parentContainer->hasOwner() && !parentContainer->isOwner(player)) {
		player->sendCancelMessage(RETURNVALUE_ITEMISNOTYOURS);
		return;
	}

	if (parentContainer->hasPagination() && parentContainer->hasParent()) {
		uint16_t indexContainer = std::floor(parentContainer->getThingIndex(container) / parentContainer->capacity()) * parentContainer->capacity();
		player->addContainer(cid, parentContainer);

		player->setContainerIndex(cid, indexContainer);
		player->sendContainer(cid, parentContainer, parentContainer->hasParent(), indexContainer);
	} else {
		player->addContainer(cid, parentContainer);
		player->sendContainer(cid, parentContainer, parentContainer->hasParent(), player->getContainerIndex(cid));
	}
}

void Game::playerUpdateContainer(uint32_t playerId, uint8_t cid) {
	std::shared_ptr<Player> player = getPlayerByGUID(playerId);
	if (!player) {
		return;
	}

	std::shared_ptr<Container> container = player->getContainerByID(cid);
	if (!container) {
		return;
	}

	player->sendContainer(cid, container, container->hasParent(), player->getContainerIndex(cid));
}

void Game::playerRotateItem(uint32_t playerId, const Position &pos, uint8_t stackPos, const uint16_t itemId) {
	std::shared_ptr<Player> player = getPlayerByID(playerId);
	if (!player) {
		return;
	}

	std::shared_ptr<Thing> thing = internalGetThing(player, pos, stackPos, itemId, STACKPOS_TOPDOWN_ITEM);
	if (!thing) {
		return;
	}

	std::shared_ptr<Item> item = thing->getItem();
	if (!item || item->getID() != itemId || !item->isRotatable() || item->hasAttribute(ItemAttribute_t::UNIQUEID)) {
		player->sendCancelMessage(RETURNVALUE_NOTPOSSIBLE);
		return;
	}

	if (item->hasOwner() && !item->isOwner(player)) {
		player->sendCancelMessage(RETURNVALUE_ITEMISNOTYOURS);
		return;
	}

	if (g_configManager().getBoolean(ONLY_INVITED_CAN_MOVE_HOUSE_ITEMS, __FUNCTION__) && !InternalGame::playerCanUseItemOnHouseTile(player, item)) {
		player->sendCancelMessage(RETURNVALUE_CANNOTUSETHISOBJECT);
		return;
	}

	if (pos.x != 0xFFFF && !Position::areInRange<1, 1, 0>(pos, player->getPosition())) {
		stdext::arraylist<Direction> listDir(128);
		if (player->getPathTo(pos, listDir, 0, 1, true, true)) {
			g_dispatcher().addEvent([this, playerId = player->getID(), listDir = listDir.data()] { playerAutoWalk(playerId, listDir); }, "Game::playerAutoWalk");

			std::shared_ptr<Task> task = createPlayerTask(
				400, [this, playerId, pos, stackPos, itemId] {
					playerRotateItem(playerId, pos, stackPos, itemId);
				},
				"Game::playerRotateItem"
			);
			player->setNextWalkActionTask(task);
		} else {
			player->sendCancelMessage(RETURNVALUE_THEREISNOWAY);
		}
		return;
	}

	if (!g_callbacks().checkCallback(EventCallback_t::playerOnRotateItem, &EventCallback::playerOnRotateItem, player, item, pos)) {
		return;
	}

	uint16_t newId = Item::items[item->getID()].rotateTo;
	if (newId != 0) {
		transformItem(item, newId);
	}
}

void Game::playerConfigureShowOffSocket(uint32_t playerId, const Position &pos, uint8_t stackPos, const uint16_t itemId) {
	std::shared_ptr<Player> player = getPlayerByID(playerId);
	if (!player || pos.x == 0xFFFF) {
		return;
	}

	std::shared_ptr<Thing> thing = internalGetThing(player, pos, stackPos, itemId, STACKPOS_TOPDOWN_ITEM);
	if (!thing) {
		return;
	}

	std::shared_ptr<Item> item = thing->getItem();
	if (!item || item->getID() != itemId || !item->isPodium() || item->hasAttribute(ItemAttribute_t::UNIQUEID)) {
		player->sendCancelMessage(RETURNVALUE_NOTPOSSIBLE);
		return;
	}

	if (item->hasOwner() && !item->isOwner(player)) {
		player->sendCancelMessage(RETURNVALUE_ITEMISNOTYOURS);
		return;
	}

	if (g_configManager().getBoolean(ONLY_INVITED_CAN_MOVE_HOUSE_ITEMS, __FUNCTION__) && !InternalGame::playerCanUseItemOnHouseTile(player, item)) {
		player->sendCancelMessage(RETURNVALUE_CANNOTUSETHISOBJECT);
		return;
	}

	bool isPodiumOfRenown = itemId == ITEM_PODIUM_OF_RENOWN1 || itemId == ITEM_PODIUM_OF_RENOWN2;
	if (!Position::areInRange<1, 1, 0>(pos, player->getPosition())) {
		stdext::arraylist<Direction> listDir(128);
		if (player->getPathTo(pos, listDir, 0, 1, true, false)) {
			g_dispatcher().addEvent([this, playerId = player->getID(), listDir = listDir.data()] { playerAutoWalk(playerId, listDir); }, "Game::playerAutoWalk");
			std::shared_ptr<Task> task;
			if (isPodiumOfRenown) {
				task = createPlayerTask(
					400, [player, item, pos, itemId, stackPos] { player->sendPodiumWindow(item, pos, itemId, stackPos); }, "Game::playerConfigureShowOffSocket"
				);
			} else {
				task = createPlayerTask(
					400, [player, item, pos, itemId, stackPos] { player->sendMonsterPodiumWindow(item, pos, itemId, stackPos); }, "Game::playerConfigureShowOffSocket"
				);
			}
			player->setNextWalkActionTask(task);
		} else {
			player->sendCancelMessage(RETURNVALUE_THEREISNOWAY);
		}
		return;
	}

	if (isPodiumOfRenown) {
		player->sendPodiumWindow(item, pos, itemId, stackPos);
	} else {
		player->sendMonsterPodiumWindow(item, pos, itemId, stackPos);
	}
}

void Game::playerSetShowOffSocket(uint32_t playerId, Outfit_t &outfit, const Position &pos, uint8_t stackPos, const uint16_t itemId, uint8_t podiumVisible, uint8_t direction) {
	std::shared_ptr<Player> player = getPlayerByID(playerId);
	if (!player || pos.x == 0xFFFF) {
		return;
	}

	std::shared_ptr<Thing> thing = internalGetThing(player, pos, stackPos, itemId, STACKPOS_TOPDOWN_ITEM);
	if (!thing) {
		return;
	}

	std::shared_ptr<Item> item = thing->getItem();
	if (!item || item->getID() != itemId || !item->isPodium() || item->hasAttribute(ItemAttribute_t::UNIQUEID)) {
		player->sendCancelMessage(RETURNVALUE_NOTPOSSIBLE);
		return;
	}

	if (item->hasOwner() && !item->isOwner(player)) {
		player->sendCancelMessage(RETURNVALUE_ITEMISNOTYOURS);
		return;
	}

	if (g_configManager().getBoolean(ONLY_INVITED_CAN_MOVE_HOUSE_ITEMS, __FUNCTION__) && !InternalGame::playerCanUseItemOnHouseTile(player, item)) {
		player->sendCancelMessage(RETURNVALUE_CANNOTUSETHISOBJECT);
		return;
	}

	const auto tile = item->getParent() ? item->getParent()->getTile() : nullptr;
	if (!tile) {
		player->sendCancelMessage(RETURNVALUE_NOTPOSSIBLE);
		return;
	}

	if (!Position::areInRange<1, 1, 0>(pos, player->getPosition())) {
		stdext::arraylist<Direction> listDir(128);
		if (player->getPathTo(pos, listDir, 0, 1, true, false)) {
			g_dispatcher().addEvent([this, playerId = player->getID(), listDir = listDir.data()] { playerAutoWalk(playerId, listDir); }, "Game::playerAutoWalk");
			std::shared_ptr<Task> task = createPlayerTask(
				400, [this, playerId, pos] { playerBrowseField(playerId, pos); }, "Game::playerBrowseField"
			);
			player->setNextWalkActionTask(task);
		} else {
			player->sendCancelMessage(RETURNVALUE_THEREISNOWAY);
		}
		return;
	}

	if (g_configManager().getBoolean(ONLY_INVITED_CAN_MOVE_HOUSE_ITEMS, __FUNCTION__) && !InternalGame::playerCanUseItemOnHouseTile(player, item)) {
		player->sendCancelMessage(RETURNVALUE_NOTPOSSIBLE);
		return;
	}

	if (outfit.lookType != 0) {
		item->setCustomAttribute("PastLookType", static_cast<int64_t>(outfit.lookType));
	}

	if (outfit.lookMount != 0) {
		item->setCustomAttribute("PastLookMount", static_cast<int64_t>(outfit.lookMount));
	}

	if (!player->canWear(outfit.lookType, outfit.lookAddons)) {
		outfit.lookType = 0;
		outfit.lookAddons = 0;
	}

	const auto mount = mounts.getMountByClientID(outfit.lookMount);
	if (!mount || !player->hasMount(mount)) {
		outfit.lookMount = 0;
	}

	if (outfit.lookType != 0) {
		item->setCustomAttribute("LookType", static_cast<int64_t>(outfit.lookType));
		item->setCustomAttribute("LookHead", static_cast<int64_t>(outfit.lookHead));
		item->setCustomAttribute("LookBody", static_cast<int64_t>(outfit.lookBody));
		item->setCustomAttribute("LookLegs", static_cast<int64_t>(outfit.lookLegs));
		item->setCustomAttribute("LookFeet", static_cast<int64_t>(outfit.lookFeet));
		item->setCustomAttribute("LookAddons", static_cast<int64_t>(outfit.lookAddons));
	} else if (auto pastLookType = item->getCustomAttribute("PastLookType");
	           pastLookType && pastLookType->getInteger() > 0) {
		item->removeCustomAttribute("LookType");
		item->removeCustomAttribute("PastLookType");
	}

	if (outfit.lookMount != 0) {
		item->setCustomAttribute("LookMount", static_cast<int64_t>(outfit.lookMount));
		item->setCustomAttribute("LookMountHead", static_cast<int64_t>(outfit.lookMountHead));
		item->setCustomAttribute("LookMountBody", static_cast<int64_t>(outfit.lookMountBody));
		item->setCustomAttribute("LookMountLegs", static_cast<int64_t>(outfit.lookMountLegs));
		item->setCustomAttribute("LookMountFeet", static_cast<int64_t>(outfit.lookMountFeet));
	} else if (auto pastLookMount = item->getCustomAttribute("PastLookMount");
	           pastLookMount && pastLookMount->getInteger() > 0) {
		item->removeCustomAttribute("LookMount");
		item->removeCustomAttribute("PastLookMount");
	}

	item->setCustomAttribute("PodiumVisible", static_cast<int64_t>(podiumVisible));
	item->setCustomAttribute("LookDirection", static_cast<int64_t>(direction));

	// Change Podium name
	if (outfit.lookType != 0 || outfit.lookMount != 0) {
		std::ostringstream name;
		name << item->getName() << " displaying the ";
		bool outfited = false;
		if (outfit.lookType != 0) {
			const auto &outfitInfo = Outfits::getInstance().getOutfitByLookType(player, outfit.lookType);
			if (!outfitInfo) {
				return;
			}

			name << outfitInfo->name << " outfit";
			outfited = true;
		}

		if (outfit.lookMount != 0) {
			if (outfited) {
				name << " on the ";
			}
			name << mount->name << " mount";
		}
		item->setAttribute(ItemAttribute_t::NAME, name.str());
	} else {
		item->removeAttribute(ItemAttribute_t::NAME);
	}

	// Send to client
	for (const auto &spectator : Spectators().find<Player>(pos, true)) {
		spectator->getPlayer()->sendUpdateTileItem(tile, pos, item);
	}
}

void Game::playerWrapableItem(uint32_t playerId, const Position &pos, uint8_t stackPos, const uint16_t itemId) {
	std::shared_ptr<Player> player = getPlayerByID(playerId);
	if (!player) {
		return;
	}

	std::shared_ptr<Thing> thing = internalGetThing(player, pos, stackPos, itemId, STACKPOS_FIND_THING);
	if (!thing) {
		return;
	}

	const auto item = thing->getItem();
	const auto tile = map.getTile(item->getPosition());
	const auto houseTile = tile->dynamic_self_cast<HouseTile>();
	if (!tile->hasFlag(TILESTATE_PROTECTIONZONE) || !houseTile) {
		player->sendCancelMessage("You may construct this only inside a house.");
		return;
	}
	const auto house = houseTile->getHouse();
	if (!house) {
		player->sendCancelMessage("You may construct this only inside a house.");
		return;
	}

	if (house->getHouseAccessLevel(player) < HOUSE_OWNER) {
		player->sendCancelMessage("You are not allowed to construct this here.");
		return;
	}

	if (!item || item->getID() != itemId || item->hasAttribute(ItemAttribute_t::UNIQUEID) || (!item->isWrapable() && item->getID() != ITEM_DECORATION_KIT)) {
		player->sendCancelMessage(RETURNVALUE_NOTPOSSIBLE);
		return;
	}

	if (item->hasOwner() && !item->isOwner(player)) {
		player->sendCancelMessage(RETURNVALUE_ITEMISNOTYOURS);
		return;
	}

	if (g_configManager().getBoolean(ONLY_INVITED_CAN_MOVE_HOUSE_ITEMS, __FUNCTION__) && !InternalGame::playerCanUseItemOnHouseTile(player, item)) {
		player->sendCancelMessage(RETURNVALUE_CANNOTUSETHISOBJECT);
		return;
	}

	if (pos.x != 0xFFFF && !Position::areInRange<1, 1, 0>(pos, player->getPosition())) {
		stdext::arraylist<Direction> listDir(128);
		if (player->getPathTo(pos, listDir, 0, 1, true, true)) {
			g_dispatcher().addEvent([this, playerId = player->getID(), listDir = listDir.data()] { playerAutoWalk(playerId, listDir); }, "Game::playerAutoWalk");

			std::shared_ptr<Task> task = createPlayerTask(
				400, [this, playerId, pos, stackPos, itemId] { playerWrapableItem(playerId, pos, stackPos, itemId); }, "Game::playerWrapableItem"
			);
			player->setNextWalkActionTask(task);
		} else {
			player->sendCancelMessage(RETURNVALUE_THEREISNOWAY);
		}
		return;
	}

	std::shared_ptr<Container> container = item->getContainer();
	if (container && container->getItemHoldingCount() > 0) {
		player->sendCancelMessage(RETURNVALUE_NOTPOSSIBLE);
		return;
	}

	auto topItem = tile->getTopTopItem();
	bool unwrappable = item->getHoldingPlayer() && item->getID() == ITEM_DECORATION_KIT;
	bool blockedUnwrap = topItem && topItem->canReceiveAutoCarpet() && !item->hasProperty(CONST_PROP_IMMOVABLEBLOCKSOLID);

	if (unwrappable || blockedUnwrap) {
		player->sendCancelMessage("You can only wrap/unwrap on the floor.");
		return;
	}

	std::string itemName = item->getName();
	auto unWrapAttribute = item->getCustomAttribute("unWrapId");
	uint16_t unWrapId = 0;
	if (unWrapAttribute != nullptr) {
		unWrapId = static_cast<uint16_t>(unWrapAttribute->getInteger());
	}

	// Prevent to wrap a filled bath tube
	if (item->getID() == ITEM_FILLED_BATH_TUBE) {
		player->sendCancelMessage(RETURNVALUE_NOTPOSSIBLE);
		return;
	}

	if (item->isWrapable() && item->getID() != ITEM_DECORATION_KIT) {
		wrapItem(item, houseTile->getHouse());
	} else if (item->getID() == ITEM_DECORATION_KIT && unWrapId != 0) {
		unwrapItem(item, unWrapId, houseTile->getHouse(), player);
	}
	addMagicEffect(pos, CONST_ME_POFF);
}

std::shared_ptr<Item> Game::wrapItem(std::shared_ptr<Item> item, std::shared_ptr<House> house) {
	uint16_t hiddenCharges = 0;
	uint16_t amount = item->getItemCount();
	if (isCaskItem(item->getID())) {
		hiddenCharges = item->getSubType();
	}
	if (house != nullptr && Item::items.getItemType(item->getID()).isBed()) {
		item->getBed()->wakeUp(nullptr);
		house->removeBed(item->getBed());
	}
	uint16_t oldItemID = item->getID();
	auto itemName = item->getName();
	std::shared_ptr<Item> newItem = transformItem(item, ITEM_DECORATION_KIT);
	newItem->setCustomAttribute("unWrapId", static_cast<int64_t>(oldItemID));
	newItem->setAttribute(ItemAttribute_t::DESCRIPTION, "Unwrap it in your own house to create a <" + itemName + ">.");
	if (hiddenCharges > 0) {
		newItem->setAttribute(DATE, hiddenCharges);
	}
	if (amount > 0) {
		newItem->setAttribute(AMOUNT, amount);
	}
	newItem->startDecaying();
	return newItem;
}

void Game::unwrapItem(std::shared_ptr<Item> item, uint16_t unWrapId, std::shared_ptr<House> house, std::shared_ptr<Player> player) {
	if (item->hasOwner() && !item->isOwner(player)) {
		player->sendCancelMessage(RETURNVALUE_ITEMISNOTYOURS);
		return;
	}
	auto hiddenCharges = item->getAttribute<uint16_t>(DATE);
	const ItemType &newiType = Item::items.getItemType(unWrapId);
	if (player != nullptr && house != nullptr && newiType.isBed() && house->getMaxBeds() > -1 && house->getBedCount() >= house->getMaxBeds()) {
		player->sendCancelMessage("You reached the maximum beds in this house");
		return;
	}
	auto amount = item->getAttribute<uint16_t>(AMOUNT);
	if (!amount) {
		amount = 1;
	}
	std::shared_ptr<Item> newItem = transformItem(item, unWrapId, amount);
	if (house && newiType.isBed()) {
		house->addBed(newItem->getBed());
	}
	if (newItem) {
		if (hiddenCharges > 0 && isCaskItem(unWrapId)) {
			newItem->setSubType(hiddenCharges);
		}
		newItem->removeCustomAttribute("unWrapId");
		newItem->removeAttribute(DESCRIPTION);
		newItem->startDecaying();
	}
}

void Game::playerWriteItem(uint32_t playerId, uint32_t windowTextId, const std::string &text) {
	std::shared_ptr<Player> player = getPlayerByID(playerId);
	if (!player) {
		return;
	}

	uint16_t maxTextLength = 0;
	uint32_t internalWindowTextId = 0;

	std::shared_ptr<Item> writeItem = player->getWriteItem(internalWindowTextId, maxTextLength);
	if (text.length() > maxTextLength || windowTextId != internalWindowTextId) {
		return;
	}

	if (!writeItem || writeItem->isRemoved()) {
		player->sendCancelMessage(RETURNVALUE_NOTPOSSIBLE);
		return;
	}

	if (writeItem->hasOwner() && !writeItem->isOwner(player)) {
		player->sendCancelMessage(RETURNVALUE_ITEMISNOTYOURS);
		return;
	}

	std::shared_ptr<Cylinder> topParent = writeItem->getTopParent();

	std::shared_ptr<Player> owner = std::dynamic_pointer_cast<Player>(topParent);
	if (owner && owner != player) {
		player->sendCancelMessage(RETURNVALUE_NOTPOSSIBLE);
		return;
	}

	if (!Position::areInRange<1, 1, 0>(writeItem->getPosition(), player->getPosition())) {
		player->sendCancelMessage(RETURNVALUE_NOTPOSSIBLE);
		return;
	}

	for (const auto &creatureEvent : player->getCreatureEvents(CREATURE_EVENT_TEXTEDIT)) {
		if (!creatureEvent->executeTextEdit(player, writeItem, text)) {
			player->setWriteItem(nullptr);
			return;
		}
	}

	if (!text.empty()) {
		if (writeItem->getAttribute<std::string>(ItemAttribute_t::TEXT) != text) {
			writeItem->setAttribute(ItemAttribute_t::TEXT, text);
			writeItem->setAttribute(ItemAttribute_t::WRITER, player->getName());
			writeItem->setAttribute(ItemAttribute_t::DATE, getTimeNow());
		}
	} else {
		writeItem->removeAttribute(ItemAttribute_t::TEXT);
		writeItem->removeAttribute(ItemAttribute_t::WRITER);
		writeItem->removeAttribute(ItemAttribute_t::DATE);
	}

	uint16_t newId = Item::items[writeItem->getID()].writeOnceItemId;
	if (newId != 0) {
		transformItem(writeItem, newId);
	}

	player->setWriteItem(nullptr);
}

void Game::playerBrowseField(uint32_t playerId, const Position &pos) {
	std::shared_ptr<Player> player = getPlayerByID(playerId);
	if (!player) {
		return;
	}

	const Position &playerPos = player->getPosition();
	if (playerPos.z != pos.z) {
		player->sendCancelMessage(playerPos.z > pos.z ? RETURNVALUE_FIRSTGOUPSTAIRS : RETURNVALUE_FIRSTGODOWNSTAIRS);
		return;
	}

	if (!Position::areInRange<1, 1>(playerPos, pos)) {
		stdext::arraylist<Direction> listDir(128);
		if (player->getPathTo(pos, listDir, 0, 1, true, true)) {
			g_dispatcher().addEvent([this, playerId = player->getID(), listDir = listDir.data()] { playerAutoWalk(playerId, listDir); }, "Game::playerAutoWalk");
			std::shared_ptr<Task> task = createPlayerTask(
				400, [this, playerId, pos] { playerBrowseField(playerId, pos); }, "Game::playerBrowseField"
			);
			player->setNextWalkActionTask(task);
		} else {
			player->sendCancelMessage(RETURNVALUE_THEREISNOWAY);
		}
		return;
	}

	std::shared_ptr<Tile> tile = map.getTile(pos);
	if (!tile) {
		return;
	}

	if (!g_events().eventPlayerOnBrowseField(player, pos)) {
		return;
	}

	if (!g_callbacks().checkCallback(EventCallback_t::playerOnBrowseField, &EventCallback::playerOnBrowseField, player, tile->getPosition())) {
		return;
	}

	std::shared_ptr<Container> container;

	auto it = browseFields.find(tile);
	if (it == browseFields.end() || it->second.expired()) {
		container = Container::create(tile);
		browseFields[tile] = container;
	} else {
		container = it->second.lock();
	}

	uint8_t dummyContainerId = 0xF - ((pos.x % 3) * 3 + (pos.y % 3));
	std::shared_ptr<Container> openContainer = player->getContainerByID(dummyContainerId);
	if (openContainer) {
		player->onCloseContainer(openContainer);
		player->closeContainer(dummyContainerId);
	} else {
		player->addContainer(dummyContainerId, container);
		player->sendContainer(dummyContainerId, container, false, 0);
	}
}

void Game::playerStowItem(uint32_t playerId, const Position &pos, uint16_t itemId, uint8_t stackpos, uint8_t count, bool allItems) {
	std::shared_ptr<Player> player = getPlayerByID(playerId);
	if (!player) {
		return;
	}

	if (!player->isPremium()) {
		player->sendCancelMessage(RETURNVALUE_YOUNEEDPREMIUMACCOUNT);
		return;
	}

	std::shared_ptr<Thing> thing = internalGetThing(player, pos, stackpos, itemId, STACKPOS_TOPDOWN_ITEM);
	if (!thing) {
		return;
	}

	std::shared_ptr<Item> item = thing->getItem();
	if (!item || item->getID() != itemId || item->getItemCount() < count || item->isStoreItem()) {
		player->sendCancelMessage(RETURNVALUE_NOTPOSSIBLE);
		return;
	}

	if (item->hasOwner() && !item->isOwner(player)) {
		player->sendCancelMessage(RETURNVALUE_ITEMISNOTYOURS);
		return;
	}

	if (pos.x != 0xFFFF && !Position::areInRange<1, 1, 0>(pos, player->getPosition())) {
		player->sendCancelMessage(RETURNVALUE_NOTPOSSIBLE);
		return;
	}

	player->stowItem(item, count, allItems);

	// Refresh depot search window if necessary
	if (player->isDepotSearchOpenOnItem(itemId)) {
		// Tier for item stackable is 0
		player->requestDepotSearchItem(itemId, 0);
	}
}

void Game::playerStashWithdraw(uint32_t playerId, uint16_t itemId, uint32_t count, uint8_t) {
	std::shared_ptr<Player> player = getPlayerByID(playerId);
	if (!player) {
		return;
	}

	if (player->hasFlag(PlayerFlags_t::CannotPickupItem)) {
		return;
	}

	const ItemType &it = Item::items[itemId];
	if (it.id == 0 || count == 0) {
		return;
	}

	uint16_t freeSlots = player->getFreeBackpackSlots();
	auto stashContainer = player->getManagedContainer(getObjectCategory(it), false);
	if (stashContainer && !(player->quickLootFallbackToMainContainer)) {
		freeSlots = stashContainer->getFreeSlots();
	}

	if (freeSlots == 0) {
		player->sendCancelMessage(RETURNVALUE_NOTENOUGHROOM);
		return;
	}

	if (player->getFreeCapacity() < 100) {
		player->sendCancelMessage(RETURNVALUE_NOTENOUGHCAPACITY);
		return;
	}

	int32_t NDSlots = ((freeSlots) - (count < it.stackSize ? 1 : (count / it.stackSize)));
	uint32_t SlotsWith = count;
	uint32_t noSlotsWith = 0;

	if (NDSlots <= 0) {
		SlotsWith = (freeSlots * it.stackSize);
		noSlotsWith = (count - SlotsWith);
	}

	uint32_t capWith = count;
	uint32_t noCapWith = 0;
	if (player->getFreeCapacity() < (count * it.weight)) {
		capWith = (player->getFreeCapacity() / it.weight);
		noCapWith = (count - capWith);
	}

	std::stringstream ss;
	uint32_t WithdrawCount = (SlotsWith > capWith ? capWith : SlotsWith);
	uint32_t NoWithdrawCount = (noSlotsWith < noCapWith ? noCapWith : noSlotsWith);
	const char* NoWithdrawMsg = (noSlotsWith < noCapWith ? "capacity" : "slots");

	if (WithdrawCount != count) {
		ss << "Retrieved " << WithdrawCount << "x " << it.name << ".\n";
		ss << NoWithdrawCount << "x are impossible to retrieve due to insufficient inventory " << NoWithdrawMsg << ".";
	} else {
		ss << "Retrieved " << WithdrawCount << "x " << it.name << '.';
	}

	player->sendTextMessage(MESSAGE_STATUS, ss.str());

	if (player->withdrawItem(itemId, WithdrawCount)) {
		player->addItemFromStash(it.id, WithdrawCount);
	} else {
		player->sendCancelMessage(RETURNVALUE_NOTPOSSIBLE);
	}

	// Refresh depot search window if necessary
	if (player->isDepotSearchOpenOnItem(itemId)) {
		player->requestDepotSearchItem(itemId, 0);
	}

	player->sendOpenStash(true);
}

void Game::playerSeekInContainer(uint32_t playerId, uint8_t containerId, uint16_t index, uint8_t containerCategory) {
	std::shared_ptr<Player> player = getPlayerByID(playerId);
	if (!player) {
		return;
	}

	std::shared_ptr<Container> container = player->getContainerByID(containerId);
	if (!container || !container->hasPagination()) {
		return;
	}

	if (container->isStoreInbox()) {
		auto enumName = magic_enum::enum_name(static_cast<ContainerCategory_t>(containerCategory)).data();
		container->setAttribute(ItemAttribute_t::STORE_INBOX_CATEGORY, enumName);
		g_logger().debug("Setting new container with store inbox category name {}", enumName);
	}

	if ((index % container->capacity()) != 0 || index >= container->size()) {
		return;
	}

	player->setContainerIndex(containerId, index);
	player->sendContainer(containerId, container, container->hasParent(), index);
}

void Game::playerUpdateHouseWindow(uint32_t playerId, uint8_t listId, uint32_t windowTextId, const std::string &text) {
	std::shared_ptr<Player> player = getPlayerByID(playerId);
	if (!player) {
		return;
	}

	uint32_t internalWindowTextId;
	uint32_t internalListId;

	const auto &house = player->getEditHouse(internalWindowTextId, internalListId);
	if (house && house->canEditAccessList(internalListId, player) && internalWindowTextId == windowTextId && listId == 0) {
		house->setAccessList(internalListId, text);
	}

	player->setEditHouse(nullptr);
}

void Game::playerRequestTrade(uint32_t playerId, const Position &pos, uint8_t stackPos, uint32_t tradePlayerId, uint16_t itemId) {
	std::shared_ptr<Player> player = getPlayerByID(playerId);
	if (!player) {
		return;
	}

	std::shared_ptr<Player> tradePartner = getPlayerByID(tradePlayerId);
	if (!tradePartner || tradePartner == player) {
		player->sendTextMessage(MESSAGE_FAILURE, "Sorry, not possible.");
		return;
	}

	if (!Position::areInRange<2, 2, 0>(tradePartner->getPosition(), player->getPosition())) {
		std::ostringstream ss;
		ss << tradePartner->getName() << " tells you to move closer.";
		player->sendTextMessage(MESSAGE_TRADE, ss.str());
		return;
	}

	if (!canThrowObjectTo(tradePartner->getPosition(), player->getPosition())) {
		player->sendCancelMessage(RETURNVALUE_CREATUREISNOTREACHABLE);
		return;
	}

	std::shared_ptr<Thing> tradeThing = internalGetThing(player, pos, stackPos, itemId, STACKPOS_TOPDOWN_ITEM);
	if (!tradeThing) {
		player->sendCancelMessage(RETURNVALUE_NOTPOSSIBLE);
		return;
	}

	std::shared_ptr<Item> tradeItem = tradeThing->getItem();
	if (tradeItem->getID() != itemId || !tradeItem->isPickupable() || tradeItem->hasAttribute(ItemAttribute_t::UNIQUEID)) {
		player->sendCancelMessage(RETURNVALUE_NOTPOSSIBLE);
		return;
	}
	if (tradeItem->isStoreItem() || tradeItem->hasOwner()) {
		player->sendCancelMessage(RETURNVALUE_ITEMUNTRADEABLE);
		return;
	}

	if (g_configManager().getBoolean(ONLY_INVITED_CAN_MOVE_HOUSE_ITEMS, __FUNCTION__)) {
		if (std::shared_ptr<HouseTile> houseTile = std::dynamic_pointer_cast<HouseTile>(tradeItem->getTile())) {
			const auto &house = houseTile->getHouse();
			if (house && tradeItem->getRealParent() != player && (!house->isInvited(player) || house->getHouseAccessLevel(player) == HOUSE_GUEST)) {
				player->sendCancelMessage(RETURNVALUE_NOTMOVABLE);
				return;
			}
		}
	}

	const Position &playerPosition = player->getPosition();
	const Position &tradeItemPosition = tradeItem->getPosition();
	if (playerPosition.z != tradeItemPosition.z) {
		player->sendCancelMessage(playerPosition.z > tradeItemPosition.z ? RETURNVALUE_FIRSTGOUPSTAIRS : RETURNVALUE_FIRSTGODOWNSTAIRS);
		return;
	}

	if (!Position::areInRange<1, 1>(tradeItemPosition, playerPosition)) {
		stdext::arraylist<Direction> listDir(128);
		if (player->getPathTo(pos, listDir, 0, 1, true, true)) {
			g_dispatcher().addEvent([this, playerId = player->getID(), listDir = listDir.data()] { playerAutoWalk(playerId, listDir); }, "Game::playerAutoWalk");

			std::shared_ptr<Task> task = createPlayerTask(
				400, [this, playerId, pos, stackPos, tradePlayerId, itemId] { playerRequestTrade(playerId, pos, stackPos, tradePlayerId, itemId); }, "Game::playerRequestTrade"
			);
			player->setNextWalkActionTask(task);
		} else {
			player->sendCancelMessage(RETURNVALUE_THEREISNOWAY);
		}
		return;
	}

	std::shared_ptr<Container> tradeItemContainer = tradeItem->getContainer();
	if (tradeItemContainer) {
		for (const auto &it : tradeItems) {
			std::shared_ptr<Item> item = it.first;
			if (tradeItem == item) {
				player->sendTextMessage(MESSAGE_TRADE, "This item is already being traded.");
				return;
			}

			if (tradeItemContainer->isHoldingItem(item)) {
				player->sendTextMessage(MESSAGE_TRADE, "This item is already being traded.");
				return;
			}

			std::shared_ptr<Container> container = item->getContainer();
			if (container && container->isHoldingItem(tradeItem)) {
				player->sendTextMessage(MESSAGE_TRADE, "This item is already being traded.");
				return;
			}
		}
	} else {
		for (const auto &it : tradeItems) {
			std::shared_ptr<Item> item = it.first;
			if (tradeItem == item) {
				player->sendTextMessage(MESSAGE_TRADE, "This item is already being traded.");
				return;
			}

			std::shared_ptr<Container> container = item->getContainer();
			if (container && container->isHoldingItem(tradeItem)) {
				player->sendTextMessage(MESSAGE_TRADE, "This item is already being traded.");
				return;
			}
		}
	}

	auto tradeContainer = tradeItem->getContainer();
	if (tradeContainer && tradeContainer->getItemHoldingCount() + 1 > 100) {
		player->sendTextMessage(MESSAGE_TRADE, "You can not trade more than 100 items.");
		return;
	}

	if (tradeItem->isStoreItem()) {
		player->sendTextMessage(MESSAGE_TRADE, "This item cannot be trade.");
		return;
	}

	if (tradeItemContainer) {
		for (const std::shared_ptr<Item> &containerItem : tradeItemContainer->getItems(true)) {
			if (containerItem->isStoreItem()) {
				player->sendTextMessage(MESSAGE_TRADE, "This item cannot be trade.");
				return;
			}
		}
	}

	if (!g_events().eventPlayerOnTradeRequest(player, tradePartner, tradeItem)) {
		return;
	}

	if (!g_callbacks().checkCallback(EventCallback_t::playerOnTradeRequest, &EventCallback::playerOnTradeRequest, player, tradePartner, tradeItem)) {
		return;
	}

	internalStartTrade(player, tradePartner, tradeItem);
}

bool Game::internalStartTrade(std::shared_ptr<Player> player, std::shared_ptr<Player> tradePartner, std::shared_ptr<Item> tradeItem) {
	if (player->tradeState != TRADE_NONE && !(player->tradeState == TRADE_ACKNOWLEDGE && player->tradePartner == tradePartner)) {
		player->sendCancelMessage(RETURNVALUE_YOUAREALREADYTRADING);
		return false;
	} else if (tradePartner->tradeState != TRADE_NONE && tradePartner->tradePartner != player) {
		player->sendCancelMessage(RETURNVALUE_THISPLAYERISALREADYTRADING);
		return false;
	}
	if (tradeItem->isStoreItem() || tradeItem->hasOwner()) {
		player->sendCancelMessage(RETURNVALUE_ITEMUNTRADEABLE);
		return false;
	}

	player->tradePartner = tradePartner;
	player->tradeItem = tradeItem;
	player->tradeState = TRADE_INITIATED;
	tradeItems[tradeItem] = player->getID();

	player->sendTradeItemRequest(player->getName(), tradeItem, true);

	if (tradePartner->tradeState == TRADE_NONE) {
		std::ostringstream ss;
		ss << player->getName() << " wants to trade with you.";
		tradePartner->sendTextMessage(MESSAGE_TRANSACTION, ss.str());
		tradePartner->tradeState = TRADE_ACKNOWLEDGE;
		tradePartner->tradePartner = player;
	} else {
		std::shared_ptr<Item> counterOfferItem = tradePartner->tradeItem;
		player->sendTradeItemRequest(tradePartner->getName(), counterOfferItem, false);
		tradePartner->sendTradeItemRequest(player->getName(), tradeItem, false);
	}

	return true;
}

void Game::playerAcceptTrade(uint32_t playerId) {
	std::shared_ptr<Player> player = getPlayerByID(playerId);
	if (!player) {
		return;
	}

	if (!(player->getTradeState() == TRADE_ACKNOWLEDGE || player->getTradeState() == TRADE_INITIATED)) {
		return;
	}

	std::shared_ptr<Player> tradePartner = player->tradePartner;
	if (!tradePartner) {
		return;
	}

	if (!canThrowObjectTo(tradePartner->getPosition(), player->getPosition())) {
		player->sendCancelMessage(RETURNVALUE_CREATUREISNOTREACHABLE);
		return;
	}

	player->setTradeState(TRADE_ACCEPT);

	if (tradePartner->getTradeState() == TRADE_ACCEPT) {
		std::shared_ptr<Item> tradeItem1 = player->tradeItem;
		std::shared_ptr<Item> tradeItem2 = tradePartner->tradeItem;
		if (!g_events().eventPlayerOnTradeAccept(player, tradePartner, tradeItem1, tradeItem2)) {
			internalCloseTrade(player);
			return;
		}

		if (!g_callbacks().checkCallback(EventCallback_t::playerOnTradeAccept, &EventCallback::playerOnTradeAccept, player, tradePartner, tradeItem1, tradeItem2)) {
			internalCloseTrade(player);
			return;
		}

		player->setTradeState(TRADE_TRANSFER);
		tradePartner->setTradeState(TRADE_TRANSFER);

		auto it = tradeItems.find(tradeItem1);
		if (it != tradeItems.end()) {
			tradeItems.erase(it);
		}

		it = tradeItems.find(tradeItem2);
		if (it != tradeItems.end()) {
			tradeItems.erase(it);
		}

		bool isSuccess = false;

		ReturnValue ret1 = internalAddItem(tradePartner, tradeItem1, INDEX_WHEREEVER, 0, true);
		ReturnValue ret2 = internalAddItem(player, tradeItem2, INDEX_WHEREEVER, 0, true);
		if (ret1 == RETURNVALUE_NOERROR && ret2 == RETURNVALUE_NOERROR) {
			ret1 = internalRemoveItem(tradeItem1, tradeItem1->getItemCount(), true);
			ret2 = internalRemoveItem(tradeItem2, tradeItem2->getItemCount(), true);
			if (ret1 == RETURNVALUE_NOERROR && ret2 == RETURNVALUE_NOERROR) {
				std::shared_ptr<Cylinder> cylinder1 = tradeItem1->getParent();
				std::shared_ptr<Cylinder> cylinder2 = tradeItem2->getParent();

				uint32_t count1 = tradeItem1->getItemCount();
				uint32_t count2 = tradeItem2->getItemCount();

				ret1 = internalMoveItem(cylinder1, tradePartner, INDEX_WHEREEVER, tradeItem1, count1, nullptr, FLAG_IGNOREAUTOSTACK, nullptr, tradeItem2);
				if (ret1 == RETURNVALUE_NOERROR) {
					internalMoveItem(cylinder2, player, INDEX_WHEREEVER, tradeItem2, count2, nullptr, FLAG_IGNOREAUTOSTACK);

					tradeItem1->onTradeEvent(ON_TRADE_TRANSFER, tradePartner);
					tradeItem2->onTradeEvent(ON_TRADE_TRANSFER, player);

					isSuccess = true;
				}
			}
		}

		if (!isSuccess) {
			std::string errorDescription;

			if (tradePartner->tradeItem) {
				errorDescription = getTradeErrorDescription(ret1, tradeItem1);
				tradePartner->sendTextMessage(MESSAGE_TRANSACTION, errorDescription);
				tradePartner->tradeItem->onTradeEvent(ON_TRADE_CANCEL, tradePartner);
			}

			if (player->tradeItem) {
				errorDescription = getTradeErrorDescription(ret2, tradeItem2);
				player->sendTextMessage(MESSAGE_TRANSACTION, errorDescription);
				player->tradeItem->onTradeEvent(ON_TRADE_CANCEL, player);
			}
		}

		player->setTradeState(TRADE_NONE);
		player->tradeItem = nullptr;
		player->tradePartner = nullptr;
		player->sendTradeClose();

		tradePartner->setTradeState(TRADE_NONE);
		tradePartner->tradeItem = nullptr;
		tradePartner->tradePartner = nullptr;
		tradePartner->sendTradeClose();
	}
}

std::string Game::getTradeErrorDescription(ReturnValue ret, std::shared_ptr<Item> item) {
	if (item) {
		if (ret == RETURNVALUE_NOTENOUGHCAPACITY) {
			std::ostringstream ss;
			ss << "You do not have enough capacity to carry";

			if (item->isStackable() && item->getItemCount() > 1) {
				ss << " these objects.";
			} else {
				ss << " this object.";
			}

			ss << std::endl
			   << ' ' << item->getWeightDescription();
			return ss.str();
		} else if (ret == RETURNVALUE_NOTENOUGHROOM || ret == RETURNVALUE_CONTAINERNOTENOUGHROOM) {
			std::ostringstream ss;
			ss << "You do not have enough room to carry";

			if (item->isStackable() && item->getItemCount() > 1) {
				ss << " these objects.";
			} else {
				ss << " this object.";
			}

			return ss.str();
		}
	}
	return "Trade could not be completed.";
}

void Game::playerLookInTrade(uint32_t playerId, bool lookAtCounterOffer, uint8_t index) {
	std::shared_ptr<Player> player = getPlayerByID(playerId);
	if (!player) {
		return;
	}

	std::shared_ptr<Player> tradePartner = player->tradePartner;
	if (!tradePartner) {
		return;
	}

	std::shared_ptr<Item> tradeItem;
	if (lookAtCounterOffer) {
		tradeItem = tradePartner->getTradeItem();
	} else {
		tradeItem = player->getTradeItem();
	}

	if (!tradeItem) {
		return;
	}

	const Position &playerPosition = player->getPosition();
	const Position &tradeItemPosition = tradeItem->getPosition();

	int32_t lookDistance = std::max<int32_t>(
		Position::getDistanceX(playerPosition, tradeItemPosition),
		Position::getDistanceY(playerPosition, tradeItemPosition)
	);
	if (index == 0) {
		g_events().eventPlayerOnLookInTrade(player, tradePartner, tradeItem, lookDistance);
		g_callbacks().executeCallback(EventCallback_t::playerOnLookInTrade, &EventCallback::playerOnLookInTrade, player, tradePartner, tradeItem, lookDistance);
		return;
	}

	std::shared_ptr<Container> tradeContainer = tradeItem->getContainer();
	if (!tradeContainer) {
		return;
	}

	std::vector<std::shared_ptr<Container>> containers { tradeContainer };
	size_t i = 0;
	while (i < containers.size()) {
		std::shared_ptr<Container> container = containers[i++];
		for (const std::shared_ptr<Item> &item : container->getItemList()) {
			std::shared_ptr<Container> tmpContainer = item->getContainer();
			if (tmpContainer) {
				containers.push_back(tmpContainer);
			}

			if (--index == 0) {
				g_events().eventPlayerOnLookInTrade(player, tradePartner, item, lookDistance);
				g_callbacks().executeCallback(EventCallback_t::playerOnLookInTrade, &EventCallback::playerOnLookInTrade, player, tradePartner, item, lookDistance);
				return;
			}
		}
	}
}

void Game::playerCloseTrade(uint32_t playerId) {
	std::shared_ptr<Player> player = getPlayerByID(playerId);
	if (!player) {
		return;
	}

	internalCloseTrade(player);
}

void Game::internalCloseTrade(std::shared_ptr<Player> player) {
	std::shared_ptr<Player> tradePartner = player->tradePartner;
	if ((tradePartner && tradePartner->getTradeState() == TRADE_TRANSFER) || player->getTradeState() == TRADE_TRANSFER) {
		return;
	}

	if (player->getTradeItem()) {
		auto it = tradeItems.find(player->getTradeItem());
		if (it != tradeItems.end()) {
			tradeItems.erase(it);
		}

		player->tradeItem->onTradeEvent(ON_TRADE_CANCEL, player);
		player->tradeItem = nullptr;
	}

	player->setTradeState(TRADE_NONE);
	player->tradePartner = nullptr;

	player->sendTextMessage(MESSAGE_FAILURE, "Trade cancelled.");
	player->sendTradeClose();

	if (tradePartner) {
		if (tradePartner->getTradeItem()) {
			auto it = tradeItems.find(tradePartner->getTradeItem());
			if (it != tradeItems.end()) {
				tradeItems.erase(it);
			}

			tradePartner->tradeItem->onTradeEvent(ON_TRADE_CANCEL, tradePartner);
			tradePartner->tradeItem = nullptr;
		}

		tradePartner->setTradeState(TRADE_NONE);
		tradePartner->tradePartner = nullptr;

		tradePartner->sendTextMessage(MESSAGE_FAILURE, "Trade cancelled.");
		tradePartner->sendTradeClose();
	}
}

void Game::playerBuyItem(uint32_t playerId, uint16_t itemId, uint8_t count, uint16_t amount, bool ignoreCap /* = false*/, bool inBackpacks /* = false*/) {
	metrics::method_latency measure(__METHOD_NAME__);
	if (amount == 0) {
		return;
	}

	std::shared_ptr<Player> player = getPlayerByID(playerId);
	if (!player) {
		return;
	}

	std::shared_ptr<Npc> merchant = player->getShopOwner();
	if (!merchant) {
		return;
	}

	const ItemType &it = Item::items[itemId];
	if (it.id == 0) {
		return;
	}

	if ((it.stackable && amount > 10000) || (!it.stackable && amount > 100)) {
		return;
	}

	if (!player->hasShopItemForSale(it.id, count)) {
		return;
	}

	// Check npc say exhausted
	if (player->isUIExhausted()) {
		player->sendCancelMessage(RETURNVALUE_YOUAREEXHAUSTED);
		return;
	}

	if (inBackpacks || it.isContainer()) {
		uint32_t maxContainer = static_cast<uint32_t>(g_configManager().getNumber(MAX_CONTAINER, __FUNCTION__));
		auto backpack = player->getInventoryItem(CONST_SLOT_BACKPACK);
		auto mainBackpack = backpack ? backpack->getContainer() : nullptr;

		if (mainBackpack && mainBackpack->getContainerHoldingCount() >= maxContainer) {
			player->sendCancelMessage(RETURNVALUE_CONTAINERISFULL);
			return;
		}

		std::shared_ptr<Tile> tile = player->getTile();
		if (tile && tile->getItemCount() >= 20) {
			player->sendCancelMessage(RETURNVALUE_CONTAINERISFULL);
			return;
		}
	}

	merchant->onPlayerBuyItem(player, it.id, count, amount, ignoreCap, inBackpacks);
	player->updateUIExhausted();
}

void Game::playerSellItem(uint32_t playerId, uint16_t itemId, uint8_t count, uint16_t amount, bool ignoreEquipped) {
	metrics::method_latency measure(__METHOD_NAME__);
	if (amount == 0) {
		return;
	}

	std::shared_ptr<Player> player = getPlayerByID(playerId);
	if (!player) {
		return;
	}

	std::shared_ptr<Npc> merchant = player->getShopOwner();
	if (!merchant) {
		return;
	}

	const ItemType &it = Item::items[itemId];
	if (it.id == 0) {
		return;
	}

	if ((it.stackable && amount > 10000) || (!it.stackable && amount > 100)) {
		return;
	}

	// Check npc say exhausted
	if (player->isUIExhausted()) {
		player->sendCancelMessage(RETURNVALUE_YOUAREEXHAUSTED);
		return;
	}

	merchant->onPlayerSellItem(player, it.id, count, amount, ignoreEquipped);
	player->updateUIExhausted();
}

void Game::playerCloseShop(uint32_t playerId) {
	std::shared_ptr<Player> player = getPlayerByID(playerId);
	if (!player) {
		return;
	}

	player->closeShopWindow();
}

void Game::playerLookInShop(uint32_t playerId, uint16_t itemId, uint8_t count) {
	std::shared_ptr<Player> player = getPlayerByID(playerId);
	if (!player) {
		return;
	}

	std::shared_ptr<Npc> merchant = player->getShopOwner();
	if (!merchant) {
		return;
	}

	const ItemType &it = Item::items[itemId];
	if (it.id == 0) {
		return;
	}

	if (!g_events().eventPlayerOnLookInShop(player, &it, count)) {
		return;
	}

	if (!g_callbacks().checkCallback(EventCallback_t::playerOnLookInShop, &EventCallback::playerOnLookInShop, player, &it, count)) {
		return;
	}

	std::ostringstream ss;
	ss << "You see " << Item::getDescription(it, 1, nullptr, count);
	player->sendTextMessage(MESSAGE_LOOK, ss.str());
	merchant->onPlayerCheckItem(player, it.id, count);
}

void Game::playerLookAt(uint32_t playerId, uint16_t itemId, const Position &pos, uint8_t stackPos) {
	std::shared_ptr<Player> player = getPlayerByID(playerId);
	if (!player) {
		return;
	}

	std::shared_ptr<Thing> thing = internalGetThing(player, pos, stackPos, itemId, STACKPOS_LOOK);
	if (!thing) {
		player->sendCancelMessage(RETURNVALUE_NOTPOSSIBLE);
		return;
	}

	Position thingPos = thing->getPosition();
	if (!player->canSee(thingPos)) {
		player->sendCancelMessage(RETURNVALUE_NOTPOSSIBLE);
		return;
	}

	Position playerPos = player->getPosition();

	int32_t lookDistance;
	if (thing != player) {
		lookDistance = std::max<int32_t>(Position::getDistanceX(playerPos, thingPos), Position::getDistanceY(playerPos, thingPos));
		if (playerPos.z != thingPos.z) {
			lookDistance += 15;
		}
	} else {
		lookDistance = -1;
	}

	// Parse onLook from event player
	g_events().eventPlayerOnLook(player, pos, thing, stackPos, lookDistance);
	g_callbacks().executeCallback(EventCallback_t::playerOnLook, &EventCallback::playerOnLook, player, pos, thing, stackPos, lookDistance);
}

void Game::playerLookInBattleList(uint32_t playerId, uint32_t creatureId) {
	std::shared_ptr<Player> player = getPlayerByID(playerId);
	if (!player) {
		return;
	}

	std::shared_ptr<Creature> creature = getCreatureByID(creatureId);
	if (!creature) {
		return;
	}

	if (!player->canSeeCreature(creature)) {
		return;
	}

	const Position &creaturePos = creature->getPosition();
	if (!player->canSee(creaturePos)) {
		return;
	}

	int32_t lookDistance;
	if (creature != player) {
		const Position &playerPos = player->getPosition();
		lookDistance = std::max<int32_t>(Position::getDistanceX(playerPos, creaturePos), Position::getDistanceY(playerPos, creaturePos));
		if (playerPos.z != creaturePos.z) {
			lookDistance += 15;
		}
	} else {
		lookDistance = -1;
	}

	g_events().eventPlayerOnLookInBattleList(player, creature, lookDistance);
	g_callbacks().executeCallback(EventCallback_t::playerOnLookInBattleList, &EventCallback::playerOnLookInBattleList, player, creature, lookDistance);
}

void Game::playerQuickLoot(uint32_t playerId, const Position &pos, uint16_t itemId, uint8_t stackPos, std::shared_ptr<Item> defaultItem, bool lootAllCorpses, bool autoLoot) {
	std::shared_ptr<Player> player = getPlayerByID(playerId);
	if (!player) {
		return;
	}

	if (!autoLoot && !player->canDoAction()) {
		uint32_t delay = player->getNextActionTime();
		std::shared_ptr<Task> task = createPlayerTask(
			delay, [this, playerId = player->getID(), pos, itemId, stackPos, defaultItem, lootAllCorpses, autoLoot] {
				playerQuickLoot(playerId, pos, itemId, stackPos, defaultItem, lootAllCorpses, autoLoot);
			},
			"Game::playerQuickLoot"
		);
		player->setNextActionTask(task);
		return;
	}

	if (!autoLoot && pos.x != 0xffff) {
		if (!Position::areInRange<1, 1, 0>(pos, player->getPosition())) {
			// need to walk to the corpse first before looting it
			stdext::arraylist<Direction> listDir(128);
			if (player->getPathTo(pos, listDir, 0, 1, true, true)) {
				g_dispatcher().addEvent([this, playerId = player->getID(), listDir = listDir.data()] { playerAutoWalk(playerId, listDir); }, "Game::playerAutoWalk");
				std::shared_ptr<Task> task = createPlayerTask(
					0, [this, playerId = player->getID(), pos, itemId, stackPos, defaultItem, lootAllCorpses, autoLoot] {
						playerQuickLoot(playerId, pos, itemId, stackPos, defaultItem, lootAllCorpses, autoLoot);
					},
					"Game::playerQuickLoot"
				);
				player->setNextWalkActionTask(task);
			} else {
				player->sendCancelMessage(RETURNVALUE_THEREISNOWAY);
			}

			return;
		}
	} else if (!player->isPremium()) {
		player->sendCancelMessage("You must be premium.");
		return;
	}

	Player::PlayerLock lock(player);
	if (!autoLoot) {
		player->setNextActionTask(nullptr);
	}

	std::shared_ptr<Item> item = nullptr;
	if (!defaultItem) {
		std::shared_ptr<Thing> thing = internalGetThing(player, pos, stackPos, itemId, STACKPOS_FIND_THING);
		if (!thing) {
			player->sendCancelMessage(RETURNVALUE_NOTPOSSIBLE);
			return;
		}

		item = thing->getItem();
	} else {
		item = defaultItem;
	}

	if (!item || !item->getParent()) {
		player->sendCancelMessage(RETURNVALUE_NOTPOSSIBLE);
		return;
	}

	std::shared_ptr<Container> corpse = nullptr;
	if (pos.x == 0xffff) {
		corpse = item->getParent()->getContainer();
		if (corpse && corpse->getID() == ITEM_BROWSEFIELD) {
			corpse = item->getContainer();
			browseField = true;
		}
	} else {
		corpse = item->getContainer();
	}

	if (!corpse || corpse->hasAttribute(ItemAttribute_t::UNIQUEID) || corpse->hasAttribute(ItemAttribute_t::ACTIONID)) {
		player->sendCancelMessage(RETURNVALUE_NOTPOSSIBLE);
		return;
	}

	if (!corpse->isRewardCorpse()) {
		uint32_t corpseOwner = corpse->getCorpseOwner();
		if (corpseOwner != 0 && !player->canOpenCorpse(corpseOwner)) {
			player->sendCancelMessage(RETURNVALUE_NOTPOSSIBLE);
			return;
		}
	}

	if (pos.x == 0xffff && !browseField && !corpse->isRewardCorpse()) {
		uint32_t worth = item->getWorth();
		ObjectCategory_t category = getObjectCategory(item);
		ReturnValue ret = internalCollectManagedItems(player, item, category);

		std::stringstream ss;
		if (ret == RETURNVALUE_NOTENOUGHCAPACITY) {
			ss << "Attention! The loot you are trying to pick up is too heavy for you to carry.";
		} else if (ret == RETURNVALUE_CONTAINERNOTENOUGHROOM) {
			ss << "Attention! The container for " << getObjectCategoryName(category) << " is full.";
		} else {
			if (ret == RETURNVALUE_NOERROR) {
				player->sendLootStats(item, item->getItemCount());
				ss << "You looted ";
			} else {
				ss << "You could not loot ";
			}

			if (worth != 0) {
				ss << worth << " gold.";
			} else {
				ss << "1 item.";
			}

			player->sendTextMessage(MESSAGE_LOOT, ss.str());
			return;
		}

		if (player->lastQuickLootNotification + 15000 < OTSYS_TIME()) {
			player->sendTextMessage(MESSAGE_GAME_HIGHLIGHT, ss.str());
		} else {
			player->sendTextMessage(MESSAGE_EVENT_ADVANCE, ss.str());
		}

		player->lastQuickLootNotification = OTSYS_TIME();
	} else {
		if (corpse->isRewardCorpse()) {
			auto rewardId = corpse->getAttribute<time_t>(ItemAttribute_t::DATE);
			auto reward = player->getReward(rewardId, false);
			if (reward) {
				playerQuickLootCorpse(player, reward->getContainer(), corpse->getPosition());
			}
		} else {
			if (!lootAllCorpses) {
				playerQuickLootCorpse(player, corpse, corpse->getPosition());
			} else {
				playerLootAllCorpses(player, pos, lootAllCorpses);
			}
		}
	}
}

void Game::playerLootAllCorpses(std::shared_ptr<Player> player, const Position &pos, bool lootAllCorpses) {
	if (lootAllCorpses) {
		std::shared_ptr<Tile> tile = g_game().map.getTile(pos.x, pos.y, pos.z);
		if (!tile) {
			player->sendCancelMessage(RETURNVALUE_NOTPOSSIBLE);
			return;
		}

		const TileItemVector* itemVector = tile->getItemList();
		uint16_t corpses = 0;
		for (auto &tileItem : *itemVector) {
			if (!tileItem) {
				continue;
			}

			std::shared_ptr<Container> tileCorpse = tileItem->getContainer();
			if (!tileCorpse || !tileCorpse->isCorpse() || tileCorpse->hasAttribute(ItemAttribute_t::UNIQUEID) || tileCorpse->hasAttribute(ItemAttribute_t::ACTIONID)) {
				continue;
			}

			if (!tileCorpse->isRewardCorpse()
			    && tileCorpse->getCorpseOwner() != 0
			    && !player->canOpenCorpse(tileCorpse->getCorpseOwner())) {
				player->sendCancelMessage(RETURNVALUE_NOTPOSSIBLE);
				g_logger().debug("Player {} cannot loot corpse from id {} in position {}", player->getName(), tileItem->getID(), tileItem->getPosition().toString());
				continue;
			}

			corpses++;
			playerQuickLootCorpse(player, tileCorpse, tileCorpse->getPosition());
			if (corpses >= 30) {
				break;
			}
		}

		if (corpses > 0) {
			if (corpses > 1) {
				std::stringstream string;
				string << "You looted " << corpses << " corpses.";
				player->sendTextMessage(MESSAGE_LOOT, string.str());
			}

			return;
		}
	}

	browseField = false;
}

void Game::playerSetManagedContainer(uint32_t playerId, ObjectCategory_t category, const Position &pos, uint16_t itemId, uint8_t stackPos, bool isLootContainer) {
	std::shared_ptr<Player> player = getPlayerByID(playerId);
	if (!player || pos.x != 0xffff) {
		return;
	}

	std::shared_ptr<Thing> thing = internalGetThing(player, pos, stackPos, itemId, STACKPOS_USEITEM);
	if (!thing) {
		player->sendCancelMessage(RETURNVALUE_NOTPOSSIBLE);
		return;
	}

	std::shared_ptr<Container> container = thing->getContainer();
	auto allowConfig = g_configManager().getBoolean(TOGGLE_GOLD_POUCH_ALLOW_ANYTHING, __FUNCTION__) || g_configManager().getBoolean(TOGGLE_GOLD_POUCH_QUICKLOOT_ONLY, __FUNCTION__);
	if (!container || ((container->getID() == ITEM_GOLD_POUCH && category != OBJECTCATEGORY_GOLD) && !allowConfig)) {
		player->sendCancelMessage(RETURNVALUE_NOTPOSSIBLE);
		return;
	}

	if (container->getID() == ITEM_GOLD_POUCH && !isLootContainer) {
		player->sendTextMessage(MESSAGE_FAILURE, "You can only set the gold pouch as a loot container.");
		return;
	}

	if (container->getHoldingPlayer() != player) {
		player->sendCancelMessage("You must be holding the container to set it as a loot container.");
		return;
	}

	std::shared_ptr<Container> previousContainer = player->refreshManagedContainer(category, container, isLootContainer);
	player->sendLootContainers();

	std::shared_ptr<Cylinder> parent = container->getParent();
	if (parent) {
		parent->updateThing(container, container->getID(), container->getItemCount());
	}

	if (previousContainer != nullptr) {
		parent = previousContainer->getParent();
		if (parent) {
			parent->updateThing(previousContainer, previousContainer->getID(), previousContainer->getItemCount());
		}
	}
}

void Game::playerClearManagedContainer(uint32_t playerId, ObjectCategory_t category, bool isLootContainer) {
	std::shared_ptr<Player> player = getPlayerByID(playerId);
	if (!player) {
		return;
	}

	std::shared_ptr<Container> previousContainer = player->refreshManagedContainer(category, nullptr, isLootContainer);
	player->sendLootContainers();

	if (previousContainer != nullptr) {
		std::shared_ptr<Cylinder> parent = previousContainer->getParent();
		if (parent) {
			parent->updateThing(previousContainer, previousContainer->getID(), previousContainer->getItemCount());
		}
	}
}

void Game::playerOpenManagedContainer(uint32_t playerId, ObjectCategory_t category, bool isLootContainer) {
	std::shared_ptr<Player> player = getPlayerByID(playerId);
	if (!player) {
		return;
	}

	std::shared_ptr<Container> container = player->getManagedContainer(category, isLootContainer);
	if (!container) {
		return;
	}

	player->sendContainer(static_cast<uint8_t>(container->getID()), container, container->hasParent(), 0);
}

void Game::playerSetQuickLootFallback(uint32_t playerId, bool fallback) {
	std::shared_ptr<Player> player = getPlayerByID(playerId);
	if (!player) {
		return;
	}

	player->quickLootFallbackToMainContainer = fallback;
}

void Game::playerQuickLootBlackWhitelist(uint32_t playerId, QuickLootFilter_t filter, const std::vector<uint16_t> itemIds) {
	std::shared_ptr<Player> player = getPlayerByID(playerId);
	if (!player) {
		return;
	}

	player->quickLootFilter = filter;
	player->quickLootListItemIds = itemIds;
}

/*******************************************************************************
 * Depot search system
 ******************************************************************************/
void Game::playerRequestDepotItems(uint32_t playerId) {
	std::shared_ptr<Player> player = getPlayerByID(playerId);
	if (!player || !player->isDepotSearchAvailable()) {
		return;
	}

	if (player->isUIExhausted(500)) {
		player->sendCancelMessage(RETURNVALUE_YOUAREEXHAUSTED);
		return;
	}

	player->requestDepotItems();
	player->updateUIExhausted();
}

void Game::playerRequestCloseDepotSearch(uint32_t playerId) {
	std::shared_ptr<Player> player = getPlayerByID(playerId);
	if (!player || !player->isDepotSearchOpen()) {
		return;
	}

	player->setDepotSearchIsOpen(0, 0);
	player->sendCloseDepotSearch();
}

void Game::playerRequestDepotSearchItem(uint32_t playerId, uint16_t itemId, uint8_t tier) {
	std::shared_ptr<Player> player = getPlayerByID(playerId);
	if (!player || !player->isDepotSearchOpen()) {
		return;
	}

	if (player->isUIExhausted(500)) {
		player->sendCancelMessage(RETURNVALUE_YOUAREEXHAUSTED);
		return;
	}

	player->requestDepotSearchItem(itemId, tier);
	player->updateUIExhausted();
}

void Game::playerRequestDepotSearchRetrieve(uint32_t playerId, uint16_t itemId, uint8_t tier, uint8_t type) {
	std::shared_ptr<Player> player = getPlayerByID(playerId);
	if (!player || !player->isDepotSearchOpenOnItem(itemId)) {
		return;
	}

	if (player->isUIExhausted(500)) {
		player->sendCancelMessage(RETURNVALUE_YOUAREEXHAUSTED);
		return;
	}

	player->retrieveAllItemsFromDepotSearch(itemId, tier, type == 1);
	player->updateUIExhausted();
}

void Game::playerRequestOpenContainerFromDepotSearch(uint32_t playerId, const Position &pos) {
	std::shared_ptr<Player> player = getPlayerByID(playerId);
	if (!player || !player->isDepotSearchOpen()) {
		return;
	}

	if (player->isUIExhausted(500)) {
		player->sendCancelMessage(RETURNVALUE_YOUAREEXHAUSTED);
		return;
	}

	player->openContainerFromDepotSearch(pos);
	player->updateUIExhausted();
}

void Game::playerCancelAttackAndFollow(uint32_t playerId) {
	std::shared_ptr<Player> player = getPlayerByID(playerId);
	if (!player) {
		return;
	}

	playerSetAttackedCreature(playerId, 0);
	playerFollowCreature(playerId, 0);
	player->stopWalk();
}

void Game::playerSetAttackedCreature(uint32_t playerId, uint32_t creatureId) {
	std::shared_ptr<Player> player = getPlayerByID(playerId);
	if (!player) {
		return;
	}

	if (player->getAttackedCreature() && creatureId == 0) {
		player->setAttackedCreature(nullptr);
		player->sendCancelTarget();
		return;
	}

	std::shared_ptr<Creature> attackCreature = getCreatureByID(creatureId);
	if (!attackCreature) {
		player->setAttackedCreature(nullptr);
		player->sendCancelTarget();
		return;
	}

	ReturnValue ret = Combat::canTargetCreature(player, attackCreature);
	if (ret != RETURNVALUE_NOERROR) {
		player->sendCancelMessage(ret);
		player->sendCancelTarget();
		player->setAttackedCreature(nullptr);
		return;
	}

	player->setAttackedCreature(attackCreature);
	g_dispatcher().addEvent([this, plyerId = player->getID()] { updateCreatureWalk(plyerId); }, "Game::updateCreatureWalk");
}

void Game::playerFollowCreature(uint32_t playerId, uint32_t creatureId) {
	std::shared_ptr<Player> player = getPlayerByID(playerId);
	if (!player) {
		return;
	}

	player->setAttackedCreature(nullptr);
	g_dispatcher().addEvent([this, plyerId = player->getID()] { updateCreatureWalk(plyerId); }, "Game::updateCreatureWalk");
	player->setFollowCreature(getCreatureByID(creatureId));
}

void Game::playerSetFightModes(uint32_t playerId, FightMode_t fightMode, bool chaseMode, bool secureMode) {
	std::shared_ptr<Player> player = getPlayerByID(playerId);
	if (!player) {
		return;
	}

	player->setFightMode(fightMode);
	player->setChaseMode(chaseMode);
	player->setSecureMode(secureMode);
}

void Game::playerRequestAddVip(uint32_t playerId, const std::string &name) {
	if (name.length() > 25) {
		return;
	}

	std::shared_ptr<Player> player = getPlayerByID(playerId);
	if (!player) {
		return;
	}

	std::shared_ptr<Player> vipPlayer = getPlayerByName(name);
	if (!vipPlayer) {
		uint32_t guid;
		bool specialVip;
		std::string formattedName = name;
		if (!IOLoginData::getGuidByNameEx(guid, specialVip, formattedName)) {
			player->sendTextMessage(MESSAGE_FAILURE, "A player with this name does not exist.");
			return;
		}

		if (specialVip && !player->hasFlag(PlayerFlags_t::SpecialVIP)) {
			player->sendTextMessage(MESSAGE_FAILURE, "You can not add this player");
			return;
		}

		player->vip()->add(guid, formattedName, VipStatus_t::Offline);
	} else {
		if (vipPlayer->hasFlag(PlayerFlags_t::SpecialVIP) && !player->hasFlag(PlayerFlags_t::SpecialVIP)) {
			player->sendTextMessage(MESSAGE_FAILURE, "You can not add this player");
			return;
		}

		if (!vipPlayer->isInGhostMode() || player->isAccessPlayer()) {
			player->vip()->add(vipPlayer->getGUID(), vipPlayer->getName(), vipPlayer->vip()->getStatus());
		} else {
			player->vip()->add(vipPlayer->getGUID(), vipPlayer->getName(), VipStatus_t::Offline);
		}
	}
}

void Game::playerRequestRemoveVip(uint32_t playerId, uint32_t guid) {
	std::shared_ptr<Player> player = getPlayerByID(playerId);
	if (!player) {
		return;
	}

	player->vip()->remove(guid);
}

void Game::playerRequestEditVip(uint32_t playerId, uint32_t guid, const std::string &description, uint32_t icon, bool notify, std::vector<uint8_t> vipGroupsId) {
	std::shared_ptr<Player> player = getPlayerByID(playerId);
	if (!player) {
		return;
	}

	player->vip()->edit(guid, description, icon, notify, vipGroupsId);
}

void Game::playerApplyImbuement(uint32_t playerId, uint16_t imbuementid, uint8_t slot, bool protectionCharm) {
	std::shared_ptr<Player> player = getPlayerByID(playerId);
	if (!player) {
		return;
	}

	if (!player->hasImbuingItem()) {
		return;
	}

	Imbuement* imbuement = g_imbuements().getImbuement(imbuementid);
	if (!imbuement) {
		return;
	}

	std::shared_ptr<Item> item = player->imbuingItem;
	if (!item) {
		return;
	}

	if (item->getTopParent() != player) {
		g_logger().error("[Game::playerApplyImbuement] - An error occurred while player with name {} try to apply imbuement", player->getName());
		player->sendImbuementResult("An error has occurred, reopen the imbuement window. If the problem persists, contact your administrator.");
		return;
	}

	player->onApplyImbuement(imbuement, item, slot, protectionCharm);
}

void Game::playerClearImbuement(uint32_t playerid, uint8_t slot) {
	std::shared_ptr<Player> player = getPlayerByID(playerid);
	if (!player) {
		return;
	}

	if (!player->hasImbuingItem()) {
		return;
	}

	std::shared_ptr<Item> item = player->imbuingItem;
	if (!item) {
		return;
	}

	player->onClearImbuement(item, slot);
}

void Game::playerCloseImbuementWindow(uint32_t playerid) {
	std::shared_ptr<Player> player = getPlayerByID(playerid);
	if (!player) {
		return;
	}

	player->setImbuingItem(nullptr);
}

void Game::playerTurn(uint32_t playerId, Direction dir) {
	std::shared_ptr<Player> player = getPlayerByID(playerId);
	if (!player) {
		return;
	}

	if (!g_events().eventPlayerOnTurn(player, dir)) {
		return;
	}

	if (!g_callbacks().checkCallback(EventCallback_t::playerOnTurn, &EventCallback::playerOnTurn, player, dir)) {
		return;
	}

	player->resetIdleTime();
	internalCreatureTurn(player, dir);
}

void Game::playerRequestOutfit(uint32_t playerId) {
	if (!g_configManager().getBoolean(ALLOW_CHANGEOUTFIT, __FUNCTION__)) {
		return;
	}

	std::shared_ptr<Player> player = getPlayerByID(playerId);
	if (!player) {
		return;
	}

	player->sendOutfitWindow();
}

void Game::playerToggleMount(uint32_t playerId, bool mount) {
	std::shared_ptr<Player> player = getPlayerByID(playerId);
	if (!player) {
		return;
	}

	player->toggleMount(mount);
}

void Game::playerChangeOutfit(uint32_t playerId, Outfit_t outfit, uint8_t isMountRandomized /* = 0*/) {
	if (!g_configManager().getBoolean(ALLOW_CHANGEOUTFIT, __FUNCTION__)) {
		return;
	}

	std::shared_ptr<Player> player = getPlayerByID(playerId);
	if (!player) {
		return;
	}

	player->setRandomMount(isMountRandomized);

	if (isMountRandomized && outfit.lookMount != 0 && player->hasAnyMount()) {
		auto randomMount = mounts.getMountByID(player->getRandomMountId());
		outfit.lookMount = randomMount->clientId;
	}

	const auto playerOutfit = Outfits::getInstance().getOutfitByLookType(player, outfit.lookType);
	if (!playerOutfit) {
		outfit.lookMount = 0;
	}

	if (outfit.lookMount != 0) {
		const auto mount = mounts.getMountByClientID(outfit.lookMount);
		if (!mount) {
			return;
		}

		if (!player->hasMount(mount)) {
			return;
		}

		std::shared_ptr<Tile> playerTile = player->getTile();
		if (!playerTile) {
			return;
		}

		if (!g_configManager().getBoolean(TOGGLE_MOUNT_IN_PZ, __FUNCTION__) && playerTile->hasFlag(TILESTATE_PROTECTIONZONE)) {
			outfit.lookMount = 0;
		}

		auto deltaSpeedChange = mount->speed;
		if (player->isMounted()) {
			const auto prevMount = mounts.getMountByID(player->getLastMount());
			if (prevMount) {
				deltaSpeedChange -= prevMount->speed;
			}
		}

		player->setCurrentMount(mount->id);
		changeSpeed(player, deltaSpeedChange);
	} else if (player->isMounted()) {
		player->dismount();
	}

	if (player->canWear(outfit.lookType, outfit.lookAddons)) {
		player->defaultOutfit = outfit;

		if (player->hasCondition(CONDITION_OUTFIT)) {
			return;
		}

		internalCreatureChangeOutfit(player, outfit);
	}
}

void Game::playerShowQuestLog(uint32_t playerId) {
	std::shared_ptr<Player> player = getPlayerByID(playerId);
	if (!player) {
		return;
	}

	g_events().eventPlayerOnRequestQuestLog(player);
	g_callbacks().executeCallback(EventCallback_t::playerOnRequestQuestLog, &EventCallback::playerOnRequestQuestLog, player);
}

void Game::playerShowQuestLine(uint32_t playerId, uint16_t questId) {
	std::shared_ptr<Player> player = getPlayerByID(playerId);
	if (!player) {
		return;
	}

	g_events().eventPlayerOnRequestQuestLine(player, questId);
	g_callbacks().executeCallback(EventCallback_t::playerOnRequestQuestLine, &EventCallback::playerOnRequestQuestLine, player, questId);
}

void Game::playerSay(uint32_t playerId, uint16_t channelId, SpeakClasses type, const std::string &receiver, const std::string &text) {
	std::shared_ptr<Player> player = getPlayerByID(playerId);
	if (!player) {
		return;
	}

	player->resetIdleTime();

	if (playerSaySpell(player, type, text)) {
		return;
	}

	uint32_t muteTime = player->isMuted();
	if (muteTime > 0) {
		std::ostringstream ss;
		ss << "You are still muted for " << muteTime << " seconds.";
		player->sendTextMessage(MESSAGE_FAILURE, ss.str());
		return;
	}

	if (!text.empty() && text.front() == '/' && player->isAccessPlayer()) {
		return;
	}

	if (type != TALKTYPE_PRIVATE_PN) {
		player->removeMessageBuffer();
	}

	switch (type) {
		case TALKTYPE_SAY:
			internalCreatureSay(player, TALKTYPE_SAY, text, false);
			break;

		case TALKTYPE_WHISPER:
			playerWhisper(player, text);
			break;

		case TALKTYPE_YELL:
			playerYell(player, text);
			break;

		case TALKTYPE_PRIVATE_TO:
		case TALKTYPE_PRIVATE_RED_TO:
			playerSpeakTo(player, type, receiver, text);
			break;

		case TALKTYPE_CHANNEL_O:
		case TALKTYPE_CHANNEL_Y:
		case TALKTYPE_CHANNEL_R1:
			g_chat().talkToChannel(player, type, text, channelId);
			break;

		case TALKTYPE_PRIVATE_PN:
			playerSpeakToNpc(player, text);
			break;

		case TALKTYPE_BROADCAST:
			playerBroadcastMessage(player, text);
			break;

		default:
			break;
	}
}

bool Game::playerSaySpell(std::shared_ptr<Player> player, SpeakClasses type, const std::string &text) {
	if (player->walkExhausted()) {
		return true;
	}

	std::string words = text;
	TalkActionResult_t result = g_talkActions().checkPlayerCanSayTalkAction(player, type, words);
	if (result == TALKACTION_BREAK) {
		return true;
	}

	result = g_spells().playerSaySpell(player, words);
	if (result == TALKACTION_BREAK) {
		if (!g_configManager().getBoolean(PUSH_WHEN_ATTACKING, __FUNCTION__)) {
			player->cancelPush();
		}
		return player->saySpell(type, words, false);
	} else if (result == TALKACTION_FAILED) {
		return true;
	}

	return false;
}

void Game::playerWhisper(std::shared_ptr<Player> player, const std::string &text) {
	auto spectators = Spectators().find<Player>(player->getPosition(), false, MAP_MAX_CLIENT_VIEW_PORT_X, MAP_MAX_CLIENT_VIEW_PORT_X, MAP_MAX_CLIENT_VIEW_PORT_Y, MAP_MAX_CLIENT_VIEW_PORT_Y);

	// Send to client
	for (const auto &spectator : spectators) {
		if (const auto &spectatorPlayer = spectator->getPlayer()) {
			if (!Position::areInRange<1, 1>(player->getPosition(), spectatorPlayer->getPosition())) {
				spectatorPlayer->sendCreatureSay(player, TALKTYPE_WHISPER, "pspsps");
			} else {
				spectatorPlayer->sendCreatureSay(player, TALKTYPE_WHISPER, text);
			}
		}
	}

	// event method
	for (const auto &spectator : spectators) {
		spectator->onCreatureSay(player, TALKTYPE_WHISPER, text);
	}
}

bool Game::playerYell(std::shared_ptr<Player> player, const std::string &text) {
	if (player->getLevel() == 1) {
		player->sendTextMessage(MESSAGE_FAILURE, "You may not yell as long as you are on level 1.");
		return false;
	}

	if (player->hasCondition(CONDITION_YELLTICKS)) {
		player->sendCancelMessage(RETURNVALUE_YOUAREEXHAUSTED);
		return false;
	}

	if (player->getAccountType() < AccountType::ACCOUNT_TYPE_GAMEMASTER) {
		auto condition = Condition::createCondition(CONDITIONID_DEFAULT, CONDITION_YELLTICKS, 30000, 0);
		player->addCondition(condition);
	}

	internalCreatureSay(player, TALKTYPE_YELL, asUpperCaseString(text), false);
	return true;
}

bool Game::playerSpeakTo(std::shared_ptr<Player> player, SpeakClasses type, const std::string &receiver, const std::string &text) {
	std::shared_ptr<Player> toPlayer = getPlayerByName(receiver);
	if (!toPlayer) {
		player->sendTextMessage(MESSAGE_FAILURE, "A player with this name is not online.");
		return false;
	}

	if (type == TALKTYPE_PRIVATE_RED_TO && (player->hasFlag(PlayerFlags_t::CanTalkRedPrivate) || player->getAccountType() >= AccountType::ACCOUNT_TYPE_GAMEMASTER)) {
		type = TALKTYPE_PRIVATE_RED_FROM;
	} else {
		type = TALKTYPE_PRIVATE_FROM;
	}

	toPlayer->sendPrivateMessage(player, type, text);
	toPlayer->onCreatureSay(player, type, text);

	if (toPlayer->isInGhostMode() && !player->isAccessPlayer()) {
		player->sendTextMessage(MESSAGE_FAILURE, "A player with this name is not online.");
	} else {
		std::ostringstream ss;
		ss << "Message sent to " << toPlayer->getName() << '.';
		player->sendTextMessage(MESSAGE_FAILURE, ss.str());
	}
	return true;
}

void Game::playerSpeakToNpc(std::shared_ptr<Player> player, const std::string &text) {
	if (player == nullptr) {
		g_logger().error("[Game::playerSpeakToNpc] - Player is nullptr");
		return;
	}

	// Check npc say exhausted
	if (player->isUIExhausted()) {
		player->sendCancelMessage(RETURNVALUE_YOUAREEXHAUSTED);
		return;
	}

	for (const auto &spectator : Spectators().find<Creature>(player->getPosition()).filter<Npc>()) {
		if (!player->canSpeakWithHireling(spectator->getNpc()->getSpeechBubble())) {
			continue;
		}

		spectator->getNpc()->onCreatureSay(player, TALKTYPE_PRIVATE_PN, text);
	}

	player->updateUIExhausted();
}

std::shared_ptr<Task> Game::createPlayerTask(uint32_t delay, std::function<void(void)> f, std::string context) const {
	return Player::createPlayerTask(delay, std::move(f), std::move(context));
}

//--
bool Game::canThrowObjectTo(const Position &fromPos, const Position &toPos, bool checkLineOfSight /*= true*/, int32_t rangex /*= MAP_MAX_CLIENT_VIEW_PORT_X*/, int32_t rangey /*= MAP_MAX_CLIENT_VIEW_PORT_Y*/) {
	return map.canThrowObjectTo(fromPos, toPos, checkLineOfSight, rangex, rangey);
}

bool Game::isSightClear(const Position &fromPos, const Position &toPos, bool floorCheck) {
	return map.isSightClear(fromPos, toPos, floorCheck);
}

bool Game::internalCreatureTurn(std::shared_ptr<Creature> creature, Direction dir) {
	if (creature->getDirection() == dir) {
		return false;
	}

	if (const auto &player = creature->getPlayer()) {
		player->cancelPush();
	}

	if (!creature->isDirectionLocked()) {
		creature->setDirection(dir);
	}

	for (const auto &spectator : Spectators().find<Player>(creature->getPosition(), true)) {
		spectator->getPlayer()->sendCreatureTurn(creature);
	}
	return true;
}

bool Game::internalCreatureSay(std::shared_ptr<Creature> creature, SpeakClasses type, const std::string &text, bool ghostMode, Spectators* spectatorsPtr /* = nullptr*/, const Position* pos /* = nullptr*/) {
	if (text.empty()) {
		return false;
	}

	if (!pos) {
		pos = &creature->getPosition();
	}

	Spectators spectators;

	if (!spectatorsPtr || spectatorsPtr->empty()) {
		// This somewhat complex construct ensures that the cached Spectators
		// is used if available and if it can be used, else a local vector is
		// used (hopefully the compiler will optimize away the construction of
		// the temporary when it's not used).
		if (type != TALKTYPE_YELL && type != TALKTYPE_MONSTER_YELL) {
			spectators.find<Creature>(*pos, false, MAP_MAX_CLIENT_VIEW_PORT_X, MAP_MAX_CLIENT_VIEW_PORT_X, MAP_MAX_CLIENT_VIEW_PORT_Y, MAP_MAX_CLIENT_VIEW_PORT_Y);
		} else {
			spectators.find<Creature>(*pos, true, (MAP_MAX_CLIENT_VIEW_PORT_X + 1) * 2, (MAP_MAX_CLIENT_VIEW_PORT_X + 1) * 2, (MAP_MAX_CLIENT_VIEW_PORT_Y + 1) * 2, (MAP_MAX_CLIENT_VIEW_PORT_Y + 1) * 2);
		}
	} else {
		spectators = (*spectatorsPtr);
	}

	// Send to client
	for (const auto &spectator : spectators) {
		if (const auto &tmpPlayer = spectator->getPlayer()) {
			if (!ghostMode || tmpPlayer->canSeeCreature(creature)) {
				tmpPlayer->sendCreatureSay(creature, type, text, pos);
			}
		}
	}

	// event method
	for (const auto &spectator : spectators) {
		spectator->onCreatureSay(creature, type, text);
		if (creature != spectator) {
			g_events().eventCreatureOnHear(spectator, creature, text, type);
			g_callbacks().executeCallback(EventCallback_t::creatureOnHear, &EventCallback::creatureOnHear, spectator, creature, text, type);
		}
	}
	return true;
}

void Game::checkCreatureWalk(uint32_t creatureId) {
	const auto &creature = getCreatureByID(creatureId);
	if (creature && creature->getHealth() > 0) {
		creature->onCreatureWalk();
	}
}

void Game::updateCreatureWalk(uint32_t creatureId) {
	const auto &creature = getCreatureByID(creatureId);
	if (creature && creature->getHealth() > 0) {
		creature->goToFollowCreature_async();
	}
}

void Game::checkCreatureAttack(uint32_t creatureId) {
	const auto &creature = getCreatureByID(creatureId);
	if (creature && creature->getHealth() > 0) {
		creature->onAttacking(0);
	}
}

void Game::addCreatureCheck(const std::shared_ptr<Creature> &creature) {
	creature->creatureCheck = true;

	if (creature->inCheckCreaturesVector) {
		// already in a vector
		return;
	}

	creature->inCheckCreaturesVector = true;
	checkCreatureLists[uniform_random(0, EVENT_CREATURECOUNT - 1)].emplace_back(creature);
}

void Game::removeCreatureCheck(const std::shared_ptr<Creature> &creature) {
	metrics::method_latency measure(__METHOD_NAME__);
	if (creature->inCheckCreaturesVector) {
		creature->creatureCheck = false;
	}
}

void Game::checkCreatures() {
	metrics::method_latency measure(__METHOD_NAME__);
	static size_t index = 0;

	auto &checkCreatureList = checkCreatureLists[index];
	size_t it = 0, end = checkCreatureList.size();
	while (it < end) {
		auto creature = checkCreatureList[it];
		if (creature && creature->creatureCheck) {
			if (creature->getHealth() > 0) {
				creature->onThink(EVENT_CREATURE_THINK_INTERVAL);
				creature->onAttacking(EVENT_CREATURE_THINK_INTERVAL);
				creature->executeConditions(EVENT_CREATURE_THINK_INTERVAL);
			} else {
				afterCreatureZoneChange(creature, creature->getZones(), {});
				creature->onDeath();
			}
			++it;
		} else {
			creature->inCheckCreaturesVector = false;

			checkCreatureList[it] = checkCreatureList.back();
			checkCreatureList.pop_back();
			--end;
		}
	}

	index = (index + 1) % EVENT_CREATURECOUNT;
}

void Game::changeSpeed(std::shared_ptr<Creature> creature, int32_t varSpeedDelta) {
	int32_t varSpeed = creature->getSpeed() - creature->getBaseSpeed();
	varSpeed += varSpeedDelta;

	creature->setSpeed(varSpeed);

	// Send to clients
	for (const auto &spectator : Spectators().find<Player>(creature->getPosition())) {
		spectator->getPlayer()->sendChangeSpeed(creature, creature->getStepSpeed());
	}
}

void Game::setCreatureSpeed(std::shared_ptr<Creature> creature, int32_t speed) {
	creature->setBaseSpeed(static_cast<uint16_t>(speed));

	// Send creature speed to client
	for (const auto &spectator : Spectators().find<Player>(creature->getPosition())) {
		spectator->getPlayer()->sendChangeSpeed(creature, creature->getStepSpeed());
	}
}

void Game::changePlayerSpeed(const std::shared_ptr<Player> &player, int32_t varSpeedDelta) {
	int32_t varSpeed = player->getSpeed() - player->getBaseSpeed();
	varSpeed += varSpeedDelta;

	player->setSpeed(varSpeed);

	// Send new player speed to the spectators
	for (const auto &creatureSpectator : Spectators().find<Player>(player->getPosition())) {
		creatureSpectator->getPlayer()->sendChangeSpeed(player, player->getStepSpeed());
	}
}

void Game::internalCreatureChangeOutfit(std::shared_ptr<Creature> creature, const Outfit_t &outfit) {
	if (!g_events().eventCreatureOnChangeOutfit(creature, outfit)) {
		return;
	}

	if (!g_callbacks().checkCallback(EventCallback_t::creatureOnChangeOutfit, &EventCallback::creatureOnChangeOutfit, creature, outfit)) {
		return;
	}

	creature->setCurrentOutfit(outfit);

	if (creature->isInvisible()) {
		return;
	}

	// Send to clients
	for (const auto &spectator : Spectators().find<Player>(creature->getPosition(), true)) {
		spectator->getPlayer()->sendCreatureChangeOutfit(creature, outfit);
	}
}

void Game::internalCreatureChangeVisible(std::shared_ptr<Creature> creature, bool visible) {
	// Send to clients
	for (const auto &spectator : Spectators().find<Player>(creature->getPosition(), true)) {
		spectator->getPlayer()->sendCreatureChangeVisible(creature, visible);
	}
}

void Game::changeLight(std::shared_ptr<Creature> creature) {
	// Send to clients
	for (const auto &spectator : Spectators().find<Player>(creature->getPosition(), true)) {
		spectator->getPlayer()->sendCreatureLight(creature);
	}
}

void Game::updateCreatureIcon(std::shared_ptr<Creature> creature) {
	// Send to clients
	for (const auto &spectator : Spectators().find<Player>(creature->getPosition(), true)) {
		spectator->getPlayer()->sendCreatureIcon(creature);
	}
}

void Game::reloadCreature(std::shared_ptr<Creature> creature) {
	if (!creature) {
		g_logger().error("[{}] Creature is nullptr", __FUNCTION__);
		return;
	}

	for (const auto &spectator : Spectators().find<Player>(creature->getPosition())) {
		spectator->getPlayer()->reloadCreature(creature);
	}
}

void Game::sendSingleSoundEffect(const Position &pos, SoundEffect_t soundId, std::shared_ptr<Creature> actor /* = nullptr*/) {
	if (soundId == SoundEffect_t::SILENCE) {
		return;
	}

	using enum SourceEffect_t;
	for (const auto &spectator : Spectators().find<Player>(pos)) {
		SourceEffect_t source = CREATURES;
		if (!actor || actor->getNpc()) {
			source = GLOBAL;
		} else if (actor == spectator) {
			source = OWN;
		} else if (actor->getPlayer()) {
			source = OTHERS;
		}

		spectator->getPlayer()->sendSingleSoundEffect(pos, soundId, source);
	}
}

void Game::sendDoubleSoundEffect(const Position &pos, SoundEffect_t mainSoundEffect, SoundEffect_t secondarySoundEffect, std::shared_ptr<Creature> actor /* = nullptr*/) {
	if (secondarySoundEffect == SoundEffect_t::SILENCE) {
		sendSingleSoundEffect(pos, mainSoundEffect, actor);
		return;
	}

	using enum SourceEffect_t;
	for (const auto &spectator : Spectators().find<Player>(pos)) {
		SourceEffect_t source = CREATURES;
		if (!actor || actor->getNpc()) {
			source = GLOBAL;
		} else if (actor == spectator) {
			source = OWN;
		} else if (actor->getPlayer()) {
			source = OTHERS;
		}

		spectator->getPlayer()->sendDoubleSoundEffect(pos, mainSoundEffect, source, secondarySoundEffect, source);
	}
}

bool Game::combatBlockHit(CombatDamage &damage, std::shared_ptr<Creature> attacker, std::shared_ptr<Creature> target, bool checkDefense, bool checkArmor, bool field) {
	if (damage.primary.type == COMBAT_NONE && damage.secondary.type == COMBAT_NONE) {
		return true;
	}

	if (target->getPlayer() && target->isInGhostMode()) {
		return true;
	}

	if (damage.primary.value > 0 || damage.primary.type == COMBAT_AGONYDAMAGE) {
		return false;
	}

	// Skill dodge (ruse)
	if (std::shared_ptr<Player> targetPlayer = target->getPlayer()) {
		auto chance = targetPlayer->getDodgeChance();
		if (chance > 0 && uniform_random(0, 10000) < chance) {
			InternalGame::sendBlockEffect(BLOCK_DODGE, damage.primary.type, target->getPosition(), attacker);
			targetPlayer->sendTextMessage(MESSAGE_ATTENTION, "You dodged an attack.");
			return true;
		}
	}

	bool canHeal = false;
	CombatDamage damageHeal;
	damageHeal.primary.type = COMBAT_HEALING;

	bool damageAbsorbMessage = false;
	bool damageIncreaseMessage = false;

	bool canReflect = false;
	CombatDamage damageReflected;
	CombatParams damageReflectedParams;

	BlockType_t primaryBlockType, secondaryBlockType;
	std::shared_ptr<Player> targetPlayer = target->getPlayer();

	if (damage.primary.type != COMBAT_NONE) {
		damage.primary.value = -damage.primary.value;
		// Damage healing primary
		if (attacker) {
			if (target->getMonster()) {
				uint32_t primaryHealing = target->getMonster()->getHealingCombatValue(damage.primary.type);
				if (primaryHealing > 0) {
					damageHeal.primary.value = std::ceil((damage.primary.value) * (primaryHealing / 100.));
					canHeal = true;
				}
			}
			if (targetPlayer && attacker->getAbsorbPercent(damage.primary.type) != 0) {
				damageAbsorbMessage = true;
			}
			if (attacker->getPlayer() && attacker->getIncreasePercent(damage.primary.type) != 0) {
				damageIncreaseMessage = true;
			}
			damage.primary.value *= attacker->getBuff(BUFF_DAMAGEDEALT) / 100.;
		}
		damage.primary.value *= target->getBuff(BUFF_DAMAGERECEIVED) / 100.;

		primaryBlockType = target->blockHit(attacker, damage.primary.type, damage.primary.value, checkDefense, checkArmor, field);

		damage.primary.value = -damage.primary.value;
		InternalGame::sendBlockEffect(primaryBlockType, damage.primary.type, target->getPosition(), attacker);
		// Damage reflection primary
		if (!damage.extension && attacker) {
			std::shared_ptr<Monster> attackerMonster = attacker->getMonster();
			if (attackerMonster && targetPlayer && damage.primary.type != COMBAT_HEALING) {
				// Charm rune (target as player)
				const auto &mType = attackerMonster->getMonsterType();
				if (mType) {
					charmRune_t activeCharm = g_iobestiary().getCharmFromTarget(targetPlayer, mType);
					if (activeCharm == CHARM_PARRY) {
						const auto charm = g_iobestiary().getBestiaryCharm(activeCharm);
						if (charm && charm->type == CHARM_DEFENSIVE && (charm->chance > normal_random(0, 100))) {
							g_iobestiary().parseCharmCombat(charm, targetPlayer, attacker, (damage.primary.value + damage.secondary.value));
						}
					}
				}
			}
			double_t primaryReflectPercent = target->getReflectPercent(damage.primary.type, true);
			int32_t primaryReflectFlat = target->getReflectFlat(damage.primary.type, true);
			if (primaryReflectPercent > 0 || primaryReflectFlat > 0) {
				int32_t distanceX = Position::getDistanceX(target->getPosition(), attacker->getPosition());
				int32_t distanceY = Position::getDistanceY(target->getPosition(), attacker->getPosition());
				if (target->getMonster() || damage.primary.type != COMBAT_PHYSICALDAMAGE || primaryReflectPercent > 0 || std::max(distanceX, distanceY) < 2) {
					int32_t reflectFlat = -static_cast<int32_t>(primaryReflectFlat);
					int32_t reflectPercent = std::ceil(damage.primary.value * primaryReflectPercent / 100.);
					int32_t reflectLimit = std::ceil(attacker->getMaxHealth() * 0.01);
					damageReflected.primary.value = std::max(-reflectLimit, reflectFlat + reflectPercent);
					if (targetPlayer) {
						damageReflected.primary.type = COMBAT_NEUTRALDAMAGE;
					} else {
						damageReflected.primary.type = damage.primary.type;
					}
					if (!damageReflected.exString.empty()) {
						damageReflected.exString += ", ";
					}
					damageReflected.extension = true;
					damageReflected.exString += " (damage reflection)";
					damageReflectedParams.combatType = damage.primary.type;
					damageReflectedParams.aggressive = true;
					canReflect = true;
				}
			}
		}
	} else {
		primaryBlockType = BLOCK_NONE;
	}

	if (damage.secondary.type != COMBAT_NONE) {
		damage.secondary.value = -damage.secondary.value;
		// Damage healing secondary
		if (attacker && target->getMonster()) {
			uint32_t secondaryHealing = target->getMonster()->getHealingCombatValue(damage.secondary.type);
			if (secondaryHealing > 0) {
				damageHeal.primary.value += std::ceil((damage.secondary.value) * (secondaryHealing / 100.));
				canHeal = true;
			}
			if (targetPlayer && attacker->getAbsorbPercent(damage.secondary.type) != 0) {
				damageAbsorbMessage = true;
			}
			if (attacker->getPlayer() && attacker->getIncreasePercent(damage.secondary.type) != 0) {
				damageIncreaseMessage = true;
			}
			damage.secondary.value *= attacker->getBuff(BUFF_DAMAGEDEALT) / 100.;
		}
		damage.secondary.value *= target->getBuff(BUFF_DAMAGERECEIVED) / 100.;

		secondaryBlockType = target->blockHit(attacker, damage.secondary.type, damage.secondary.value, false, false, field);

		damage.secondary.value = -damage.secondary.value;
		InternalGame::sendBlockEffect(secondaryBlockType, damage.secondary.type, target->getPosition(), attacker);

		if (!damage.extension && attacker && target->getMonster()) {
			int32_t secondaryReflectPercent = target->getReflectPercent(damage.secondary.type, true);
			int32_t secondaryReflectFlat = target->getReflectFlat(damage.secondary.type, true);
			if (secondaryReflectPercent > 0 || secondaryReflectFlat > 0) {
				if (!canReflect) {
					int32_t reflectFlat = -static_cast<int32_t>(secondaryReflectFlat);
					int32_t reflectPercent = std::ceil(damage.primary.value * secondaryReflectPercent / 100.);
					int32_t reflectLimit = std::ceil(attacker->getMaxHealth() * 0.01);
					damageReflected.primary.value = std::max(-reflectLimit, reflectFlat + reflectPercent);
					damageReflected.primary.type = damage.secondary.type;
					if (!damageReflected.exString.empty()) {
						damageReflected.exString += ", ";
					}
					damageReflected.extension = true;
					damageReflected.exString += " (damage reflection)";
					damageReflectedParams.combatType = damage.primary.type;
					damageReflectedParams.aggressive = true;
					canReflect = true;
				} else {
					damageReflected.secondary.type = damage.secondary.type;
					damageReflected.primary.value = std::ceil(damage.secondary.value * secondaryReflectPercent / 100.) + std::max(-static_cast<int32_t>(std::ceil(attacker->getMaxHealth() * 0.01)), std::max(damage.secondary.value, -(static_cast<int32_t>(secondaryReflectFlat))));
				}
			}
		}
	} else {
		secondaryBlockType = BLOCK_NONE;
	}
	// Damage reflection secondary

	if (damage.primary.type == COMBAT_HEALING) {
		damage.primary.value *= target->getBuff(BUFF_HEALINGRECEIVED) / 100.;
	}

	if (damageAbsorbMessage) {
		if (!damage.exString.empty()) {
			damage.exString += ", ";
		}
		damage.exString += "active elemental resiliance";
	}

	if (damageIncreaseMessage) {
		if (!damage.exString.empty()) {
			damage.exString += ", ";
		}
		damage.exString += "active elemental amplification";
	}

	if (canReflect) {
		Combat::doCombatHealth(target, attacker, damageReflected, damageReflectedParams);
	}
	if (canHeal) {
		combatChangeHealth(nullptr, target, damageHeal);
	}
	return (primaryBlockType != BLOCK_NONE) && (secondaryBlockType != BLOCK_NONE);
}

void Game::combatGetTypeInfo(CombatType_t combatType, std::shared_ptr<Creature> target, TextColor_t &color, uint16_t &effect) {
	switch (combatType) {
		case COMBAT_PHYSICALDAMAGE: {
			std::shared_ptr<Item> splash = nullptr;
			switch (target->getRace()) {
				case RACE_VENOM:
					color = TEXTCOLOR_LIGHTGREEN;
					effect = CONST_ME_HITBYPOISON;
					splash = Item::CreateItem(ITEM_SMALLSPLASH, FLUID_SLIME);
					break;
				case RACE_BLOOD:
					color = TEXTCOLOR_RED;
					effect = CONST_ME_DRAWBLOOD;
					if (std::shared_ptr<Tile> tile = target->getTile()) {
						if (!tile->hasFlag(TILESTATE_PROTECTIONZONE)) {
							splash = Item::CreateItem(ITEM_SMALLSPLASH, FLUID_BLOOD);
						}
					}
					break;
				case RACE_INK:
					color = TEXTCOLOR_LIGHTGREY;
					effect = CONST_ME_HITAREA;
					splash = Item::CreateItem(ITEM_SMALLSPLASH, FLUID_INK);
					break;
				case RACE_UNDEAD:
					color = TEXTCOLOR_LIGHTGREY;
					effect = CONST_ME_HITAREA;
					break;
				case RACE_FIRE:
					color = TEXTCOLOR_ORANGE;
					effect = CONST_ME_DRAWBLOOD;
					break;
				case RACE_ENERGY:
					color = TEXTCOLOR_PURPLE;
					effect = CONST_ME_ENERGYHIT;
					break;
				default:
					color = TEXTCOLOR_NONE;
					effect = CONST_ME_NONE;
					break;
			}

			if (splash) {
				internalAddItem(target->getTile(), splash, INDEX_WHEREEVER, FLAG_NOLIMIT);
				splash->startDecaying();
			}

			break;
		}

		case COMBAT_ENERGYDAMAGE: {
			color = TEXTCOLOR_PURPLE;
			effect = CONST_ME_ENERGYHIT;
			break;
		}

		case COMBAT_EARTHDAMAGE: {
			color = TEXTCOLOR_LIGHTGREEN;
			effect = CONST_ME_GREEN_RINGS;
			break;
		}

		case COMBAT_DROWNDAMAGE: {
			color = TEXTCOLOR_LIGHTBLUE;
			effect = CONST_ME_LOSEENERGY;
			break;
		}
		case COMBAT_FIREDAMAGE: {
			color = TEXTCOLOR_ORANGE;
			effect = CONST_ME_HITBYFIRE;
			break;
		}
		case COMBAT_ICEDAMAGE: {
			color = TEXTCOLOR_SKYBLUE;
			effect = CONST_ME_ICEATTACK;
			break;
		}
		case COMBAT_HOLYDAMAGE: {
			color = TEXTCOLOR_YELLOW;
			effect = CONST_ME_HOLYDAMAGE;
			break;
		}
		case COMBAT_DEATHDAMAGE: {
			color = TEXTCOLOR_DARKRED;
			effect = CONST_ME_SMALLCLOUDS;
			break;
		}
		case COMBAT_LIFEDRAIN: {
			color = TEXTCOLOR_RED;
			effect = CONST_ME_MAGIC_RED;
			break;
		}
		case COMBAT_AGONYDAMAGE: {
			color = TEXTCOLOR_DARKBROWN;
			effect = CONST_ME_AGONY;
			break;
		}
		case COMBAT_NEUTRALDAMAGE: {
			color = TEXTCOLOR_NEUTRALDAMAGE;
			effect = CONST_ME_REDSMOKE;
			break;
		}
		default: {
			color = TEXTCOLOR_NONE;
			effect = CONST_ME_NONE;
			break;
		}
	}
}

// Hazard combat helpers
void Game::handleHazardSystemAttack(CombatDamage &damage, std::shared_ptr<Player> player, std::shared_ptr<Monster> monster, bool isPlayerAttacker) {
	if (damage.primary.value != 0 && monster->getHazard()) {
		if (isPlayerAttacker) {
			player->parseAttackDealtHazardSystem(damage, monster);
		} else {
			player->parseAttackRecvHazardSystem(damage, monster);
		}
	}
}

void Game::notifySpectators(const CreatureVector &spectators, const Position &targetPos, std::shared_ptr<Player> attackerPlayer, std::shared_ptr<Monster> targetMonster) {
	if (!spectators.empty()) {
		for (const auto &spectator : spectators) {
			if (!spectator) {
				continue;
			}

			const auto tmpPlayer = spectator->getPlayer();
			if (!tmpPlayer || tmpPlayer->getPosition().z != targetPos.z) {
				continue;
			}

			std::stringstream ss;
			ss << ucfirst(targetMonster->getNameDescription()) << " has dodged";
			if (tmpPlayer == attackerPlayer) {
				ss << " your attack.";
				attackerPlayer->sendCancelMessage(ss.str());
				ss << " (Hazard)";
				attackerPlayer->sendTextMessage(MESSAGE_DAMAGE_OTHERS, ss.str());
			} else {
				ss << " an attack by " << attackerPlayer->getName() << ". (Hazard)";
				tmpPlayer->sendTextMessage(MESSAGE_DAMAGE_OTHERS, ss.str());
			}
		}
		addMagicEffect(targetPos, CONST_ME_DODGE);
	}
}

// Custom PvP System combat helpers
void Game::applyPvPDamage(CombatDamage &damage, std::shared_ptr<Player> attacker, std::shared_ptr<Player> target) {
	float targetDamageReceivedMultiplier = target->vocation->pvpDamageReceivedMultiplier;
	float attackerDamageDealtMultiplier = attacker->vocation->pvpDamageDealtMultiplier;
	float levelDifferenceDamageMultiplier = this->pvpLevelDifferenceDamageMultiplier(attacker, target);

	float pvpDamageMultiplier = targetDamageReceivedMultiplier * attackerDamageDealtMultiplier * levelDifferenceDamageMultiplier;

	damage.primary.value = std::round(damage.primary.value * pvpDamageMultiplier);
	damage.secondary.value = std::round(damage.secondary.value * pvpDamageMultiplier);
}

float Game::pvpLevelDifferenceDamageMultiplier(std::shared_ptr<Player> attacker, std::shared_ptr<Player> target) {
	int32_t levelDifference = target->getLevel() - attacker->getLevel();
	levelDifference = std::abs(levelDifference);
	bool isLowerLevel = target->getLevel() < attacker->getLevel();

	int32_t maxLevelDifference = g_configManager().getNumber(PVP_MAX_LEVEL_DIFFERENCE, __FUNCTION__);
	levelDifference = std::min(levelDifference, maxLevelDifference);

	float levelDiffRate = 1.0;
	if (isLowerLevel) {
		float rateDamageTakenByLevel = g_configManager().getFloat(PVP_RATE_DAMAGE_TAKEN_PER_LEVEL, __FUNCTION__) / 100;
		levelDiffRate += levelDifference * rateDamageTakenByLevel;
	} else {
		float rateDamageReductionByLevel = g_configManager().getFloat(PVP_RATE_DAMAGE_REDUCTION_PER_LEVEL, __FUNCTION__) / 100;
		levelDiffRate -= levelDifference * rateDamageReductionByLevel;
	}

	return levelDiffRate;
}

// Wheel of destiny combat helpers
void Game::applyWheelOfDestinyHealing(CombatDamage &damage, std::shared_ptr<Player> attackerPlayer, std::shared_ptr<Creature> target) {
	damage.primary.value += (damage.primary.value * damage.healingMultiplier) / 100.;

	if (attackerPlayer) {
		damage.primary.value += attackerPlayer->wheel()->getStat(WheelStat_t::HEALING);

		if (damage.secondary.value != 0) {
			damage.secondary.value += attackerPlayer->wheel()->getStat(WheelStat_t::HEALING);
		}

		if (damage.healingLink > 0) {
			CombatDamage tmpDamage;
			tmpDamage.primary.value = (damage.primary.value * damage.healingLink) / 100;
			tmpDamage.primary.type = COMBAT_HEALING;
			combatChangeHealth(attackerPlayer, attackerPlayer, tmpDamage);
		}

		if (attackerPlayer->wheel()->getInstant("Blessing of the Grove")) {
			damage.primary.value += (damage.primary.value * attackerPlayer->wheel()->checkBlessingGroveHealingByTarget(target)) / 100.;
		}
	}
}

void Game::applyWheelOfDestinyEffectsToDamage(CombatDamage &damage, std::shared_ptr<Player> attackerPlayer, std::shared_ptr<Creature> target) const {
	// If damage is 0, it means the target is immune to the damage type, or that we missed.
	if (damage.primary.value == 0 && damage.secondary.value == 0) {
		return;
	}

	if (damage.damageMultiplier > 0) {
		damage.primary.value += (damage.primary.value * (damage.damageMultiplier)) / 100.;
		damage.secondary.value += (damage.secondary.value * (damage.damageMultiplier)) / 100.;
	}

	if (attackerPlayer) {
		damage.primary.value -= attackerPlayer->wheel()->getStat(WheelStat_t::DAMAGE);
		if (damage.secondary.value != 0) {
			damage.secondary.value -= attackerPlayer->wheel()->getStat(WheelStat_t::DAMAGE);
		}
		if (damage.instantSpellName == "Twin Burst") {
			int32_t damageBonus = attackerPlayer->wheel()->checkTwinBurstByTarget(target);
			if (damageBonus != 0) {
				damage.primary.value += (damage.primary.value * damageBonus) / 100.;
				damage.secondary.value += (damage.secondary.value * damageBonus) / 100.;
			}
		}
		if (damage.instantSpellName == "Executioner's Throw") {
			int32_t damageBonus = attackerPlayer->wheel()->checkExecutionersThrow(target);
			if (damageBonus != 0) {
				damage.primary.value += (damage.primary.value * damageBonus) / 100.;
				damage.secondary.value += (damage.secondary.value * damageBonus) / 100.;
			}
		}
		if (damage.instantSpellName == "Divine Grenade") {
			int32_t damageBonus = attackerPlayer->wheel()->checkDivineGrenade(target);
			if (damageBonus != 0) {
				damage.primary.value += (damage.primary.value * damageBonus) / 100.;
				damage.secondary.value += (damage.secondary.value * damageBonus) / 100.;
			}
		}
	}
}

int32_t Game::applyHealthChange(CombatDamage &damage, std::shared_ptr<Creature> target) const {
	int32_t targetHealth = target->getHealth();

	// Wheel of destiny (Gift of Life)
	if (std::shared_ptr<Player> targetPlayer = target->getPlayer()) {
		if (targetPlayer->wheel()->getInstant("Gift of Life") && targetPlayer->wheel()->getGiftOfCooldown() == 0 && (damage.primary.value + damage.secondary.value) >= targetHealth) {
			int32_t overkillMultiplier = (damage.primary.value + damage.secondary.value) - targetHealth;
			overkillMultiplier = (overkillMultiplier * 100) / targetPlayer->getMaxHealth();
			if (overkillMultiplier <= targetPlayer->wheel()->getGiftOfLifeValue()) {
				targetPlayer->wheel()->checkGiftOfLife();
				targetHealth = target->getHealth();
			}
		}
	}
	return targetHealth;
}

bool Game::combatChangeHealth(std::shared_ptr<Creature> attacker, std::shared_ptr<Creature> target, CombatDamage &damage, bool isEvent /*= false*/) {
	using namespace std;
	const Position &targetPos = target->getPosition();
	if (damage.primary.value > 0) {
		if (target->getHealth() <= 0) {
			return false;
		}

		std::shared_ptr<Player> attackerPlayer;
		if (attacker) {
			attackerPlayer = attacker->getPlayer();
		} else {
			attackerPlayer = nullptr;
		}

		auto targetPlayer = target->getPlayer();
		if (attackerPlayer && targetPlayer && attackerPlayer->getSkull() == SKULL_BLACK && attackerPlayer->getSkullClient(targetPlayer) == SKULL_NONE) {
			return false;
		}

		if (damage.origin != ORIGIN_NONE) {
			const auto events = target->getCreatureEvents(CREATURE_EVENT_HEALTHCHANGE);
			if (!events.empty()) {
				for (const auto &creatureEvent : events) {
					creatureEvent->executeHealthChange(target, attacker, damage);
				}
				damage.origin = ORIGIN_NONE;
				return combatChangeHealth(attacker, target, damage);
			}
		}

		// Wheel of destiny combat healing
		applyWheelOfDestinyHealing(damage, attackerPlayer, target);

		auto realHealthChange = target->getHealth();
		target->gainHealth(attacker, damage.primary.value);
		realHealthChange = target->getHealth() - realHealthChange;

		if (realHealthChange > 0 && !target->isInGhostMode()) {
			if (targetPlayer) {
				targetPlayer->updateImpactTracker(COMBAT_HEALING, realHealthChange);
			}

			// Party hunt analyzer
			if (auto party = attackerPlayer ? attackerPlayer->getParty() : nullptr) {
				party->addPlayerHealing(attackerPlayer, realHealthChange);
			}

			std::stringstream ss;

			ss << realHealthChange << (realHealthChange != 1 ? " hitpoints." : " hitpoint.");
			std::string damageString = ss.str();

			std::string spectatorMessage;

			TextMessage message;
			message.position = targetPos;
			message.primary.value = realHealthChange;
			message.primary.color = TEXTCOLOR_PASTELRED;

			for (const auto &spectator : Spectators().find<Player>(targetPos)) {
				const auto &tmpPlayer = spectator->getPlayer();
				if (!tmpPlayer) {
					continue;
				}

				if (tmpPlayer == attackerPlayer && attackerPlayer != targetPlayer) {
					ss.str({});
					ss << "You heal " << target->getNameDescription() << " for " << damageString;
					message.type = MESSAGE_HEALED;
					message.text = ss.str();
				} else if (tmpPlayer == targetPlayer) {
					ss.str({});
					if (!attacker) {
						ss << "You were healed";
					} else if (targetPlayer == attackerPlayer) {
						ss << "You heal yourself";
					} else {
						ss << "You were healed by " << attacker->getNameDescription();
					}
					ss << " for " << damageString;
					message.type = MESSAGE_HEALED;
					message.text = ss.str();
				} else {
					if (spectatorMessage.empty()) {
						ss.str({});
						if (!attacker) {
							ss << ucfirst(target->getNameDescription()) << " was healed";
						} else {
							ss << ucfirst(attacker->getNameDescription()) << " healed ";
							if (attacker == target) {
								ss << (targetPlayer ? targetPlayer->getReflexivePronoun() : "itself");
							} else {
								ss << target->getNameDescription();
							}
						}
						ss << " for " << damageString;
						spectatorMessage = ss.str();
					}
					message.type = MESSAGE_HEALED_OTHERS;
					message.text = spectatorMessage;
				}
				tmpPlayer->sendTextMessage(message);
			}
		}
	} else {
		if (!target->isAttackable()) {
			if (!target->isInGhostMode()) {
				addMagicEffect(targetPos, CONST_ME_POFF);
			}
			return true;
		}

		const auto &attackerPlayer = attacker ? attacker->getPlayer() : nullptr;

		const auto &targetPlayer = target->getPlayer();
		if (attackerPlayer && targetPlayer && attackerPlayer->getSkull() == SKULL_BLACK && attackerPlayer->getSkullClient(targetPlayer) == SKULL_NONE) {
			return false;
		}

		// Wheel of destiny apply combat effects
		applyWheelOfDestinyEffectsToDamage(damage, attackerPlayer, target);

		damage.primary.value = std::abs(damage.primary.value);
		damage.secondary.value = std::abs(damage.secondary.value);

		std::shared_ptr<Monster> targetMonster;
		if (target && target->getMonster()) {
			targetMonster = target->getMonster();
		} else {
			targetMonster = nullptr;
		}

		std::shared_ptr<Monster> attackerMonster;
		if (attacker && attacker->getMonster()) {
			attackerMonster = attacker->getMonster();
		} else {
			attackerMonster = nullptr;
		}

		if (attacker && attackerPlayer && damage.extension == false && damage.origin == ORIGIN_RANGED && target == attackerPlayer->getAttackedCreature()) {
			const Position &attackerPos = attacker->getPosition();
			if (targetPos.z == attackerPos.z) {
				int32_t distanceX = Position::getDistanceX(targetPos, attackerPos);
				int32_t distanceY = Position::getDistanceY(targetPos, attackerPos);
				int32_t damageX = attackerPlayer->getPerfectShotDamage(distanceX, true);
				int32_t damageY = attackerPlayer->getPerfectShotDamage(distanceY, true);
				std::shared_ptr<Item> item = attackerPlayer->getWeapon();
				if (item && item->getWeaponType() == WEAPON_DISTANCE) {
					std::shared_ptr<Item> quiver = attackerPlayer->getInventoryItem(CONST_SLOT_RIGHT);
					if (quiver && quiver->getWeaponType()) {
						if (quiver->getPerfectShotRange() == distanceX) {
							damageX -= quiver->getPerfectShotDamage();
						} else if (quiver->getPerfectShotRange() == distanceY) {
							damageY -= quiver->getPerfectShotDamage();
						}
					}
				}
				if (damageX != 0 || damageY != 0) {
					int32_t totalDamage = damageX;
					if (distanceX != distanceY) {
						totalDamage += damageY;
					}
					damage.primary.value += totalDamage;
					if (!damage.exString.empty()) {
						damage.exString += ", ";
					}
					damage.exString += "perfect shot";
				}
			}
		}

		TextMessage message;
		message.position = targetPos;

		if (!isEvent) {
			g_events().eventCreatureOnDrainHealth(target, attacker, damage.primary.type, damage.primary.value, damage.secondary.type, damage.secondary.value, message.primary.color, message.secondary.color);
			g_callbacks().executeCallback(EventCallback_t::creatureOnDrainHealth, &EventCallback::creatureOnDrainHealth, target, attacker, damage.primary.type, damage.primary.value, damage.secondary.type, damage.secondary.value, message.primary.color, message.secondary.color);
		}
		if (damage.origin != ORIGIN_NONE && attacker && damage.primary.type != COMBAT_HEALING) {
			damage.primary.value *= attacker->getBuff(BUFF_DAMAGEDEALT) / 100.;
			damage.secondary.value *= attacker->getBuff(BUFF_DAMAGEDEALT) / 100.;
		}
		if (damage.origin != ORIGIN_NONE && target && damage.primary.type != COMBAT_HEALING) {
			damage.primary.value *= target->getBuff(BUFF_DAMAGERECEIVED) / 100.;
			damage.secondary.value *= target->getBuff(BUFF_DAMAGERECEIVED) / 100.;
		}
		auto healthChange = damage.primary.value + damage.secondary.value;
		if (healthChange == 0) {
			return true;
		}

		auto spectators = Spectators().find<Player>(targetPos, true);

		if (targetPlayer && attackerMonster) {
			handleHazardSystemAttack(damage, targetPlayer, attackerMonster, false);
		} else if (attackerPlayer && targetMonster) {
			handleHazardSystemAttack(damage, attackerPlayer, targetMonster, true);

			if (damage.primary.value == 0 && damage.secondary.value == 0) {
				notifySpectators(spectators.data(), targetPos, attackerPlayer, targetMonster);
				return true;
			}
		}

		if (damage.fatal) {
			addMagicEffect(spectators.data(), targetPos, CONST_ME_FATAL);
		} else if (damage.critical) {
			addMagicEffect(spectators.data(), targetPos, CONST_ME_CRITICAL_DAMAGE);
		}

		if (!damage.extension && attackerMonster && targetPlayer) {
			// Charm rune (target as player)
			if (charmRune_t activeCharm = g_iobestiary().getCharmFromTarget(targetPlayer, g_monsters().getMonsterTypeByRaceId(attackerMonster->getRaceId()));
			    activeCharm != CHARM_NONE && activeCharm != CHARM_CLEANSE) {
				if (const auto charm = g_iobestiary().getBestiaryCharm(activeCharm);
				    charm->type == CHARM_DEFENSIVE && charm->chance > normal_random(0, 100) && g_iobestiary().parseCharmCombat(charm, targetPlayer, attacker, (damage.primary.value + damage.secondary.value))) {
					return false; // Dodge charm
				}
			}
		}

		std::string attackMsg = fmt::format("{} attack", damage.critical ? "critical " : " ");
		std::stringstream ss;

		if (target->hasCondition(CONDITION_MANASHIELD) && damage.primary.type != COMBAT_UNDEFINEDDAMAGE) {
			int32_t manaDamage = std::min<int32_t>(target->getMana(), healthChange);
			uint32_t manaShield = target->getManaShield();
			if (manaShield > 0) {
				if (manaShield > manaDamage) {
					target->setManaShield(manaShield - manaDamage);
					manaShield = manaShield - manaDamage;
				} else {
					manaDamage = manaShield;
					target->removeCondition(CONDITION_MANASHIELD);
					manaShield = 0;
				}
			}
			if (manaDamage != 0) {
				if (damage.origin != ORIGIN_NONE) {
					const auto events = target->getCreatureEvents(CREATURE_EVENT_MANACHANGE);
					if (!events.empty()) {
						for (const auto &creatureEvent : events) {
							creatureEvent->executeManaChange(target, attacker, damage);
						}
						healthChange = damage.primary.value + damage.secondary.value;
						if (healthChange == 0) {
							return true;
						}
						manaDamage = std::min<int32_t>(target->getMana(), healthChange);
					}
				}

				target->drainMana(attacker, manaDamage);

				if (target->getMana() == 0 && manaShield > 0) {
					target->removeCondition(CONDITION_MANASHIELD);
				}

				addMagicEffect(spectators.data(), targetPos, CONST_ME_LOSEENERGY);

				std::string damageString = std::to_string(manaDamage);

				std::string spectatorMessage;

				message.primary.value = manaDamage;
				message.primary.color = TEXTCOLOR_BLUE;

				for (const auto &spectator : spectators) {
					const auto &tmpPlayer = spectator->getPlayer();
					if (!tmpPlayer || tmpPlayer->getPosition().z != targetPos.z) {
						continue;
					}

					if (tmpPlayer == attackerPlayer && attackerPlayer != targetPlayer) {
						ss.str({});
						ss << ucfirst(target->getNameDescription()) << " loses " << damageString + " mana due to your " << attackMsg << ".";

						if (!damage.exString.empty()) {
							ss << " (" << damage.exString << ")";
						}
						message.type = MESSAGE_DAMAGE_DEALT;
						message.text = ss.str();
					} else if (tmpPlayer == targetPlayer) {
						ss.str({});
						ss << "You lose " << damageString << " mana";
						if (!attacker) {
							ss << '.';
						} else if (targetPlayer == attackerPlayer) {
							ss << " due to your own " << attackMsg << ".";
						} else {
							ss << " due to an " << attackMsg << " by " << attacker->getNameDescription() << '.';
						}
						message.type = MESSAGE_DAMAGE_RECEIVED;
						message.text = ss.str();
					} else {
						if (spectatorMessage.empty()) {
							ss.str({});
							ss << ucfirst(target->getNameDescription()) << " loses " << damageString + " mana";
							if (attacker) {
								ss << " due to ";
								if (attacker == target) {
									ss << (targetPlayer ? targetPlayer->getPossessivePronoun() : "its") << " own attack";
								} else {
									ss << "an " << attackMsg << " by " << attacker->getNameDescription();
								}
							}
							ss << '.';
							spectatorMessage = ss.str();
						}
						message.type = MESSAGE_DAMAGE_OTHERS;
						message.text = spectatorMessage;
					}
					tmpPlayer->sendTextMessage(message);
				}

				damage.primary.value -= manaDamage;
				if (damage.primary.value < 0) {
					damage.secondary.value = std::max<int32_t>(0, damage.secondary.value + damage.primary.value);
					damage.primary.value = 0;
				}

				if (attackerPlayer) {
					attackerPlayer->updateImpactTracker(damage.primary.type, damage.primary.value);
					if (damage.secondary.type != COMBAT_NONE) {
						attackerPlayer->updateImpactTracker(damage.secondary.type, damage.secondary.value);
					}
				}

				if (targetPlayer) {
					targetPlayer->updateImpactTracker(damage.primary.type, manaDamage);
					if (damage.secondary.type != COMBAT_NONE) {
						targetPlayer->updateImpactTracker(damage.secondary.type, damage.secondary.value);
					}
				}
			}
		}

		auto realDamage = damage.primary.value + damage.secondary.value;
		if (realDamage == 0) {
			return true;
		}

		if (damage.origin != ORIGIN_NONE) {
			const auto events = target->getCreatureEvents(CREATURE_EVENT_HEALTHCHANGE);
			if (!events.empty()) {
				for (const auto &creatureEvent : events) {
					creatureEvent->executeHealthChange(target, attacker, damage);
				}
				damage.origin = ORIGIN_NONE;
				return combatChangeHealth(attacker, target, damage);
			}
		}

		// Apply Custom PvP Damage (must be placed here to avoid recursive calls)
		if (attackerPlayer && targetPlayer) {
			applyPvPDamage(damage, attackerPlayer, targetPlayer);
		}

		auto targetHealth = target->getHealth();
		realDamage = damage.primary.value + damage.secondary.value;
		if (realDamage == 0) {
			return true;
		} else if (realDamage >= targetHealth) {
			for (const auto &creatureEvent : target->getCreatureEvents(CREATURE_EVENT_PREPAREDEATH)) {
				if (!creatureEvent->executeOnPrepareDeath(target, attacker)) {
					return false;
				}
			}
		}

		targetHealth = applyHealthChange(damage, target);
		if (damage.primary.value >= targetHealth) {
			damage.primary.value = targetHealth;
			damage.secondary.value = 0;
		} else if (damage.secondary.value) {
			damage.secondary.value = std::min<int32_t>(damage.secondary.value, targetHealth - damage.primary.value);
		}

		target->drainHealth(attacker, realDamage);
		if (realDamage > 0 && targetMonster) {
			if (attackerPlayer && attackerPlayer->getPlayer()) {
				attackerPlayer->updateImpactTracker(damage.secondary.type, damage.secondary.value);
			}

			if (targetMonster->israndomStepping()) {
				targetMonster->setIgnoreFieldDamage(true);
				targetMonster->updateMapCache();
			}
		}

		if (spectators.empty()) {
			spectators.find<Player>(targetPos, true);
		}

		addCreatureHealth(spectators.data(), target);

		sendDamageMessageAndEffects(
			attacker,
			target,
			damage,
			targetPos,
			attackerPlayer,
			targetPlayer,
			message,
			spectators.data(),
			realDamage
		);

		if (attackerPlayer) {
			if (!damage.extension && damage.origin != ORIGIN_CONDITION) {
				applyCharmRune(targetMonster, attackerPlayer, target, realDamage);
				applyLifeLeech(attackerPlayer, targetMonster, target, damage, realDamage);
				applyManaLeech(attackerPlayer, targetMonster, target, damage, realDamage);
			}
			updatePlayerPartyHuntAnalyzer(damage, attackerPlayer);
		}
	}

	return true;
}

void Game::updatePlayerPartyHuntAnalyzer(const CombatDamage &damage, std::shared_ptr<Player> player) const {
	if (!player) {
		return;
	}

	if (auto party = player->getParty()) {
		if (damage.primary.value != 0) {
			party->addPlayerDamage(player, damage.primary.value);
		}
		if (damage.secondary.value != 0) {
			party->addPlayerDamage(player, damage.secondary.value);
		}
	}
}

void Game::sendDamageMessageAndEffects(
	std::shared_ptr<Creature> attacker, std::shared_ptr<Creature> target, const CombatDamage &damage,
	const Position &targetPos, std::shared_ptr<Player> attackerPlayer, std::shared_ptr<Player> targetPlayer,
	TextMessage &message, const CreatureVector &spectators, int32_t realDamage
) {
	message.primary.value = damage.primary.value;
	message.secondary.value = damage.secondary.value;

	sendEffects(target, damage, targetPos, message, spectators);

	if (shouldSendMessage(message)) {
		sendMessages(std::move(attacker), target, damage, targetPos, std::move(attackerPlayer), std::move(targetPlayer), message, spectators, realDamage);
	}
}

bool Game::shouldSendMessage(const TextMessage &message) const {
	return message.primary.color != TEXTCOLOR_NONE || message.secondary.color != TEXTCOLOR_NONE;
}

void Game::sendMessages(
	std::shared_ptr<Creature> attacker, std::shared_ptr<Creature> target, const CombatDamage &damage,
	const Position &targetPos, std::shared_ptr<Player> attackerPlayer, std::shared_ptr<Player> targetPlayer,
	TextMessage &message, const CreatureVector &spectators, int32_t realDamage
) const {
	if (attackerPlayer) {
		attackerPlayer->updateImpactTracker(damage.primary.type, damage.primary.value);
		if (damage.secondary.type != COMBAT_NONE) {
			attackerPlayer->updateImpactTracker(damage.secondary.type, damage.secondary.value);
		}
	}
	if (targetPlayer) {
		std::string cause = "(other)";
		if (attacker) {
			cause = attacker->getName();
		}

		targetPlayer->updateInputAnalyzer(damage.primary.type, damage.primary.value, cause);
		if (attackerPlayer) {
			if (damage.secondary.type != COMBAT_NONE) {
				attackerPlayer->updateInputAnalyzer(damage.secondary.type, damage.secondary.value, cause);
			}
		}
	}
	std::stringstream ss;

	ss << realDamage << (realDamage != 1 ? " hitpoints" : " hitpoint");
	std::string damageString = ss.str();

	std::string spectatorMessage;

	for (const std::shared_ptr<Creature> &spectator : spectators) {
		std::shared_ptr<Player> tmpPlayer = spectator->getPlayer();
		if (!tmpPlayer || tmpPlayer->getPosition().z != targetPos.z) {
			continue;
		}

		if (tmpPlayer == attackerPlayer && attackerPlayer != targetPlayer) {
			buildMessageAsAttacker(target, damage, message, ss, damageString);
		} else if (tmpPlayer == targetPlayer) {
			buildMessageAsTarget(attacker, damage, attackerPlayer, targetPlayer, message, ss, damageString);
		} else {
			buildMessageAsSpectator(attacker, target, damage, targetPlayer, message, ss, damageString, spectatorMessage);
		}
		tmpPlayer->sendTextMessage(message);
	}
}

void Game::buildMessageAsSpectator(
	std::shared_ptr<Creature> attacker, std::shared_ptr<Creature> target, const CombatDamage &damage,
	std::shared_ptr<Player> targetPlayer, TextMessage &message, std::stringstream &ss,
	const std::string &damageString, std::string &spectatorMessage
) const {
	if (spectatorMessage.empty()) {
		ss.str({});
		auto attackMsg = damage.critical ? "critical " : "";
		auto article = damage.critical ? "a" : "an";
		ss << ucfirst(target->getNameDescription()) << " loses " << damageString;
		if (attacker) {
			ss << " due to ";
			if (attacker == target) {
				if (targetPlayer) {
					ss << targetPlayer->getPossessivePronoun() << " own " << attackMsg << "attack";
				} else {
					ss << "its own " << attackMsg << "attack";
				}
			} else {
				ss << article << " " << attackMsg << "attack by " << attacker->getNameDescription();
			}
		}
		ss << '.';
		if (damage.extension) {
			ss << " " << damage.exString;
		}
		spectatorMessage = ss.str();
	}

	message.type = MESSAGE_DAMAGE_OTHERS;
	message.text = spectatorMessage;
}

void Game::buildMessageAsTarget(
	std::shared_ptr<Creature> attacker, const CombatDamage &damage, std::shared_ptr<Player> attackerPlayer,
	std::shared_ptr<Player> targetPlayer, TextMessage &message, std::stringstream &ss,
	const std::string &damageString
) const {
	ss.str({});
	auto attackMsg = damage.critical ? "critical " : "";
	auto article = damage.critical ? "a" : "an";
	ss << "You lose " << damageString;
	if (!attacker) {
		ss << '.';
	} else if (targetPlayer == attackerPlayer) {
		ss << " due to your own " << attackMsg << "attack.";
	} else {
		ss << " due to " << article << " " << attackMsg << "attack by " << attacker->getNameDescription() << '.';
	}
	if (damage.extension) {
		ss << " " << damage.exString;
	}
	message.type = MESSAGE_DAMAGE_RECEIVED;
	message.text = ss.str();
}

void Game::buildMessageAsAttacker(
	std::shared_ptr<Creature> target, const CombatDamage &damage, TextMessage &message,
	std::stringstream &ss, const std::string &damageString
) const {
	ss.str({});
	ss << ucfirst(target->getNameDescription()) << " loses " << damageString << " due to your " << (damage.critical ? "critical " : " ") << "attack.";
	if (damage.extension) {
		ss << " " << damage.exString;
	}
	if (damage.fatal) {
		ss << " (Onslaught)";
	}
	message.type = MESSAGE_DAMAGE_DEALT;
	message.text = ss.str();
}

void Game::sendEffects(
	std::shared_ptr<Creature> target, const CombatDamage &damage, const Position &targetPos, TextMessage &message,
	const CreatureVector &spectators
) {
	uint16_t hitEffect;
	if (message.primary.value) {
		combatGetTypeInfo(damage.primary.type, target, message.primary.color, hitEffect);
		if (hitEffect != CONST_ME_NONE) {
			addMagicEffect(spectators, targetPos, hitEffect);
		}
	}

	if (message.secondary.value) {
		combatGetTypeInfo(damage.secondary.type, target, message.secondary.color, hitEffect);
		if (hitEffect != CONST_ME_NONE) {
			addMagicEffect(spectators, targetPos, hitEffect);
		}
	}
}

void Game::applyCharmRune(
	std::shared_ptr<Monster> targetMonster, std::shared_ptr<Player> attackerPlayer, std::shared_ptr<Creature> target, const int32_t &realDamage
) const {
	if (!targetMonster || !attackerPlayer) {
		return;
	}
	if (charmRune_t activeCharm = g_iobestiary().getCharmFromTarget(attackerPlayer, g_monsters().getMonsterTypeByRaceId(targetMonster->getRaceId()));
	    activeCharm != CHARM_NONE) {
		const auto charm = g_iobestiary().getBestiaryCharm(activeCharm);
		int8_t chance = charm->id == CHARM_CRIPPLE ? charm->chance : charm->chance + attackerPlayer->getCharmChanceModifier();
		g_logger().debug("charm chance: {}, base: {}, bonus: {}", chance, charm->chance, attackerPlayer->getCharmChanceModifier());
		if (charm->type == CHARM_OFFENSIVE && (chance >= normal_random(0, 100))) {
			g_iobestiary().parseCharmCombat(charm, attackerPlayer, std::move(target), realDamage);
		}
	}
}

// Mana leech
void Game::applyManaLeech(
	std::shared_ptr<Player> attackerPlayer, std::shared_ptr<Monster> targetMonster, std::shared_ptr<Creature> target, const CombatDamage &damage, const int32_t &realDamage
) const {
	// Wheel of destiny bonus - mana leech chance and amount
	auto wheelLeechChance = attackerPlayer->wheel()->checkDrainBodyLeech(target, SKILL_MANA_LEECH_CHANCE);
	auto wheelLeechAmount = attackerPlayer->wheel()->checkDrainBodyLeech(target, SKILL_MANA_LEECH_AMOUNT);

	uint16_t manaChance = attackerPlayer->getSkillLevel(SKILL_MANA_LEECH_CHANCE) + wheelLeechChance + damage.manaLeechChance;
	uint16_t manaSkill = attackerPlayer->getSkillLevel(SKILL_MANA_LEECH_AMOUNT) + wheelLeechAmount + damage.manaLeech;
	if (normal_random(0, 100) >= manaChance) {
		return;
	}
	// Void charm rune
	if (targetMonster) {
		if (uint16_t playerCharmRaceidVoid = attackerPlayer->parseRacebyCharm(CHARM_VOID, false, 0);
		    playerCharmRaceidVoid != 0 && playerCharmRaceidVoid == targetMonster->getRace()) {
			if (const auto charm = g_iobestiary().getBestiaryCharm(CHARM_VOID)) {
				manaSkill += charm->percent;
			}
		}
	}
	CombatParams tmpParams;
	CombatDamage tmpDamage;

	int affected = damage.affected;
	tmpDamage.origin = ORIGIN_SPELL;
	tmpDamage.primary.type = COMBAT_MANADRAIN;
	tmpDamage.primary.value = calculateLeechAmount(realDamage, manaSkill, affected);

	Combat::doCombatMana(nullptr, attackerPlayer, tmpDamage, tmpParams);
}

// Life leech
void Game::applyLifeLeech(
	std::shared_ptr<Player> attackerPlayer, std::shared_ptr<Monster> targetMonster, std::shared_ptr<Creature> target, const CombatDamage &damage, const int32_t &realDamage
) const {
	// Wheel of destiny bonus - life leech chance and amount
	auto wheelLeechChance = attackerPlayer->wheel()->checkDrainBodyLeech(target, SKILL_LIFE_LEECH_CHANCE);
	auto wheelLeechAmount = attackerPlayer->wheel()->checkDrainBodyLeech(target, SKILL_LIFE_LEECH_AMOUNT);
	uint16_t lifeChance = attackerPlayer->getSkillLevel(SKILL_LIFE_LEECH_CHANCE) + wheelLeechChance + damage.lifeLeechChance;
	uint16_t lifeSkill = attackerPlayer->getSkillLevel(SKILL_LIFE_LEECH_AMOUNT) + wheelLeechAmount + damage.lifeLeech;
	if (normal_random(0, 100) >= lifeChance) {
		return;
	}
	if (targetMonster) {
		if (uint16_t playerCharmRaceidVamp = attackerPlayer->parseRacebyCharm(CHARM_VAMP, false, 0);
		    playerCharmRaceidVamp != 0 && playerCharmRaceidVamp == targetMonster->getRaceId()) {
			if (const auto lifec = g_iobestiary().getBestiaryCharm(CHARM_VAMP)) {
				lifeSkill += lifec->percent;
			}
		}
	}
	CombatParams tmpParams;
	CombatDamage tmpDamage;

	int affected = damage.affected;
	tmpDamage.origin = ORIGIN_SPELL;
	tmpDamage.primary.type = COMBAT_HEALING;
	tmpDamage.primary.value = calculateLeechAmount(realDamage, lifeSkill, affected);

	Combat::doCombatHealth(nullptr, attackerPlayer, tmpDamage, tmpParams);
}

int32_t Game::calculateLeechAmount(const int32_t &realDamage, const uint16_t &skillAmount, int targetsAffected) const {
	auto intermediateResult = realDamage * (skillAmount / 10000.0) * (0.1 * targetsAffected + 0.9) / targetsAffected;
	return std::clamp<int32_t>(static_cast<int32_t>(std::lround(intermediateResult)), 0, realDamage);
}

bool Game::combatChangeMana(std::shared_ptr<Creature> attacker, std::shared_ptr<Creature> target, CombatDamage &damage) {
	const Position &targetPos = target->getPosition();
	auto manaChange = damage.primary.value + damage.secondary.value;
	if (manaChange > 0) {
		std::shared_ptr<Player> attackerPlayer;
		if (attacker) {
			attackerPlayer = attacker->getPlayer();
		} else {
			attackerPlayer = nullptr;
		}

		auto targetPlayer = target->getPlayer();
		if (attackerPlayer && targetPlayer && attackerPlayer->getSkull() == SKULL_BLACK && attackerPlayer->getSkullClient(targetPlayer) == SKULL_NONE) {
			return false;
		}

		if (damage.origin != ORIGIN_NONE) {
			const auto events = target->getCreatureEvents(CREATURE_EVENT_MANACHANGE);
			if (!events.empty()) {
				for (const auto &creatureEvent : events) {
					creatureEvent->executeManaChange(target, attacker, damage);
				}
				damage.origin = ORIGIN_NONE;
				return combatChangeMana(attacker, target, damage);
			}
		}

		auto realManaChange = target->getMana();
		target->changeMana(manaChange);
		realManaChange = target->getMana() - realManaChange;

		if (realManaChange > 0 && !target->isInGhostMode()) {
			std::string damageString = fmt::format("{} mana", realManaChange);

			std::string spectatorMessage;
			if (!attacker) {
				spectatorMessage += ucfirst(target->getNameDescription());
				spectatorMessage += " was restored for " + damageString;
			} else {
				spectatorMessage += ucfirst(attacker->getNameDescription());
				spectatorMessage += " restored ";
				if (attacker == target) {
					spectatorMessage += (targetPlayer ? targetPlayer->getReflexivePronoun() : "itself");
				} else {
					spectatorMessage += target->getNameDescription();
				}
				spectatorMessage += " for " + damageString;
			}

			TextMessage message;
			message.position = targetPos;
			message.primary.value = realManaChange;
			message.primary.color = TEXTCOLOR_MAYABLUE;

			for (const auto &spectator : Spectators().find<Player>(targetPos)) {
				const auto &tmpPlayer = spectator->getPlayer();
				if (!tmpPlayer) {
					continue;
				}

				if (tmpPlayer == attackerPlayer && attackerPlayer != targetPlayer) {
					message.type = MESSAGE_HEALED;
					message.text = "You restored " + target->getNameDescription() + " for " + damageString;
				} else if (tmpPlayer == targetPlayer) {
					message.type = MESSAGE_HEALED;
					if (!attacker) {
						message.text = "You were restored for " + damageString;
					} else if (targetPlayer == attackerPlayer) {
						message.text = "You restore yourself for " + damageString;
					} else {
						message.text = "You were restored by " + attacker->getNameDescription() + " for " + damageString;
					}
				} else {
					message.type = MESSAGE_HEALED_OTHERS;
					message.text = spectatorMessage;
				}
				tmpPlayer->sendTextMessage(message);
			}
		}
	} else {
		if (!target->isAttackable()) {
			if (!target->isInGhostMode()) {
				addMagicEffect(targetPos, CONST_ME_POFF);
			}
			return false;
		}

		std::shared_ptr<Player> attackerPlayer;
		if (attacker) {
			attackerPlayer = attacker->getPlayer();
		} else {
			attackerPlayer = nullptr;
		}

		auto targetPlayer = target->getPlayer();
		if (attackerPlayer && targetPlayer && attackerPlayer->getSkull() == SKULL_BLACK && attackerPlayer->getSkullClient(targetPlayer) == SKULL_NONE) {
			return false;
		}

		auto manaLoss = std::min<int32_t>(target->getMana(), -manaChange);
		BlockType_t blockType = target->blockHit(attacker, COMBAT_MANADRAIN, manaLoss);
		if (blockType != BLOCK_NONE) {
			addMagicEffect(targetPos, CONST_ME_POFF);
			return false;
		}

		if (manaLoss <= 0) {
			return true;
		}

		if (damage.origin != ORIGIN_NONE) {
			const auto events = target->getCreatureEvents(CREATURE_EVENT_MANACHANGE);
			if (!events.empty()) {
				for (const auto &creatureEvent : events) {
					creatureEvent->executeManaChange(target, attacker, damage);
				}
				damage.origin = ORIGIN_NONE;
				return combatChangeMana(attacker, target, damage);
			}
		}

		if (targetPlayer && attacker && attacker->getMonster()) {
			// Charm rune (target as player)
			const auto mType = g_monsters().getMonsterType(attacker->getName());
			if (mType) {
				charmRune_t activeCharm = g_iobestiary().getCharmFromTarget(targetPlayer, mType);
				if (activeCharm != CHARM_NONE && activeCharm != CHARM_CLEANSE) {
					const auto charm = g_iobestiary().getBestiaryCharm(activeCharm);
					if (charm && charm->type == CHARM_DEFENSIVE && (charm->chance > normal_random(0, 100))) {
						if (g_iobestiary().parseCharmCombat(charm, targetPlayer, attacker, manaChange)) {
							sendDoubleSoundEffect(targetPlayer->getPosition(), charm->soundCastEffect, charm->soundImpactEffect, targetPlayer);
							return false; // Dodge charm
						}
					}
				}
			}
		}

		target->drainMana(attacker, manaLoss);

		std::stringstream ss;

		std::string damageString = std::to_string(manaLoss);

		std::string spectatorMessage;

		TextMessage message;
		message.position = targetPos;
		message.primary.value = manaLoss;
		message.primary.color = TEXTCOLOR_BLUE;

		for (const auto &spectator : Spectators().find<Player>(targetPos)) {
			const auto &tmpPlayer = spectator->getPlayer();
			if (!tmpPlayer) {
				continue;
			}

			if (tmpPlayer == attackerPlayer && attackerPlayer != targetPlayer) {
				ss.str({});
				ss << ucfirst(target->getNameDescription()) << " loses " << damageString << " mana due to your attack.";
				message.type = MESSAGE_DAMAGE_DEALT;
				message.text = ss.str();
			} else if (tmpPlayer == targetPlayer) {
				ss.str({});
				ss << "You lose " << damageString << " mana";
				if (!attacker) {
					ss << '.';
				} else if (targetPlayer == attackerPlayer) {
					ss << " due to your own attack.";
				} else {
					ss << " mana due to an attack by " << attacker->getNameDescription() << '.';
				}
				message.type = MESSAGE_DAMAGE_RECEIVED;
				message.text = ss.str();
			} else {
				if (spectatorMessage.empty()) {
					ss.str({});
					ss << ucfirst(target->getNameDescription()) << " loses " << damageString << " mana";
					if (attacker) {
						ss << " due to ";
						if (attacker == target) {
							ss << (targetPlayer ? targetPlayer->getPossessivePronoun() : "its") << " own attack";
						} else {
							ss << "an attack by " << attacker->getNameDescription();
						}
					}
					ss << '.';
					spectatorMessage = ss.str();
				}
				message.type = MESSAGE_DAMAGE_OTHERS;
				message.text = spectatorMessage;
			}
			tmpPlayer->sendTextMessage(message);
		}
	}

	return true;
}

void Game::addCreatureHealth(std::shared_ptr<Creature> target) {
	auto spectators = Spectators().find<Player>(target->getPosition(), true);
	addCreatureHealth(spectators.data(), target);
}

void Game::addCreatureHealth(const CreatureVector &spectators, std::shared_ptr<Creature> target) {
	uint8_t healthPercent = std::ceil((static_cast<double>(target->getHealth()) / std::max<int32_t>(target->getMaxHealth(), 1)) * 100);
	if (const auto &targetPlayer = target->getPlayer()) {
		if (const auto &party = targetPlayer->getParty()) {
			party->updatePlayerHealth(targetPlayer, target, healthPercent);
		}
	} else if (const auto &master = target->getMaster()) {
		if (const auto &masterPlayer = master->getPlayer()) {
			if (const auto &party = masterPlayer->getParty()) {
				party->updatePlayerHealth(masterPlayer, target, healthPercent);
			}
		}
	}
	for (const auto &spectator : spectators) {
		if (const auto &tmpPlayer = spectator->getPlayer()) {
			tmpPlayer->sendCreatureHealth(target);
		}
	}
}

void Game::addPlayerMana(std::shared_ptr<Player> target) {
	if (const auto &party = target->getParty()) {
		uint8_t manaPercent = std::ceil((static_cast<double>(target->getMana()) / std::max<int32_t>(target->getMaxMana(), 1)) * 100);
		party->updatePlayerMana(target, manaPercent);
	}
}

void Game::addPlayerVocation(std::shared_ptr<Player> target) {
	if (const auto &party = target->getParty()) {
		party->updatePlayerVocation(target);
	}

	for (const auto &spectator : Spectators().find<Player>(target->getPosition(), true)) {
		spectator->getPlayer()->sendPlayerVocation(target);
	}
}

void Game::addMagicEffect(const Position &pos, uint16_t effect) {
	auto spectators = Spectators().find<Player>(pos, true);
	addMagicEffect(spectators.data(), pos, effect);
}

void Game::addMagicEffect(const CreatureVector &spectators, const Position &pos, uint16_t effect) {
	for (const auto &spectator : spectators) {
		if (const auto &tmpPlayer = spectator->getPlayer()) {
			tmpPlayer->sendMagicEffect(pos, effect);
		}
	}
}

void Game::removeMagicEffect(const Position &pos, uint16_t effect) {
	auto spectators = Spectators().find<Player>(pos, true);
	removeMagicEffect(spectators.data(), pos, effect);
}

void Game::removeMagicEffect(const CreatureVector &spectators, const Position &pos, uint16_t effect) {
	for (const auto &spectator : spectators) {
		if (const auto &tmpPlayer = spectator->getPlayer()) {
			tmpPlayer->removeMagicEffect(pos, effect);
		}
	}
}

void Game::addDistanceEffect(const Position &fromPos, const Position &toPos, uint16_t effect) {
	auto spectators = Spectators().find<Player>(fromPos).find<Player>(toPos);
	addDistanceEffect(spectators.data(), fromPos, toPos, effect);
}

void Game::addDistanceEffect(const CreatureVector &spectators, const Position &fromPos, const Position &toPos, uint16_t effect) {
	for (const auto &spectator : spectators) {
		if (const auto &tmpPlayer = spectator->getPlayer()) {
			tmpPlayer->sendDistanceShoot(fromPos, toPos, effect);
		}
	}
}

void Game::checkImbuements() {
	for (const auto &[mapPlayerId, mapPlayer] : getPlayers()) {
		if (!mapPlayer) {
			continue;
		}

		mapPlayer->updateInventoryImbuement();
	}
}

void Game::checkLight() {
	lightHour += lightHourDelta;

	if (lightHour > LIGHT_DAY_LENGTH) {
		lightHour -= LIGHT_DAY_LENGTH;
	}

	if (std::abs(lightHour - SUNRISE) < 2 * lightHourDelta) {
		lightState = LIGHT_STATE_SUNRISE;
	} else if (std::abs(lightHour - SUNSET) < 2 * lightHourDelta) {
		lightState = LIGHT_STATE_SUNSET;
	}

	int32_t newLightLevel = lightLevel;
	bool lightChange = false;

	switch (lightState) {
		case LIGHT_STATE_SUNRISE: {
			newLightLevel += (LIGHT_LEVEL_DAY - LIGHT_LEVEL_NIGHT) / 30;
			lightChange = true;
			break;
		}
		case LIGHT_STATE_SUNSET: {
			newLightLevel -= (LIGHT_LEVEL_DAY - LIGHT_LEVEL_NIGHT) / 30;
			lightChange = true;
			break;
		}
		default:
			break;
	}

	if (newLightLevel <= LIGHT_LEVEL_NIGHT) {
		lightLevel = LIGHT_LEVEL_NIGHT;
		lightState = LIGHT_STATE_NIGHT;
	} else if (newLightLevel >= LIGHT_LEVEL_DAY) {
		lightLevel = LIGHT_LEVEL_DAY;
		lightState = LIGHT_STATE_DAY;
	} else {
		lightLevel = newLightLevel;
	}

	LightInfo lightInfo = getWorldLightInfo();

	if (lightChange) {
		for ([[maybe_unused]] const auto &[mapPlayerId, mapPlayer] : getPlayers()) {
			mapPlayer->sendWorldLight(lightInfo);
			mapPlayer->sendTibiaTime(lightHour);
		}
	} else {
		for ([[maybe_unused]] const auto &[mapPlayerId, mapPlayer] : getPlayers()) {
			mapPlayer->sendTibiaTime(lightHour);
		}
	}
	if (currentLightState != lightState) {
		currentLightState = lightState;
		for (const auto &[eventName, globalEvent] : g_globalEvents().getEventMap(GLOBALEVENT_PERIODCHANGE)) {
			globalEvent->executePeriodChange(lightState, lightInfo);
		}
	}
}

LightInfo Game::getWorldLightInfo() const {
	return { lightLevel, 0xD7 };
}

bool Game::gameIsDay() {
	if (lightHour >= (6 * 60) && lightHour <= (18 * 60)) {
		isDay = true;
	} else {
		isDay = false;
	}

	return isDay;
}

void Game::dieSafely(const std::string &errorMsg /* = "" */) {
	g_logger().error(errorMsg);
	shutdown();
}

void Game::shutdown() {
	g_webhook().sendMessage(":red_circle: Server is shutting down...");

	g_logger().info("Shutting down...");
	map.spawnsMonster.clear();
	map.spawnsNpc.clear();
	raids.clear();

	if (serviceManager) {
		serviceManager->stop();
	}

	ConnectionManager::getInstance().closeAll();

	g_luaEnvironment().collectGarbage();

	g_logger().info("Done!");
}

void Game::addBestiaryList(uint16_t raceid, std::string name) {
	auto it = BestiaryList.find(raceid);
	if (it != BestiaryList.end()) {
		return;
	}

	BestiaryList.insert(std::pair<uint16_t, std::string>(raceid, name));
}

void Game::broadcastMessage(const std::string &text, MessageClasses type) const {
	if (!text.empty()) {
		g_logger().info("Broadcasted message: {}", text);
		for (const auto &it : players) {
			it.second->sendTextMessage(type, text);
		}
	}
}

void Game::updateCreatureWalkthrough(std::shared_ptr<Creature> creature) {
	// Send to clients
	for (const auto &spectator : Spectators().find<Player>(creature->getPosition(), true)) {
		const auto &tmpPlayer = spectator->getPlayer();
		tmpPlayer->sendCreatureWalkthrough(creature, tmpPlayer->canWalkthroughEx(creature));
	}
}

void Game::updateCreatureSkull(std::shared_ptr<Creature> creature) {
	if (getWorldType() != WORLD_TYPE_PVP) {
		return;
	}

	for (const auto &spectator : Spectators().find<Player>(creature->getPosition(), true)) {
		spectator->getPlayer()->sendCreatureSkull(creature);
	}
}

void Game::updatePlayerShield(std::shared_ptr<Player> player) {
	for (const auto &spectator : Spectators().find<Player>(player->getPosition(), true)) {
		spectator->getPlayer()->sendCreatureShield(player);
	}
}

void Game::updateCreatureType(std::shared_ptr<Creature> creature) {
	if (!creature) {
		return;
	}

	std::shared_ptr<Player> masterPlayer = nullptr;
	CreatureType_t creatureType = creature->getType();
	if (creatureType == CREATURETYPE_MONSTER) {
		std::shared_ptr<Creature> master = creature->getMaster();
		if (master) {
			masterPlayer = master->getPlayer();
			if (masterPlayer) {
				creatureType = CREATURETYPE_SUMMON_OTHERS;
			}
		}
	}
	if (creature->isHealthHidden()) {
		creatureType = CREATURETYPE_HIDDEN;
	}

	// Send to clients
	auto spectators = Spectators().find<Player>(creature->getPosition(), true);
	if (creatureType == CREATURETYPE_SUMMON_OTHERS) {
		for (const auto &spectator : spectators) {
			spectator->getPlayer()->sendCreatureType(creature, masterPlayer == spectator ? CREATURETYPE_SUMMON_PLAYER : creatureType);
		}
	} else {
		for (const auto &spectator : spectators) {
			spectator->getPlayer()->sendCreatureType(creature, creatureType);
		}
	}
}

void Game::loadMotdNum() {
	Database &db = Database::getInstance();

	DBResult_ptr result = db.storeQuery("SELECT `value` FROM `server_config` WHERE `config` = 'motd_num'");
	if (result) {
		motdNum = result->getU32("value");
	} else {
		db.executeQuery("INSERT INTO `server_config` (`config`, `value`) VALUES ('motd_num', '0')");
	}

	result = db.storeQuery("SELECT `value` FROM `server_config` WHERE `config` = 'motd_hash'");
	if (result) {
		motdHash = result->getString("value");
		if (motdHash != transformToSHA1(g_configManager().getString(SERVER_MOTD, __FUNCTION__))) {
			++motdNum;
		}
	} else {
		db.executeQuery("INSERT INTO `server_config` (`config`, `value`) VALUES ('motd_hash', '')");
	}
}

void Game::saveMotdNum() const {
	Database &db = Database::getInstance();

	std::ostringstream query;
	query << "UPDATE `server_config` SET `value` = '" << motdNum << "' WHERE `config` = 'motd_num'";
	db.executeQuery(query.str());

	query.str(std::string());
	query << "UPDATE `server_config` SET `value` = '" << transformToSHA1(g_configManager().getString(SERVER_MOTD, __FUNCTION__)) << "' WHERE `config` = 'motd_hash'";
	db.executeQuery(query.str());
}

void Game::checkPlayersRecord() {
	const size_t playersOnline = getPlayersOnline();
	if (playersOnline > playersRecord) {
		uint32_t previousRecord = playersRecord;
		playersRecord = playersOnline;

		for (auto &[key, it] : g_globalEvents().getEventMap(GLOBALEVENT_RECORD)) {
			it->executeRecord(playersRecord, previousRecord);
		}
		updatePlayersRecord();
	}
}

void Game::updatePlayersRecord() const {
	Database &db = Database::getInstance();

	std::ostringstream query;
	query << "UPDATE `server_config` SET `value` = '" << playersRecord << "' WHERE `config` = 'players_record'";
	db.executeQuery(query.str());
}

void Game::loadPlayersRecord() {
	Database &db = Database::getInstance();

	DBResult_ptr result = db.storeQuery("SELECT `value` FROM `server_config` WHERE `config` = 'players_record'");
	if (result) {
		playersRecord = result->getU32("value");
	} else {
		db.executeQuery("INSERT INTO `server_config` (`config`, `value`) VALUES ('players_record', '0')");
	}
}

void Game::playerInviteToParty(uint32_t playerId, uint32_t invitedId) {
	// Prevent crafted packets from inviting urself to a party (using OTClient)
	if (playerId == invitedId) {
		return;
	}

	std::shared_ptr<Player> player = getPlayerByID(playerId);
	if (!player) {
		return;
	}

	std::shared_ptr<Player> invitedPlayer = getPlayerByID(invitedId);
	if (!invitedPlayer || invitedPlayer->isInviting(player)) {
		return;
	}

	if (invitedPlayer->getParty()) {
		std::ostringstream ss;
		ss << invitedPlayer->getName() << " is already in a party.";
		player->sendTextMessage(MESSAGE_PARTY_MANAGEMENT, ss.str());
		return;
	}

	std::shared_ptr<Party> party = player->getParty();
	if (!party) {
		party = Party::create(player);
	} else if (party->getLeader() != player) {
		return;
	}

	party->invitePlayer(invitedPlayer);
}

void Game::updatePlayerHelpers(std::shared_ptr<Player> player) {
	if (!player) {
		return;
	}

	const uint16_t helpers = player->getHelpers();
	for (const auto &spectator : Spectators().find<Player>(player->getPosition(), true)) {
		spectator->getPlayer()->sendCreatureHelpers(player->getID(), helpers);
	}
}

void Game::playerJoinParty(uint32_t playerId, uint32_t leaderId) {
	std::shared_ptr<Player> player = getPlayerByID(playerId);
	if (!player) {
		return;
	}

	std::shared_ptr<Player> leader = getPlayerByID(leaderId);
	if (!leader || !leader->isInviting(player)) {
		return;
	}

	auto party = leader->getParty();
	if (!party || party->getLeader() != leader) {
		return;
	}

	if (player->getParty()) {
		player->sendTextMessage(MESSAGE_PARTY_MANAGEMENT, "You are already in a party.");
		return;
	}

	party->joinParty(player);
}

void Game::playerRevokePartyInvitation(uint32_t playerId, uint32_t invitedId) {
	std::shared_ptr<Player> player = getPlayerByID(playerId);
	if (!player) {
		return;
	}

	std::shared_ptr<Party> party = player->getParty();
	if (!party || party->getLeader() != player) {
		return;
	}

	std::shared_ptr<Player> invitedPlayer = getPlayerByID(invitedId);
	if (!invitedPlayer || !player->isInviting(invitedPlayer)) {
		return;
	}

	party->revokeInvitation(invitedPlayer);
}

void Game::playerPassPartyLeadership(uint32_t playerId, uint32_t newLeaderId) {
	std::shared_ptr<Player> player = getPlayerByID(playerId);
	if (!player) {
		return;
	}

	std::shared_ptr<Party> party = player->getParty();
	if (!party || party->getLeader() != player) {
		return;
	}

	std::shared_ptr<Player> newLeader = getPlayerByID(newLeaderId);
	if (!newLeader || !player->isPartner(newLeader)) {
		return;
	}

	party->passPartyLeadership(newLeader);
}

void Game::playerLeaveParty(uint32_t playerId) {
	std::shared_ptr<Player> player = getPlayerByID(playerId);
	if (!player) {
		return;
	}

	std::shared_ptr<Party> party = player->getParty();
	if (!party || (player->hasCondition(CONDITION_INFIGHT) && !player->getZoneType() == ZONE_PROTECTION)) {
		player->sendTextMessage(TextMessage(MESSAGE_FAILURE, "You cannot leave party, contact the administrator."));
		return;
	}

	party->leaveParty(player);
}

void Game::playerEnableSharedPartyExperience(uint32_t playerId, bool sharedExpActive) {
	std::shared_ptr<Player> player = getPlayerByID(playerId);
	if (!player) {
		return;
	}

	auto party = player->getParty();
	auto playerTile = player->getTile();
	if (!party || (player->hasCondition(CONDITION_INFIGHT) && playerTile && !playerTile->hasFlag(TILESTATE_PROTECTIONZONE))) {
		return;
	}

	party->setSharedExperience(player, sharedExpActive);
}

void Game::sendGuildMotd(uint32_t playerId) {
	std::shared_ptr<Player> player = getPlayerByID(playerId);
	if (!player) {
		return;
	}

	const auto guild = player->getGuild();
	if (guild) {
		player->sendChannelMessage("Message of the Day", guild->getMotd(), TALKTYPE_CHANNEL_R1, CHANNEL_GUILD);
	}
}

void Game::kickPlayer(uint32_t playerId, bool displayEffect) {
	std::shared_ptr<Player> player = getPlayerByID(playerId);
	if (!player) {
		return;
	}

	player->removePlayer(displayEffect);
}

void Game::playerFriendSystemAction(std::shared_ptr<Player> player, uint8_t type, uint8_t titleId) {
	if (type == 0x0E) {
		player->title()->setCurrentTitle(titleId);
		player->sendCyclopediaCharacterBaseInformation();
		player->sendCyclopediaCharacterTitles();
		return;
	}
}

void Game::playerCyclopediaCharacterInfo(std::shared_ptr<Player> player, uint32_t characterID, CyclopediaCharacterInfoType_t characterInfoType, uint16_t entriesPerPage, uint16_t page) {
	uint32_t playerGUID = player->getGUID();
	if (characterID != playerGUID) {
		// For now allow viewing only our character since we don't have tournaments supported
		player->sendCyclopediaCharacterNoData(characterInfoType, 2);
		return;
	}

	switch (characterInfoType) {
		case CYCLOPEDIA_CHARACTERINFO_BASEINFORMATION:
			player->sendCyclopediaCharacterBaseInformation();
			break;
		case CYCLOPEDIA_CHARACTERINFO_GENERALSTATS:
			player->sendCyclopediaCharacterGeneralStats();
			break;
		case CYCLOPEDIA_CHARACTERINFO_COMBATSTATS:
			player->sendCyclopediaCharacterCombatStats();
			break;
<<<<<<< HEAD
		case CYCLOPEDIA_CHARACTERINFO_RECENTDEATHS: {
			std::ostringstream query;
			uint32_t offset = static_cast<uint32_t>(page - 1) * entriesPerPage;
			query << "SELECT `time`, `level`, `killed_by`, `mostdamage_by`, (select count(*) FROM `player_deaths` WHERE `player_id` = " << playerGUID << ") as `entries` FROM `player_deaths` WHERE `player_id` = " << playerGUID << " ORDER BY `time` DESC LIMIT " << offset << ", " << entriesPerPage;

			uint32_t playerID = player->getID();
			std::function<void(DBResult_ptr, bool)> callback = [playerID, page, entriesPerPage](const DBResult_ptr &result, bool) {
				std::shared_ptr<Player> player = g_game().getPlayerByID(playerID);
				if (!player) {
					return;
				}

				player->resetAsyncOngoingTask(PlayerAsyncTask_RecentDeaths);
				if (!result) {
					player->sendCyclopediaCharacterRecentDeaths(0, 0, {});
					return;
				}

				uint32_t pages = result->getU32("entries");
				pages += entriesPerPage - 1;
				pages /= entriesPerPage;

				std::vector<RecentDeathEntry> entries;
				entries.reserve(result->countResults());
				do {
					std::string cause1 = result->getString("killed_by");
					std::string cause2 = result->getString("mostdamage_by");

					std::ostringstream cause;
					cause << "Died at Level " << result->getU32("level") << " by";
					if (!cause1.empty()) {
						const char &character = cause1.front();
						if (character == 'a' || character == 'e' || character == 'i' || character == 'o' || character == 'u') {
							cause << " an ";
						} else {
							cause << " a ";
						}
						cause << cause1;
					}

					if (!cause2.empty()) {
						if (!cause1.empty()) {
							cause << " and ";
						}

						const char &character = cause2.front();
						if (character == 'a' || character == 'e' || character == 'i' || character == 'o' || character == 'u') {
							cause << " an ";
						} else {
							cause << " a ";
						}
						cause << cause2;
					}
					cause << '.';
					entries.emplace_back(std::move(cause.str()), result->getU32("time"));
				} while (result->next());
				player->sendCyclopediaCharacterRecentDeaths(page, static_cast<uint16_t>(pages), entries);
			};
			g_databaseTasks().store(query.str(), callback);
			player->addAsyncOngoingTask(PlayerAsyncTask_RecentDeaths);
			break;
		}
		case CYCLOPEDIA_CHARACTERINFO_RECENTPVPKILLS: {
			// TODO: add guildwar, assists and arena kills
			Database &db = Database::getInstance();
			const std::string &escapedName = db.escapeString(player->getName());
			std::ostringstream query;
			uint32_t offset = static_cast<uint32_t>(page - 1) * entriesPerPage;
			query << "SELECT `d`.`time`, `d`.`killed_by`, `d`.`mostdamage_by`, `d`.`unjustified`, `d`.`mostdamage_unjustified`, `p`.`name`, (select count(*) FROM `player_deaths` WHERE ((`killed_by` = " << escapedName << " AND `is_player` = 1) OR (`mostdamage_by` = " << escapedName << " AND `mostdamage_is_player` = 1))) as `entries` FROM `player_deaths` AS `d` INNER JOIN `players` AS `p` ON `d`.`player_id` = `p`.`id` WHERE ((`d`.`killed_by` = " << escapedName << " AND `d`.`is_player` = 1) OR (`d`.`mostdamage_by` = " << escapedName << " AND `d`.`mostdamage_is_player` = 1)) ORDER BY `time` DESC LIMIT " << offset << ", " << entriesPerPage;

			uint32_t playerID = player->getID();
			std::function<void(DBResult_ptr, bool)> callback = [playerID, page, entriesPerPage](const DBResult_ptr &result, bool) {
				std::shared_ptr<Player> player = g_game().getPlayerByID(playerID);
				if (!player) {
					return;
				}

				player->resetAsyncOngoingTask(PlayerAsyncTask_RecentPvPKills);
				if (!result) {
					player->sendCyclopediaCharacterRecentPvPKills(0, 0, {});
					return;
				}

				uint32_t pages = result->getU32("entries");
				pages += entriesPerPage - 1;
				pages /= entriesPerPage;

				std::vector<RecentPvPKillEntry> entries;
				entries.reserve(result->countResults());
				do {
					std::string cause1 = result->getString("killed_by");
					std::string cause2 = result->getString("mostdamage_by");
					std::string name = result->getString("name");

					uint8_t status = CYCLOPEDIA_CHARACTERINFO_RECENTKILLSTATUS_JUSTIFIED;
					if (player->getName() == cause1) {
						if (result->getU32("unjustified") == 1) {
							status = CYCLOPEDIA_CHARACTERINFO_RECENTKILLSTATUS_UNJUSTIFIED;
						}
					} else if (player->getName() == cause2) {
						if (result->getU32("mostdamage_unjustified") == 1) {
							status = CYCLOPEDIA_CHARACTERINFO_RECENTKILLSTATUS_UNJUSTIFIED;
						}
					}

					std::ostringstream description;
					description << "Killed " << name << '.';
					entries.emplace_back(std::move(description.str()), result->getU32("time"), status);
				} while (result->next());
				player->sendCyclopediaCharacterRecentPvPKills(page, static_cast<uint16_t>(pages), entries);
			};
			g_databaseTasks().store(query.str(), callback);
			player->addAsyncOngoingTask(PlayerAsyncTask_RecentPvPKills);
=======
		case CYCLOPEDIA_CHARACTERINFO_RECENTDEATHS:
			player->cyclopedia()->loadDeathHistory(page, entriesPerPage);
			break;
		case CYCLOPEDIA_CHARACTERINFO_RECENTPVPKILLS:
			player->cyclopedia()->loadRecentKills(page, entriesPerPage);
>>>>>>> 762eaea5
			break;
		case CYCLOPEDIA_CHARACTERINFO_ACHIEVEMENTS:
			player->achiev()->sendUnlockedSecretAchievements();
			break;
		case CYCLOPEDIA_CHARACTERINFO_ITEMSUMMARY: {
			const ItemsTierCountList &inventoryItems = player->getInventoryItemsId(true);
			const ItemsTierCountList &storeInboxItems = player->getStoreInboxItemsId();
			const StashItemList &supplyStashItems = player->getStashItems();
			const ItemsTierCountList &depotBoxItems = player->getDepotChestItemsId();
			const ItemsTierCountList &inboxItems = player->getDepotInboxItemsId();

			player->sendCyclopediaCharacterItemSummary(inventoryItems, storeInboxItems, supplyStashItems, depotBoxItems, inboxItems);
			break;
		}
		case CYCLOPEDIA_CHARACTERINFO_OUTFITSMOUNTS:
			player->sendCyclopediaCharacterOutfitsMounts();
			break;
		case CYCLOPEDIA_CHARACTERINFO_STORESUMMARY:
			player->sendCyclopediaCharacterStoreSummary();
			break;
		case CYCLOPEDIA_CHARACTERINFO_INSPECTION:
			player->sendCyclopediaCharacterInspection();
			break;
		case CYCLOPEDIA_CHARACTERINFO_BADGES:
			player->sendCyclopediaCharacterBadges();
			break;
		case CYCLOPEDIA_CHARACTERINFO_TITLES:
			player->sendCyclopediaCharacterTitles();
			break;
		default:
			player->sendCyclopediaCharacterNoData(characterInfoType, 1);
			break;
	}
}

std::string Game::generateHighscoreQueryForEntries(const std::string &categoryName, uint32_t page, uint8_t entriesPerPage, uint32_t vocation) {
	std::ostringstream query;
	uint32_t startPage = (static_cast<uint32_t>(page - 1) * static_cast<uint32_t>(entriesPerPage));
	uint32_t endPage = startPage + static_cast<uint32_t>(entriesPerPage);

	query << "SELECT *, @row AS `entries`, " << page << " AS `page` FROM (SELECT *, (@row := @row + 1) AS `rn` FROM (SELECT `id`, `name`, `level`, `vocation`, `"
		  << categoryName << "` AS `points`, @curRank := IF(@prevRank = `" << categoryName << "`, @curRank, IF(@prevRank := `" << categoryName
		  << "`, @curRank + 1, @curRank + 1)) AS `rank` FROM `players` `p`, (SELECT @curRank := 0, @prevRank := NULL, @row := 0) `r` WHERE `group_id` < "
		  << static_cast<int>(GROUP_TYPE_GAMEMASTER) << " ORDER BY `" << categoryName << "` DESC) `t`";

	if (vocation != 0xFFFFFFFF) {
		query << generateVocationConditionHighscore(vocation);
	}
	query << ") `T` WHERE `rn` > " << startPage << " AND `rn` <= " << endPage;

	return query.str();
}

std::string Game::generateHighscoreQueryForOurRank(const std::string &categoryName, uint8_t entriesPerPage, uint32_t playerGUID, uint32_t vocation) {
	std::ostringstream query;
	std::string entriesStr = std::to_string(entriesPerPage);

	query << "SELECT *, @row AS `entries`, (@ourRow DIV " << entriesStr << ") + 1 AS `page` FROM (SELECT *, (@row := @row + 1) AS `rn`, @ourRow := IF(`id` = "
		  << playerGUID << ", @row - 1, @ourRow) AS `rw` FROM (SELECT `id`, `name`, `level`, `vocation`, `" << categoryName << "` AS `points`, @curRank := IF(@prevRank = `"
		  << categoryName << "`, @curRank, IF(@prevRank := `" << categoryName << "`, @curRank + 1, @curRank + 1)) AS `rank` FROM `players` `p`, (SELECT @curRank := 0, @prevRank := NULL, @row := 0, @ourRow := 0) `r` WHERE `group_id` < "
		  << static_cast<int>(GROUP_TYPE_GAMEMASTER) << " ORDER BY `" << categoryName << "` DESC) `t`";

	if (vocation != 0xFFFFFFFF) {
		query << generateVocationConditionHighscore(vocation);
	}
	query << ") `T` WHERE `rn` > ((@ourRow DIV " << entriesStr << ") * " << entriesStr << ") AND `rn` <= (((@ourRow DIV " << entriesStr << ") * " << entriesStr << ") + " << entriesStr << ")";

	return query.str();
}

std::string Game::generateVocationConditionHighscore(uint32_t vocation) {
	std::ostringstream queryPart;
	bool firstVocation = true;

	const auto vocationsMap = g_vocations().getVocations();
	for (const auto &it : vocationsMap) {
		const auto &voc = it.second;
		if (voc->getFromVocation() == vocation) {
			if (firstVocation) {
				queryPart << " WHERE `vocation` = " << voc->getId();
				firstVocation = false;
			} else {
				queryPart << " OR `vocation` = " << voc->getId();
			}
		}
	}

	return queryPart.str();
}

void Game::processHighscoreResults(DBResult_ptr result, uint32_t playerID, uint8_t category, uint32_t vocation, uint8_t entriesPerPage) {
	std::shared_ptr<Player> player = g_game().getPlayerByID(playerID);
	if (!player) {
		return;
	}

	player->resetAsyncOngoingTask(PlayerAsyncTask_Highscore);

	if (!result) {
		player->sendHighscoresNoData();
		return;
	}

	uint16_t page = result->getU16("page");
	uint32_t pages = result->getU32("entries");
	pages += entriesPerPage - 1;
	pages /= entriesPerPage;

	std::ostringstream cacheKeyStream;
	cacheKeyStream << "Highscore_" << static_cast<int>(category) << "_" << static_cast<int>(vocation) << "_" << static_cast<int>(entriesPerPage) << "_" << page;
	std::string cacheKey = cacheKeyStream.str();

	auto it = highscoreCache.find(cacheKey);
	auto now = std::chrono::system_clock::now();
	if (it != highscoreCache.end() && (now - it->second.timestamp < HIGHSCORE_CACHE_EXPIRATION_TIME)) {
		auto &cacheEntry = it->second;
		auto cachedTime = it->second.timestamp;
		auto durationSinceEpoch = cachedTime.time_since_epoch();
		auto secondsSinceEpoch = std::chrono::duration_cast<std::chrono::seconds>(durationSinceEpoch).count();
		auto updateTimer = static_cast<uint32_t>(secondsSinceEpoch);
		player->sendHighscores(cacheEntry.characters, category, vocation, cacheEntry.page, static_cast<uint16_t>(cacheEntry.entriesPerPage), updateTimer);
	} else {
		std::vector<HighscoreCharacter> characters;
		characters.reserve(result->countResults());
		if (result) {
			do {
				const auto &voc = g_vocations().getVocation(result->getU16("vocation"));
				uint8_t characterVocation = voc ? voc->getClientId() : 0;
				std::string loyaltyTitle = ""; // todo get loyalty title from player
				characters.emplace_back(std::move(result->getString("name")), result->getU64("points"), result->getU32("id"), result->getU32("rank"), result->getU16("level"), characterVocation, loyaltyTitle);
			} while (result->next());
		}

		player->sendHighscores(characters, category, vocation, page, static_cast<uint16_t>(pages), getTimeNow());
		highscoreCache[cacheKey] = { characters, page, pages, now };
	}
}

void Game::cacheQueryHighscore(const std::string &key, const std::string &query, uint32_t page, uint8_t entriesPerPage) {
	QueryHighscoreCacheEntry queryEntry { query, page, entriesPerPage, std::chrono::steady_clock::now() };
	queryCache[key] = queryEntry;
}

std::string Game::generateHighscoreOrGetCachedQueryForEntries(const std::string &categoryName, uint32_t page, uint8_t entriesPerPage, uint32_t vocation) {
	std::ostringstream cacheKeyStream;
	cacheKeyStream << "Entries_" << categoryName << "_" << page << "_" << static_cast<int>(entriesPerPage) << "_" << vocation;
	std::string cacheKey = cacheKeyStream.str();

	if (queryCache.find(cacheKey) != queryCache.end()) {
		const QueryHighscoreCacheEntry &cachedEntry = queryCache[cacheKey];
		if (cachedEntry.page == page) {
			return cachedEntry.query;
		}
	}

	std::string newQuery = generateHighscoreQueryForEntries(categoryName, page, entriesPerPage, vocation);
	cacheQueryHighscore(cacheKey, newQuery, page, entriesPerPage);

	return newQuery;
}

std::string Game::generateHighscoreOrGetCachedQueryForOurRank(const std::string &categoryName, uint8_t entriesPerPage, uint32_t playerGUID, uint32_t vocation) {
	std::ostringstream cacheKeyStream;
	cacheKeyStream << "OurRank_" << categoryName << "_" << static_cast<int>(entriesPerPage) << "_" << playerGUID << "_" << vocation;
	std::string cacheKey = cacheKeyStream.str();

	if (queryCache.find(cacheKey) != queryCache.end()) {
		const QueryHighscoreCacheEntry &cachedEntry = queryCache[cacheKey];
		if (cachedEntry.page == entriesPerPage) {
			return cachedEntry.query;
		}
	}

	std::string newQuery = generateHighscoreQueryForOurRank(categoryName, entriesPerPage, playerGUID, vocation);
	cacheQueryHighscore(cacheKey, newQuery, entriesPerPage, entriesPerPage);

	return newQuery;
}

void Game::playerHighscores(std::shared_ptr<Player> player, HighscoreType_t type, uint8_t category, uint32_t vocation, const std::string &, uint16_t page, uint8_t entriesPerPage) {
	if (player->hasAsyncOngoingTask(PlayerAsyncTask_Highscore)) {
		return;
	}

	std::string categoryName = getSkillNameById(category);

	std::string query;
	if (type == HIGHSCORE_GETENTRIES) {
		query = generateHighscoreOrGetCachedQueryForEntries(categoryName, page, entriesPerPage, vocation);
	} else if (type == HIGHSCORE_OURRANK) {
		query = generateHighscoreOrGetCachedQueryForOurRank(categoryName, entriesPerPage, player->getGUID(), vocation);
	}

	uint32_t playerID = player->getID();
	std::function<void(DBResult_ptr, bool)> callback = [this, playerID, category, vocation, entriesPerPage](DBResult_ptr result, bool) {
		processHighscoreResults(std::move(result), playerID, category, vocation, entriesPerPage);
	};

	g_databaseTasks().store(query, callback);
	player->addAsyncOngoingTask(PlayerAsyncTask_Highscore);
}

std::string Game::getSkillNameById(uint8_t &skill) {
	switch (static_cast<HighscoreCategories_t>(skill)) {
		case HighscoreCategories_t::FIST_FIGHTING:
			return "skill_fist";
		case HighscoreCategories_t::CLUB_FIGHTING:
			return "skill_club";
		case HighscoreCategories_t::SWORD_FIGHTING:
			return "skill_sword";
		case HighscoreCategories_t::AXE_FIGHTING:
			return "skill_axe";
		case HighscoreCategories_t::DISTANCE_FIGHTING:
			return "skill_dist";
		case HighscoreCategories_t::SHIELDING:
			return "skill_shielding";
		case HighscoreCategories_t::FISHING:
			return "skill_fishing";
		case HighscoreCategories_t::MAGIC_LEVEL:
			return "maglevel";
		case HighscoreCategories_t::BOSS_POINTS:
			return "boss_points";
		default:
			skill = static_cast<uint8_t>(HighscoreCategories_t::EXPERIENCE);
			return "experience";
	}
}

void Game::playerReportRuleViolationReport(uint32_t playerId, const std::string &targetName, uint8_t reportType, uint8_t reportReason, const std::string &comment, const std::string &translation) {
	std::shared_ptr<Player> player = getPlayerByID(playerId);
	if (!player) {
		return;
	}

	g_events().eventPlayerOnReportRuleViolation(player, targetName, reportType, reportReason, comment, translation);
	g_callbacks().executeCallback(EventCallback_t::playerOnReportRuleViolation, &EventCallback::playerOnReportRuleViolation, player, targetName, reportType, reportReason, comment, translation);
}

void Game::playerReportBug(uint32_t playerId, const std::string &message, const Position &position, uint8_t category) {
	std::shared_ptr<Player> player = getPlayerByID(playerId);
	if (!player) {
		return;
	}

	g_events().eventPlayerOnReportBug(player, message, position, category);
	g_callbacks().executeCallback(EventCallback_t::playerOnReportBug, &EventCallback::playerOnReportBug, player, message, position, category);
}

void Game::playerDebugAssert(uint32_t playerId, const std::string &assertLine, const std::string &date, const std::string &description, const std::string &comment) {
	std::shared_ptr<Player> player = getPlayerByID(playerId);
	if (!player) {
		return;
	}

	// TODO: move debug assertions to database
	FILE* file = fopen("client_assertions.txt", "a");
	if (file) {
		fprintf(file, "----- %s - %s (%s) -----\n", formatDate(time(nullptr)).c_str(), player->getName().c_str(), convertIPToString(player->getIP()).c_str());
		fprintf(file, "%s\n%s\n%s\n%s\n", assertLine.c_str(), date.c_str(), description.c_str(), comment.c_str());
		fclose(file);
	}
}

void Game::playerPreyAction(uint32_t playerId, uint8_t slot, uint8_t action, uint8_t option, int8_t index, uint16_t raceId) {
	std::shared_ptr<Player> player = getPlayerByID(playerId);
	if (!player) {
		return;
	}

	g_ioprey().parsePreyAction(player, static_cast<PreySlot_t>(slot), static_cast<PreyAction_t>(action), static_cast<PreyOption_t>(option), index, raceId);
}

void Game::playerTaskHuntingAction(uint32_t playerId, uint8_t slot, uint8_t action, bool upgrade, uint16_t raceId) {
	std::shared_ptr<Player> player = getPlayerByID(playerId);
	if (!player) {
		return;
	}

	g_ioprey().parseTaskHuntingAction(player, static_cast<PreySlot_t>(slot), static_cast<PreyTaskAction_t>(action), upgrade, raceId);
}

void Game::playerNpcGreet(uint32_t playerId, uint32_t npcId) {
	const auto &player = getPlayerByID(playerId);
	if (!player) {
		return;
	}

	const auto &npc = getNpcByID(npcId);
	if (!npc) {
		return;
	}

	// Check npc say exhausted
	if (player->isUIExhausted()) {
		player->sendCancelMessage(RETURNVALUE_YOUAREEXHAUSTED);
		return;
	}

	if (!player->canSpeakWithHireling(npc->getSpeechBubble())) {
		return;
	}

	auto spectators = Spectators().find<Player>(player->getPosition(), true);
	spectators.insert(npc);
	internalCreatureSay(player, TALKTYPE_SAY, "hi", false, &spectators);

	auto npcsSpectators = spectators.filter<Npc>();

	if (npc->getSpeechBubble() == SPEECHBUBBLE_TRADE) {
		internalCreatureSay(player, TALKTYPE_PRIVATE_PN, "trade", false, &npcsSpectators);
	} else {
		internalCreatureSay(player, TALKTYPE_PRIVATE_PN, "sail", false, &npcsSpectators);
	}

	player->updateUIExhausted();
}

void Game::playerLeaveMarket(uint32_t playerId) {
	std::shared_ptr<Player> player = getPlayerByID(playerId);
	if (!player) {
		return;
	}

	player->setInMarket(false);
}

void Game::playerBrowseMarket(uint32_t playerId, uint16_t itemId, uint8_t tier) {
	std::shared_ptr<Player> player = getPlayerByID(playerId);
	if (!player) {
		return;
	}

	if (!player->isInMarket()) {
		return;
	}

	const ItemType &it = Item::items[itemId];
	if (it.id == 0) {
		return;
	}

	if (it.wareId == 0) {
		return;
	}

	const MarketOfferList &buyOffers = IOMarket::getActiveOffers(MARKETACTION_BUY, it.id, tier);
	const MarketOfferList &sellOffers = IOMarket::getActiveOffers(MARKETACTION_SELL, it.id, tier);
	player->sendMarketBrowseItem(it.id, buyOffers, sellOffers, tier);
	player->sendMarketDetail(it.id, tier);
}

void Game::playerBrowseMarketOwnOffers(uint32_t playerId) {
	std::shared_ptr<Player> player = getPlayerByID(playerId);
	if (!player) {
		return;
	}

	if (!player->isInMarket()) {
		return;
	}

	const MarketOfferList &buyOffers = IOMarket::getOwnOffers(MARKETACTION_BUY, player->getGUID());
	const MarketOfferList &sellOffers = IOMarket::getOwnOffers(MARKETACTION_SELL, player->getGUID());
	player->sendMarketBrowseOwnOffers(buyOffers, sellOffers);
}

void Game::playerBrowseMarketOwnHistory(uint32_t playerId) {
	std::shared_ptr<Player> player = getPlayerByID(playerId);
	if (!player) {
		return;
	}

	if (!player->isInMarket()) {
		return;
	}

	const HistoryMarketOfferList &buyOffers = IOMarket::getOwnHistory(MARKETACTION_BUY, player->getGUID());
	const HistoryMarketOfferList &sellOffers = IOMarket::getOwnHistory(MARKETACTION_SELL, player->getGUID());
	player->sendMarketBrowseOwnHistory(buyOffers, sellOffers);
}

namespace {
	bool removeOfferItems(const std::shared_ptr<Player> &player, const std::shared_ptr<DepotLocker> &depotLocker, const ItemType &itemType, uint16_t amount, uint8_t tier, std::ostringstream &offerStatus) {
		uint16_t removeAmount = amount;
		if (
			// Init-statement
			auto stashItemCount = player->getStashItemCount(itemType.wareId);
			// Condition
			stashItemCount > 0
		) {
			if (removeAmount > stashItemCount && player->withdrawItem(itemType.wareId, stashItemCount)) {
				removeAmount -= stashItemCount;
			} else if (player->withdrawItem(itemType.wareId, removeAmount)) {
				removeAmount = 0;
			} else {
				offerStatus << "Failed to remove stash items from player " << player->getName();
				return false;
			}
		}

		auto [itemVector, totalCount] = player->getLockerItemsAndCountById(depotLocker, tier, itemType.id);
		if (removeAmount > 0) {
			if (totalCount == 0 || itemVector.empty()) {
				offerStatus << "Player " << player->getName() << " not have item for create offer";
				return false;
			}

			uint32_t count = 0;
			for (const auto &item : itemVector) {
				if (!item) {
					continue;
				}

				if (itemType.stackable) {
					uint16_t removeCount = std::min<uint16_t>(removeAmount, item->getItemCount());
					removeAmount -= removeCount;
					if (
						// Init-statement
						auto ret = g_game().internalRemoveItem(item, removeCount);
						// Condition
						ret != RETURNVALUE_NOERROR
					) {
						offerStatus << "Failed to remove items from player " << player->getName() << " error: " << getReturnMessage(ret);
						return false;
					}

					if (removeAmount == 0) {
						break;
					}
				} else {
					count += Item::countByType(item, -1);
					if (count > amount) {
						break;
					}
					auto ret = g_game().internalRemoveItem(item);
					if (ret != RETURNVALUE_NOERROR) {
						offerStatus << "Failed to remove items from player " << player->getName() << " error: " << getReturnMessage(ret);
						return false;
					} else {
						removeAmount -= 1;
					}
				}
			}
		}
		if (removeAmount > 0) {
			g_logger().error("Player {} tried to sell an item {} without this item", itemType.id, player->getName());
			offerStatus << "The item you tried to market is not correct. Check the item again.";
			return false;
		}
		return true;
	}
} // namespace

bool checkCanInitCreateMarketOffer(std::shared_ptr<Player> player, uint8_t type, const ItemType &it, uint16_t amount, uint64_t price, std::ostringstream &offerStatus) {
	if (!player) {
		offerStatus << "Failed to load player";
		return false;
	}

	if (!player->getAccount()) {
		offerStatus << "Failed to load player account";
		return false;
	}

	if (!player->isInMarket()) {
		offerStatus << "Failed to load market for player " << player->getName();
		return false;
	}

	if (price == 0) {
		offerStatus << "Failed to process price for player " << player->getName();
		return false;
	}

	if (price > 999999999999) {
		offerStatus << "Player " << player->getName() << " is trying to sell an item with a higher than allowed value";
		return false;
	}

	if (type != MARKETACTION_BUY && type != MARKETACTION_SELL) {
		offerStatus << "Failed to process type " << type << "for player " << player->getName();
		return false;
	}

	if (player->isUIExhausted(1000)) {
		player->sendCancelMessage(RETURNVALUE_YOUAREEXHAUSTED);
		return false;
	}

	if (it.id == 0 || it.wareId == 0) {
		offerStatus << "Failed to load offer or item id";
		return false;
	}

	if (amount == 0 || (!it.stackable && amount > 2000) || (it.stackable && amount > 64000)) {
		offerStatus << "Failed to load amount " << amount << " for player " << player->getName();
		return false;
	}

	g_logger().debug("{} - Offer amount: {}", __FUNCTION__, amount);

	if (g_configManager().getBoolean(MARKET_PREMIUM, __FUNCTION__) && !player->isPremium()) {
		player->sendTextMessage(MESSAGE_MARKET, "Only premium accounts may create offers for that object.");
		return false;
	}

	const uint32_t maxOfferCount = g_configManager().getNumber(MAX_MARKET_OFFERS_AT_A_TIME_PER_PLAYER, __FUNCTION__);
	if (maxOfferCount != 0 && IOMarket::getPlayerOfferCount(player->getGUID()) >= maxOfferCount) {
		offerStatus << "Player " << player->getName() << "excedeed max offer count " << maxOfferCount;
		return false;
	}

	return true;
}

void Game::playerCreateMarketOffer(uint32_t playerId, uint8_t type, uint16_t itemId, uint16_t amount, uint64_t price, uint8_t tier, bool anonymous) {
	// Initialize variables
	// Before creating the offer we will compare it with the RETURN VALUE ERROR
	std::ostringstream offerStatus;
	std::shared_ptr<Player> player = getPlayerByID(playerId);
	const ItemType &it = Item::items[itemId];

	// Make sure everything is ok before the create market offer starts
	if (!checkCanInitCreateMarketOffer(player, type, it, amount, price, offerStatus)) {
		g_logger().error("{} - Player {} had an error on init offer on the market, error code: {}", __FUNCTION__, player->getName(), offerStatus.str());
		return;
	}

	uint64_t calcFee = (price / 100) * amount;
	uint64_t minFee = std::min<uint64_t>(100000, calcFee);
	uint64_t fee = std::max<uint64_t>(20, minFee);

	if (type == MARKETACTION_SELL) {
		if (fee > (player->getBankBalance() + player->getMoney())) {
			offerStatus << "Fee is greater than player money";
			return;
		}

		std::shared_ptr<DepotLocker> depotLocker = player->getDepotLocker(player->getLastDepotId());
		if (depotLocker == nullptr) {
			offerStatus << "Depot locker is nullptr for player " << player->getName();
			return;
		}

		if (it.id == ITEM_STORE_COIN) {
			auto [transferableCoins, result] = player->getAccount()->getCoins(enumToValue(CoinType::Transferable));

			if (amount > transferableCoins) {
				offerStatus << "Amount is greater than coins for player " << player->getName();
				return;
			}

			// Do not register a transaction for coins creating an offer
			player->getAccount()->removeCoins(enumToValue(CoinType::Transferable), static_cast<uint32_t>(amount), "");
		} else {
			if (!removeOfferItems(player, depotLocker, it, amount, tier, offerStatus)) {
				g_logger().error("[{}] failed to remove item with id {}, from player {}, errorcode: {}", __FUNCTION__, it.id, player->getName(), offerStatus.str());
				return;
			}
		}

		g_game().removeMoney(player, fee, 0, true);
		g_metrics().addCounter("balance_decrease", fee, { { "player", player->getName() }, { "context", "market_fee" } });
	} else {
		uint64_t totalPrice = price * amount;
		totalPrice += fee;
		if (totalPrice > (player->getMoney() + player->getBankBalance())) {
			offerStatus << "Fee is greater than player money (buy offer)";
			return;
		}

		g_game().removeMoney(player, totalPrice, 0, true);
		g_metrics().addCounter("balance_decrease", totalPrice, { { "player", player->getName() }, { "context", "market_offer" } });
	}

	// Send market window again for update item stats and avoid item clone
	player->sendMarketEnter(player->getLastDepotId());

	// If there is any error, then we will send the log and block the creation of the offer to avoid clone of items
	// The player may lose the item as it will have already been removed, but will not clone
	if (!offerStatus.str().empty()) {
		if (offerStatus.str() == "The item you tried to market is not correct. Check the item again.") {
			player->sendTextMessage(MESSAGE_MARKET, offerStatus.str());
		} else {
			player->sendTextMessage(MESSAGE_MARKET, "There was an error processing your offer, please contact the administrator.");
		}
		g_logger().error("{} - Player {} had an error creating an offer on the market, error code: {}", __FUNCTION__, player->getName(), offerStatus.str());
		return;
	}

	IOMarket::createOffer(player->getGUID(), static_cast<MarketAction_t>(type), it.id, amount, price, tier, anonymous);

	const MarketOfferList &buyOffers = IOMarket::getActiveOffers(MARKETACTION_BUY, it.id, tier);
	const MarketOfferList &sellOffers = IOMarket::getActiveOffers(MARKETACTION_SELL, it.id, tier);
	player->sendMarketBrowseItem(it.id, buyOffers, sellOffers, tier);

	// Exhausted for create offert in the market
	player->updateUIExhausted();
	g_saveManager().savePlayer(player);
}

void Game::playerCancelMarketOffer(uint32_t playerId, uint32_t timestamp, uint16_t counter) {
	std::shared_ptr<Player> player = getPlayerByID(playerId);
	if (!player || !player->getAccount()) {
		return;
	}

	if (!player->isInMarket()) {
		return;
	}

	if (player->isUIExhausted(1000)) {
		player->sendCancelMessage(RETURNVALUE_YOUAREEXHAUSTED);
		return;
	}

	MarketOfferEx offer = IOMarket::getOfferByCounter(timestamp, counter);
	if (offer.id == 0 || offer.playerId != player->getGUID()) {
		return;
	}

	if (offer.type == MARKETACTION_BUY) {
		player->setBankBalance(player->getBankBalance() + offer.price * offer.amount);
		g_metrics().addCounter("balance_decrease", offer.price * offer.amount, { { "player", player->getName() }, { "context", "market_purchase" } });
		// Send market window again for update stats
		player->sendMarketEnter(player->getLastDepotId());
	} else {
		const ItemType &it = Item::items[offer.itemId];
		if (it.id == 0) {
			return;
		}

		if (it.id == ITEM_STORE_COIN) {
			// Do not register a transaction for coins upon cancellation
			player->getAccount()->addCoins(enumToValue(CoinType::Transferable), offer.amount, "");
		} else if (it.stackable) {
			uint16_t tmpAmount = offer.amount;
			while (tmpAmount > 0) {
				int32_t stackCount = std::min<int32_t>(it.stackSize, tmpAmount);
				std::shared_ptr<Item> item = Item::CreateItem(it.id, stackCount);
				if (internalAddItem(player->getInbox(), item, INDEX_WHEREEVER, FLAG_NOLIMIT) != RETURNVALUE_NOERROR) {
					break;
				}

				if (offer.tier > 0) {
					item->setAttribute(ItemAttribute_t::TIER, offer.tier);
				}

				tmpAmount -= stackCount;
			}
		} else {
			int32_t subType;
			if (it.charges != 0) {
				subType = it.charges;
			} else {
				subType = -1;
			}

			for (uint16_t i = 0; i < offer.amount; ++i) {
				std::shared_ptr<Item> item = Item::CreateItem(it.id, subType);
				if (internalAddItem(player->getInbox(), item, INDEX_WHEREEVER, FLAG_NOLIMIT) != RETURNVALUE_NOERROR) {
					break;
				}

				if (offer.tier > 0) {
					item->setAttribute(ItemAttribute_t::TIER, offer.tier);
				}
			}
		}
	}

	IOMarket::moveOfferToHistory(offer.id, OFFERSTATE_CANCELLED);

	offer.amount = 0;
	offer.timestamp += g_configManager().getNumber(MARKET_OFFER_DURATION, __FUNCTION__);
	player->sendMarketCancelOffer(offer);
	// Send market window again for update stats
	player->sendMarketEnter(player->getLastDepotId());
	// Exhausted for cancel offer in the market
	player->updateUIExhausted();
	g_saveManager().savePlayer(player);
}

void Game::playerAcceptMarketOffer(uint32_t playerId, uint32_t timestamp, uint16_t counter, uint16_t amount) {
	std::ostringstream offerStatus;
	std::shared_ptr<Player> player = getPlayerByID(playerId);
	if (!player || !player->getAccount()) {
		offerStatus << "Failed to load player";
		return;
	}

	if (!player->isInMarket()) {
		offerStatus << "Failed to load market";
		return;
	}

	if (player->isUIExhausted(1000)) {
		player->sendCancelMessage(RETURNVALUE_YOUAREEXHAUSTED);
		return;
	}

	MarketOfferEx offer = IOMarket::getOfferByCounter(timestamp, counter);
	if (offer.id == 0) {
		offerStatus << "Failed to load offer id";
		return;
	}

	const ItemType &it = Item::items[offer.itemId];
	if (it.id == 0) {
		offerStatus << "Failed to load item id";
		return;
	}

	if (amount == 0 || (!it.stackable && amount > 2000) || (it.stackable && amount > 64000) || amount > offer.amount) {
		offerStatus << "Invalid offer amount " << amount << " for player " << player->getName();
		return;
	}

	uint64_t totalPrice = offer.price * amount;

	// The player has an offer to by something and someone is going to sell to item type
	// so the market action is 'buy' as who created the offer is buying.
	if (offer.type == MARKETACTION_BUY) {
		std::shared_ptr<DepotLocker> depotLocker = player->getDepotLocker(player->getLastDepotId());
		if (depotLocker == nullptr) {
			offerStatus << "Depot locker is nullptr";
			return;
		}

		std::shared_ptr<Player> buyerPlayer = getPlayerByGUID(offer.playerId, true);
		if (!buyerPlayer) {
			offerStatus << "Failed to load buyer player " << player->getName();
			return;
		}

		if (!buyerPlayer->getAccount()) {
			player->sendTextMessage(MESSAGE_MARKET, "Cannot accept offer.");
			return;
		}

		if (player == buyerPlayer || player->getAccount() == buyerPlayer->getAccount()) {
			player->sendTextMessage(MESSAGE_MARKET, "You cannot accept your own offer.");
			return;
		}

		if (it.id == ITEM_STORE_COIN) {
			auto [transferableCoins, error] = player->getAccount()->getCoins(enumToValue(CoinType::Transferable));

			if (error != enumToValue(AccountErrors_t::Ok)) {
				offerStatus << "Failed to load transferable coins for player " << player->getName();
				return;
			}

			if (amount > transferableCoins) {
				offerStatus << "Amount is greater than coins";
				return;
			}

			player->getAccount()->removeCoins(
				enumToValue(CoinType::Transferable),
				amount,
				"Sold on Market"
			);
		} else {
			if (!removeOfferItems(player, depotLocker, it, amount, offer.tier, offerStatus)) {
				g_logger().error("[{}] failed to remove item with id {}, from player {}, errorcode: {}", __FUNCTION__, it.id, player->getName(), offerStatus.str());
				return;
			}
		}

		// If there is any error, then we will send the log and block the creation of the offer to avoid clone of items
		// The player may lose the item as it will have already been removed, but will not clone
		if (!offerStatus.str().empty()) {
			if (offerStatus.str() == "The item you tried to market is not correct. Check the item again.") {
				player->sendTextMessage(MESSAGE_MARKET, offerStatus.str());
			} else {
				player->sendTextMessage(MESSAGE_MARKET, "There was an error processing your offer, please contact the administrator.");
			}
			g_logger().error("{} - Player {} had an error creating an offer on the market, error code: {}", __FUNCTION__, player->getName(), offerStatus.str());
			player->sendMarketEnter(player->getLastDepotId());
			return;
		}

		player->setBankBalance(player->getBankBalance() + totalPrice);
		g_metrics().addCounter("balance_increase", totalPrice, { { "player", player->getName() }, { "context", "market_sale" } });

		if (it.id == ITEM_STORE_COIN) {
			buyerPlayer->getAccount()->addCoins(enumToValue(CoinType::Transferable), amount, "Purchased on Market");
		} else if (it.stackable) {
			uint16_t tmpAmount = amount;
			while (tmpAmount > 0) {
				uint16_t stackCount = std::min<uint16_t>(it.stackSize, tmpAmount);
				std::shared_ptr<Item> item = Item::CreateItem(it.id, stackCount);
				if (internalAddItem(buyerPlayer->getInbox(), item, INDEX_WHEREEVER, FLAG_NOLIMIT) != RETURNVALUE_NOERROR) {
					offerStatus << "Failed to add player inbox stackable item for buy offer for player " << player->getName();

					break;
				}

				if (offer.tier > 0) {
					item->setAttribute(ItemAttribute_t::TIER, offer.tier);
				}

				tmpAmount -= stackCount;
			}
		} else {
			int32_t subType;
			if (it.charges != 0) {
				subType = it.charges;
			} else {
				subType = -1;
			}

			for (uint16_t i = 0; i < amount; ++i) {
				std::shared_ptr<Item> item = Item::CreateItem(it.id, subType);
				if (internalAddItem(buyerPlayer->getInbox(), item, INDEX_WHEREEVER, FLAG_NOLIMIT) != RETURNVALUE_NOERROR) {
					offerStatus << "Failed to add player inbox item for buy offer for player " << player->getName();

					break;
				}

				if (offer.tier > 0) {
					item->setAttribute(ItemAttribute_t::TIER, offer.tier);
				}
			}
		}

		if (buyerPlayer->isOffline()) {
			g_saveManager().savePlayer(buyerPlayer);
		}
	} else if (offer.type == MARKETACTION_SELL) {
		std::shared_ptr<Player> sellerPlayer = getPlayerByGUID(offer.playerId, true);
		if (!sellerPlayer) {
			offerStatus << "Failed to load seller player";
			return;
		}

		if (player == sellerPlayer || player->getAccount() == sellerPlayer->getAccount()) {
			player->sendTextMessage(MESSAGE_MARKET, "You cannot accept your own offer.");
			return;
		}

		if (totalPrice > (player->getBankBalance() + player->getMoney())) {
			return;
		}

		// Have enough money on the bank
		if (totalPrice <= player->getBankBalance()) {
			player->setBankBalance(player->getBankBalance() - totalPrice);
		} else {
			uint64_t remainsPrice = 0;
			remainsPrice = totalPrice - player->getBankBalance();
			player->setBankBalance(0);
			g_game().removeMoney(player, remainsPrice);
		}
		g_metrics().addCounter("balance_decrease", totalPrice, { { "player", player->getName() }, { "context", "market_purchase" } });

		if (it.id == ITEM_STORE_COIN) {
			player->getAccount()->addCoins(enumToValue(CoinType::Transferable), amount, "Purchased on Market");
		} else if (it.stackable) {
			uint16_t tmpAmount = amount;
			while (tmpAmount > 0) {
				uint16_t stackCount = std::min<uint16_t>(it.stackSize, tmpAmount);
				std::shared_ptr<Item> item = Item::CreateItem(it.id, stackCount);
				if (
					// Init-statement
					auto ret = internalAddItem(player->getInbox(), item, INDEX_WHEREEVER, FLAG_NOLIMIT);
					// Condition
					ret != RETURNVALUE_NOERROR
				) {
					g_logger().error("{} - Create offer internal add item error code: {}", __FUNCTION__, getReturnMessage(ret));
					offerStatus << "Failed to add inbox stackable item for sell offer for player " << player->getName();

					break;
				}

				if (offer.tier > 0) {
					item->setAttribute(ItemAttribute_t::TIER, offer.tier);
				}

				tmpAmount -= stackCount;
			}
		} else {
			int32_t subType;
			if (it.charges != 0) {
				subType = it.charges;
			} else {
				subType = -1;
			}

			for (uint16_t i = 0; i < amount; ++i) {
				std::shared_ptr<Item> item = Item::CreateItem(it.id, subType);
				if (
					// Init-statement
					auto ret = internalAddItem(player->getInbox(), item, INDEX_WHEREEVER, FLAG_NOLIMIT);
					// Condition
					ret != RETURNVALUE_NOERROR
				) {
					offerStatus << "Failed to add inbox item for sell offer for player " << player->getName();

					break;
				}

				if (offer.tier > 0) {
					item->setAttribute(ItemAttribute_t::TIER, offer.tier);
				}
			}
		}

		sellerPlayer->setBankBalance(sellerPlayer->getBankBalance() + totalPrice);
		g_metrics().addCounter("balance_increase", totalPrice, { { "player", sellerPlayer->getName() }, { "context", "market_sale" } });
		if (it.id == ITEM_STORE_COIN) {
			const auto &tranferable = enumToValue(CoinType::Transferable);
			const auto &removeCoin = enumToValue(CoinTransactionType::Remove);
			sellerPlayer->getAccount()->registerCoinTransaction(removeCoin, tranferable, amount, "Sold on Market");
		}

		if (it.id != ITEM_STORE_COIN) {
			player->onReceiveMail();
		}

		if (sellerPlayer->isOffline()) {
			g_saveManager().savePlayer(sellerPlayer);
		}
	}

	// Send market window again for update item stats and avoid item clone
	player->sendMarketEnter(player->getLastDepotId());

	if (!offerStatus.str().empty()) {
		player->sendTextMessage(MESSAGE_MARKET, "There was an error processing your offer, please contact the administrator.");
		g_logger().error("{} - Player {} had an error accepting an offer on the market, error code: {}", __FUNCTION__, player->getName(), offerStatus.str());
		return;
	}

	const int32_t marketOfferDuration = g_configManager().getNumber(MARKET_OFFER_DURATION, __FUNCTION__);

	IOMarket::appendHistory(player->getGUID(), (offer.type == MARKETACTION_BUY ? MARKETACTION_SELL : MARKETACTION_BUY), offer.itemId, amount, offer.price, time(nullptr), offer.tier, OFFERSTATE_ACCEPTEDEX);

	IOMarket::appendHistory(offer.playerId, offer.type, offer.itemId, amount, offer.price, time(nullptr), offer.tier, OFFERSTATE_ACCEPTED);

	offer.amount -= amount;

	if (offer.amount == 0) {
		IOMarket::deleteOffer(offer.id);
	} else {
		IOMarket::acceptOffer(offer.id, amount);
	}

	offer.timestamp += marketOfferDuration;
	player->sendMarketAcceptOffer(offer);
	// Exhausted for accept offer in the market
	player->updateUIExhausted();
	g_saveManager().savePlayer(player);
}

void Game::parsePlayerExtendedOpcode(uint32_t playerId, uint8_t opcode, const std::string &buffer) {
	std::shared_ptr<Player> player = getPlayerByID(playerId);
	if (!player) {
		return;
	}

	for (const auto &creatureEvent : player->getCreatureEvents(CREATURE_EVENT_EXTENDED_OPCODE)) {
		creatureEvent->executeExtendedOpcode(player, opcode, buffer);
	}
}

void Game::forceRemoveCondition(uint32_t creatureId, ConditionType_t conditionType, ConditionId_t conditionId) {
	std::shared_ptr<Creature> creature = getCreatureByID(creatureId);
	if (!creature) {
		return;
	}

	creature->removeCondition(conditionType, conditionId, true);
}

void Game::sendOfflineTrainingDialog(std::shared_ptr<Player> player) {
	if (!player) {
		return;
	}

	if (!player->hasModalWindowOpen(offlineTrainingWindow.id)) {
		player->sendModalWindow(offlineTrainingWindow);
	}
}

void Game::playerAnswerModalWindow(uint32_t playerId, uint32_t modalWindowId, uint8_t button, uint8_t choice) {
	std::shared_ptr<Player> player = getPlayerByID(playerId);
	if (!player) {
		return;
	}

	if (!player->hasModalWindowOpen(modalWindowId)) {
		return;
	}

	player->onModalWindowHandled(modalWindowId);

	// offline training, hardcoded
	if (modalWindowId == std::numeric_limits<uint32_t>::max()) {
		if (button == 1) {
			if (choice == SKILL_SWORD || choice == SKILL_AXE || choice == SKILL_CLUB || choice == SKILL_DISTANCE || choice == SKILL_MAGLEVEL) {
				auto bedItem = player->getBedItem();
				if (bedItem && bedItem->sleep(player)) {
					player->setOfflineTrainingSkill(static_cast<int8_t>(choice));
					return;
				}
			}
		} else {
			player->sendTextMessage(MESSAGE_EVENT_ADVANCE, "Offline training aborted.");
		}

		player->setBedItem(nullptr);
	} else {
		for (const auto &creatureEvent : player->getCreatureEvents(CREATURE_EVENT_MODALWINDOW)) {
			creatureEvent->executeModalWindow(player, modalWindowId, button, choice);
		}
	}
}

void Game::playerForgeFuseItems(uint32_t playerId, ForgeAction_t actionType, uint16_t firstItemId, uint8_t tier, uint16_t secondItemId, bool usedCore, bool reduceTierLoss, bool convergence) {
	metrics::method_latency measure(__METHOD_NAME__);
	std::shared_ptr<Player> player = getPlayerByID(playerId);
	if (!player) {
		return;
	}

	if (player->isUIExhausted()) {
		player->sendCancelMessage(RETURNVALUE_YOUAREEXHAUSTED);
		return;
	}

	player->updateUIExhausted();

	uint8_t coreCount = (usedCore ? 1 : 0) + (reduceTierLoss ? 1 : 0);
	auto baseSuccess = static_cast<uint8_t>(g_configManager().getNumber(FORGE_BASE_SUCCESS_RATE, __FUNCTION__));
	auto coreSuccess = usedCore ? g_configManager().getNumber(FORGE_BONUS_SUCCESS_RATE, __FUNCTION__) : 0;
	auto finalRate = baseSuccess + coreSuccess;
	auto roll = static_cast<uint8_t>(uniform_random(1, 100)) <= finalRate;

	bool success = roll ? true : false;

	auto chance = uniform_random(0, 10000);
	uint8_t bonus = convergence ? 0 : forgeBonus(chance);

	player->forgeFuseItems(actionType, firstItemId, tier, secondItemId, success, reduceTierLoss, convergence, bonus, coreCount);
}

void Game::playerForgeTransferItemTier(uint32_t playerId, ForgeAction_t actionType, uint16_t donorItemId, uint8_t tier, uint16_t receiveItemId, bool convergence) {
	std::shared_ptr<Player> player = getPlayerByID(playerId);
	if (!player) {
		return;
	}

	if (player->isUIExhausted()) {
		player->sendCancelMessage(RETURNVALUE_YOUAREEXHAUSTED);
		return;
	}

	player->updateUIExhausted();
	player->forgeTransferItemTier(actionType, donorItemId, tier, receiveItemId, convergence);
}

void Game::playerForgeResourceConversion(uint32_t playerId, ForgeAction_t actionType) {
	std::shared_ptr<Player> player = getPlayerByID(playerId);
	if (!player) {
		return;
	}

	if (player->isUIExhausted()) {
		player->sendCancelMessage(RETURNVALUE_YOUAREEXHAUSTED);
		return;
	}

	player->updateUIExhausted();
	player->forgeResourceConversion(actionType);
}

void Game::playerBrowseForgeHistory(uint32_t playerId, uint8_t page) {
	std::shared_ptr<Player> player = getPlayerByID(playerId);
	if (!player) {
		return;
	}

	if (player->isUIExhausted()) {
		player->sendCancelMessage(RETURNVALUE_YOUAREEXHAUSTED);
		return;
	}

	player->updateUIExhausted();
	player->forgeHistory(page);
}

void Game::playerBosstiarySlot(uint32_t playerId, uint8_t slotId, uint32_t selectedBossId) {
	std::shared_ptr<Player> player = getPlayerByID(playerId);
	if (!player) {
		return;
	}

	if (player->isUIExhausted()) {
		player->sendCancelMessage(RETURNVALUE_YOUAREEXHAUSTED);
		return;
	}

	player->updateUIExhausted();

	uint32_t bossIdSlot = player->getSlotBossId(slotId);

	if (uint32_t boostedBossId = g_ioBosstiary().getBoostedBossId();
	    selectedBossId == 0 && bossIdSlot != boostedBossId) {
		uint8_t removeTimes = player->getRemoveTimes();
		uint32_t removePrice = g_ioBosstiary().calculteRemoveBoss(removeTimes);
		g_game().removeMoney(player, removePrice, 0, true);
		g_metrics().addCounter("balance_decrease", removePrice, { { "player", player->getName() }, { "context", "bosstiary_remove" } });
		player->addRemoveTime();
	}

	player->setSlotBossId(slotId, selectedBossId);
}

void Game::playerSetMonsterPodium(uint32_t playerId, uint32_t monsterRaceId, const Position &pos, uint8_t stackPos, const uint16_t itemId, uint8_t direction, const std::pair<uint8_t, uint8_t> &podiumAndMonsterVisible) {
	std::shared_ptr<Player> player = getPlayerByID(playerId);
	if (!player || pos.x == 0xFFFF) {
		return;
	}

	std::shared_ptr<Thing> thing = internalGetThing(player, pos, stackPos, itemId, STACKPOS_TOPDOWN_ITEM);
	if (!thing) {
		return;
	}

	std::shared_ptr<Item> item = thing->getItem();
	if (!item || item->getID() != itemId || !item->isPodium() || item->hasAttribute(ItemAttribute_t::UNIQUEID)) {
		player->sendCancelMessage(RETURNVALUE_NOTPOSSIBLE);
		return;
	}

	const auto tile = item->getParent() ? item->getParent()->getTile() : nullptr;
	if (!tile) {
		player->sendCancelMessage(RETURNVALUE_NOTPOSSIBLE);
		return;
	}

	if (!Position::areInRange<1, 1, 0>(pos, player->getPosition())) {
		if (stdext::arraylist<Direction> listDir(128);
		    player->getPathTo(pos, listDir, 0, 1, true, false)) {
			g_dispatcher().addEvent([this, playerId = player->getID(), listDir = listDir.data()] { playerAutoWalk(playerId, listDir); }, "Game::playerAutoWalk");
			std::shared_ptr<Task> task = createPlayerTask(
				400, [this, playerId, pos] { playerBrowseField(playerId, pos); }, "Game::playerBrowseField"
			);
			player->setNextWalkActionTask(task);
		} else {
			player->sendCancelMessage(RETURNVALUE_THEREISNOWAY);
		}
		return;
	}

	if (player->isUIExhausted()) {
		player->sendCancelMessage(RETURNVALUE_YOUAREEXHAUSTED);
		return;
	}

	if (g_configManager().getBoolean(ONLY_INVITED_CAN_MOVE_HOUSE_ITEMS, __FUNCTION__) && !InternalGame::playerCanUseItemOnHouseTile(player, item)) {
		player->sendCancelMessage(RETURNVALUE_NOTPOSSIBLE);
		return;
	}

	if (monsterRaceId != 0) {
		item->setCustomAttribute("PodiumMonsterRaceId", static_cast<int64_t>(monsterRaceId));
	} else if (auto podiumMonsterRace = item->getCustomAttribute("PodiumMonsterRaceId")) {
		monsterRaceId = static_cast<uint32_t>(podiumMonsterRace->getInteger());
	}

	const auto mType = g_monsters().getMonsterTypeByRaceId(static_cast<uint16_t>(monsterRaceId), itemId == ITEM_PODIUM_OF_VIGOUR);
	if (!mType) {
		player->sendCancelMessage(RETURNVALUE_NOTPOSSIBLE);
		g_logger().debug("[{}] player {} is trying to add invalid monster to podium {}", __FUNCTION__, player->getName(), item->getName());
		return;
	}

	const auto [podiumVisible, monsterVisible] = podiumAndMonsterVisible;
	bool changeTentuglyName = false;
	if (auto monsterOutfit = mType->info.outfit;
	    (monsterOutfit.lookType != 0 || monsterOutfit.lookTypeEx != 0) && monsterVisible) {
		// "Tantugly's Head" boss have to send other looktype to the podium
		if (monsterOutfit.lookTypeEx == 35105) {
			monsterOutfit.lookTypeEx = 39003;
			changeTentuglyName = true;
		}
		item->setCustomAttribute("LookTypeEx", static_cast<int64_t>(monsterOutfit.lookTypeEx));
		item->setCustomAttribute("LookType", static_cast<int64_t>(monsterOutfit.lookType));
		item->setCustomAttribute("LookHead", static_cast<int64_t>(monsterOutfit.lookHead));
		item->setCustomAttribute("LookBody", static_cast<int64_t>(monsterOutfit.lookBody));
		item->setCustomAttribute("LookLegs", static_cast<int64_t>(monsterOutfit.lookLegs));
		item->setCustomAttribute("LookFeet", static_cast<int64_t>(monsterOutfit.lookFeet));
		item->setCustomAttribute("LookAddons", static_cast<int64_t>(monsterOutfit.lookAddons));
	} else {
		item->removeCustomAttribute("LookType");
	}

	item->setCustomAttribute("PodiumVisible", static_cast<int64_t>(podiumVisible));
	item->setCustomAttribute("LookDirection", static_cast<int64_t>(direction));
	item->setCustomAttribute("MonsterVisible", static_cast<int64_t>(monsterVisible));

	// Change Podium name
	if (monsterVisible) {
		std::ostringstream name;
		item->removeAttribute(ItemAttribute_t::NAME);
		name << item->getName() << " displaying ";
		if (changeTentuglyName) {
			name << "Tentugly";
		} else {
			name << mType->name;
		}
		item->setAttribute(ItemAttribute_t::NAME, name.str());
	} else {
		item->removeAttribute(ItemAttribute_t::NAME);
	}

	for (const auto &spectator : Spectators().find<Player>(pos, true)) {
		spectator->getPlayer()->sendUpdateTileItem(tile, pos, item);
	}

	player->updateUIExhausted();
}

void Game::playerRotatePodium(uint32_t playerId, const Position &pos, uint8_t stackPos, const uint16_t itemId) {
	std::shared_ptr<Player> player = getPlayerByID(playerId);
	if (!player) {
		return;
	}

	std::shared_ptr<Thing> thing = internalGetThing(player, pos, stackPos, itemId, STACKPOS_TOPDOWN_ITEM);
	if (!thing) {
		return;
	}

	std::shared_ptr<Item> item = thing->getItem();
	if (!item || item->getID() != itemId || item->hasAttribute(ItemAttribute_t::UNIQUEID)) {
		player->sendCancelMessage(RETURNVALUE_NOTPOSSIBLE);
		return;
	}

	if (pos.x != 0xFFFF && !Position::areInRange<1, 1, 0>(pos, player->getPosition())) {
		if (stdext::arraylist<Direction> listDir(128);
		    player->getPathTo(pos, listDir, 0, 1, true, true)) {
			g_dispatcher().addEvent([this, playerId = player->getID(), listDir = listDir.data()] { playerAutoWalk(playerId, listDir); }, "Game::playerAutoWalk");
			std::shared_ptr<Task> task = createPlayerTask(
				400, [this, playerId, pos, stackPos, itemId] {
					playerRotatePodium(playerId, pos, stackPos, itemId);
				},
				"Game::playerRotatePodium"
			);
			player->setNextWalkActionTask(task);
		} else {
			player->sendCancelMessage(RETURNVALUE_THEREISNOWAY);
		}
		return;
	}

	if (g_configManager().getBoolean(ONLY_INVITED_CAN_MOVE_HOUSE_ITEMS, __FUNCTION__) && !InternalGame::playerCanUseItemOnHouseTile(player, item)) {
		player->sendCancelMessage(RETURNVALUE_NOTPOSSIBLE);
		return;
	}

	auto podiumRaceIdAttribute = item->getCustomAttribute("PodiumMonsterRaceId");
	auto lookDirection = item->getCustomAttribute("LookDirection");
	auto podiumVisible = item->getCustomAttribute("PodiumVisible");
	auto monsterVisible = item->getCustomAttribute("MonsterVisible");

	auto podiumRaceId = podiumRaceIdAttribute ? static_cast<uint16_t>(podiumRaceIdAttribute->getInteger()) : 0;
	uint8_t directionValue;
	if (lookDirection) {
		directionValue = static_cast<uint8_t>(lookDirection->getInteger() >= 3 ? 0 : lookDirection->getInteger() + 1);
	} else {
		directionValue = 2;
	}
	auto isPodiumVisible = podiumVisible ? static_cast<bool>(podiumVisible->getInteger()) : false;
	bool isMonsterVisible = monsterVisible ? static_cast<bool>(monsterVisible->getInteger()) : false;

	// Rotate monster podium (bestiary or bosstiary) to the new direction
	bool isPodiumOfRenown = itemId == ITEM_PODIUM_OF_RENOWN1 || itemId == ITEM_PODIUM_OF_RENOWN2;
	if (!isPodiumOfRenown) {
		auto lookTypeExAttribute = item->getCustomAttribute("LookTypeEx");
		if (!isMonsterVisible || podiumRaceId == 0 || (lookTypeExAttribute && lookTypeExAttribute->getInteger() == 39003)) {
			player->sendCancelMessage(RETURNVALUE_NOTPOSSIBLE);
			return;
		}

		playerSetMonsterPodium(playerId, podiumRaceId, pos, stackPos, itemId, directionValue, std::make_pair(isPodiumVisible, isMonsterVisible));
		return;
	}

	// We retrieve the outfit information to be able to rotate the podium of renown in the new direction
	Outfit_t newOutfit;
	newOutfit.lookType = InternalGame::getCustomAttributeValue<uint16_t>(item, "LookType");
	newOutfit.lookAddons = InternalGame::getCustomAttributeValue<uint8_t>(item, "LookAddons");
	newOutfit.lookHead = InternalGame::getCustomAttributeValue<uint8_t>(item, "LookHead");
	newOutfit.lookBody = InternalGame::getCustomAttributeValue<uint8_t>(item, "LookBody");
	newOutfit.lookLegs = InternalGame::getCustomAttributeValue<uint8_t>(item, "LookLegs");
	newOutfit.lookFeet = InternalGame::getCustomAttributeValue<uint8_t>(item, "LookFeet");

	newOutfit.lookMount = InternalGame::getCustomAttributeValue<uint16_t>(item, "LookMount");
	newOutfit.lookMountHead = InternalGame::getCustomAttributeValue<uint8_t>(item, "LookMountHead");
	newOutfit.lookMountBody = InternalGame::getCustomAttributeValue<uint8_t>(item, "LookMountBody");
	newOutfit.lookMountLegs = InternalGame::getCustomAttributeValue<uint8_t>(item, "LookMountLegs");
	newOutfit.lookMountFeet = InternalGame::getCustomAttributeValue<uint8_t>(item, "LookMountFeet");
	if (newOutfit.lookType == 0 && newOutfit.lookMount == 0) {
		player->sendCancelMessage(RETURNVALUE_NOTPOSSIBLE);
		return;
	}

	playerSetShowOffSocket(player->getID(), newOutfit, pos, stackPos, itemId, isPodiumVisible, directionValue);
}

void Game::playerRequestInventoryImbuements(uint32_t playerId, bool isTrackerOpen) {
	std::shared_ptr<Player> player = getPlayerByID(playerId);
	if (!player || player->isRemoved()) {
		return;
	}

	player->imbuementTrackerWindowOpen = isTrackerOpen;
	if (!player->imbuementTrackerWindowOpen) {
		return;
	}

	std::map<Slots_t, std::shared_ptr<Item>> itemsWithImbueSlotMap;
	for (uint8_t inventorySlot = CONST_SLOT_FIRST; inventorySlot <= CONST_SLOT_LAST; ++inventorySlot) {
		auto item = player->getInventoryItem(static_cast<Slots_t>(inventorySlot));
		if (!item) {
			continue;
		}

		uint8_t imbuementSlot = item->getImbuementSlot();
		for (uint8_t slot = 0; slot < imbuementSlot; slot++) {
			ImbuementInfo imbuementInfo;
			if (!item->getImbuementInfo(slot, &imbuementInfo)) {
				continue;
			}
		}

		itemsWithImbueSlotMap[static_cast<Slots_t>(inventorySlot)] = item;
	}

	player->sendInventoryImbuements(itemsWithImbueSlotMap);
}

void Game::playerOpenWheel(uint32_t playerId, uint32_t ownerId) {
	std::shared_ptr<Player> player = getPlayerByID(playerId);
	if (!player) {
		return;
	}

	if (playerId != ownerId) {
		g_logger().error("[{}] player {} is trying to open wheel of another player", __FUNCTION__, player->getName());
		return;
	}

	if (player->isUIExhausted()) {
		player->sendCancelMessage(RETURNVALUE_YOUAREEXHAUSTED);
		return;
	}

	player->wheel()->sendOpenWheelWindow(ownerId);
	player->updateUIExhausted();
}

void Game::playerSaveWheel(uint32_t playerId, NetworkMessage &msg) {
	std::shared_ptr<Player> player = getPlayerByID(playerId);
	if (!player) {
		return;
	}

	if (player->isUIExhausted()) {
		player->sendCancelMessage(RETURNVALUE_YOUAREEXHAUSTED);
		return;
	}

	player->wheel()->saveSlotPointsOnPressSaveButton(msg);
	player->updateUIExhausted();
}

void Game::playerWheelGemAction(uint32_t playerId, NetworkMessage &msg) {
	std::shared_ptr<Player> player = getPlayerByID(playerId);
	if (!player) {
		return;
	}

	if (player->isUIExhausted()) {
		player->sendCancelMessage(RETURNVALUE_YOUAREEXHAUSTED);
		return;
	}

	auto action = msg.get<uint8_t>();
	auto param = msg.get<uint8_t>();

	switch (static_cast<WheelGemAction_t>(action)) {
		case WheelGemAction_t::Destroy:
			player->wheel()->destroyGem(param);
			break;
		case WheelGemAction_t::Reveal:
			player->wheel()->revealGem(static_cast<WheelGemQuality_t>(param));
			break;
		case WheelGemAction_t::SwitchDomain:
			player->wheel()->switchGemDomain(param);
			break;
		case WheelGemAction_t::ToggleLock:
			player->wheel()->toggleGemLock(param);
			break;
		default:
			g_logger().error("[{}] player {} is trying to do invalid action {} on wheel", __FUNCTION__, player->getName(), action);
			break;
	}
	player->updateUIExhausted();
}

/* Player Methods end
********************/

void Game::updatePlayerSaleItems(uint32_t playerId) {
	std::shared_ptr<Player> player = getPlayerByID(playerId);
	if (!player) {
		return;
	}

	std::map<uint16_t, uint16_t> inventoryMap;
	player->sendSaleItemList(player->getAllSaleItemIdAndCount(inventoryMap));
	player->setScheduledSaleUpdate(false);
}

void Game::addPlayer(std::shared_ptr<Player> player) {
	const std::string &lowercase_name = asLowerCaseString(player->getName());
	mappedPlayerNames[lowercase_name] = player;
	wildcardTree->insert(lowercase_name);
	players[player->getID()] = player;
}

void Game::removePlayer(std::shared_ptr<Player> player) {
	const std::string &lowercase_name = asLowerCaseString(player->getName());
	mappedPlayerNames.erase(lowercase_name);
	wildcardTree->remove(lowercase_name);
	players.erase(player->getID());
}

void Game::addNpc(std::shared_ptr<Npc> npc) {
	npcs[npc->getID()] = npc;
}

void Game::removeNpc(std::shared_ptr<Npc> npc) {
	npcs.erase(npc->getID());
}

void Game::addMonster(std::shared_ptr<Monster> monster) {
	monsters[monster->getID()] = monster;
}

void Game::removeMonster(std::shared_ptr<Monster> monster) {
	monsters.erase(monster->getID());
}

std::shared_ptr<Guild> Game::getGuild(uint32_t id, bool allowOffline /* = flase */) const {
	auto it = guilds.find(id);
	if (it == guilds.end()) {
		if (allowOffline) {
			return IOGuild::loadGuild(id);
		}
		return nullptr;
	}
	return it->second;
}

std::shared_ptr<Guild> Game::getGuildByName(const std::string &name, bool allowOffline /* = flase */) const {
	auto id = IOGuild::getGuildIdByName(name);
	auto it = guilds.find(id);
	if (it == guilds.end()) {
		if (allowOffline) {
			return IOGuild::loadGuild(id);
		}
		return nullptr;
	}
	return it->second;
}

void Game::addGuild(const std::shared_ptr<Guild> guild) {
	if (!guild) {
		return;
	}
	guilds[guild->getId()] = guild;
}

void Game::removeGuild(uint32_t guildId) {
	auto it = guilds.find(guildId);
	if (it != guilds.end()) {
		g_saveManager().saveGuild(it->second);
	}
	guilds.erase(guildId);
}

void Game::internalRemoveItems(const std::vector<std::shared_ptr<Item>> &itemVector, uint32_t amount, bool stackable) {
	if (stackable) {
		for (const std::shared_ptr<Item> &item : itemVector) {
			if (item->getItemCount() > amount) {
				internalRemoveItem(item, amount);
				break;
			} else {
				amount -= item->getItemCount();
				internalRemoveItem(item);
			}
		}
	} else {
		for (const std::shared_ptr<Item> &item : itemVector) {
			internalRemoveItem(item);
		}
	}
}

std::shared_ptr<BedItem> Game::getBedBySleeper(uint32_t guid) const {
	auto it = bedSleepersMap.find(guid);
	if (it == bedSleepersMap.end()) {
		return nullptr;
	}
	return it->second;
}

void Game::setBedSleeper(std::shared_ptr<BedItem> bed, uint32_t guid) {
	bedSleepersMap[guid] = std::move(bed);
}

void Game::removeBedSleeper(uint32_t guid) {
	auto it = bedSleepersMap.find(guid);
	if (it != bedSleepersMap.end()) {
		bedSleepersMap.erase(it);
	}
}

std::shared_ptr<Item> Game::getUniqueItem(uint16_t uniqueId) {
	auto it = uniqueItems.find(uniqueId);
	if (it == uniqueItems.end()) {
		return nullptr;
	}
	return it->second;
}

bool Game::addUniqueItem(uint16_t uniqueId, std::shared_ptr<Item> item) {
	auto result = uniqueItems.emplace(uniqueId, item);
	if (!result.second) {
		g_logger().warn("Duplicate unique id: {}", uniqueId);
	}
	return result.second;
}

void Game::removeUniqueItem(uint16_t uniqueId) {
	auto it = uniqueItems.find(uniqueId);
	if (it != uniqueItems.end()) {
		uniqueItems.erase(it);
	}
}

bool Game::hasEffect(uint16_t effectId) {
	for (uint16_t i = CONST_ME_NONE; i < CONST_ME_LAST; i++) {
		MagicEffectClasses effect = static_cast<MagicEffectClasses>(i);
		if (effect == effectId) {
			return true;
		}
	}
	return false;
}

bool Game::hasDistanceEffect(uint16_t effectId) {
	for (uint16_t i = CONST_ANI_NONE; i <= CONST_ANI_LAST; i++) {
		ShootType_t effect = static_cast<ShootType_t>(i);
		if (effect == effectId) {
			return true;
		}
	}
	return false;
}

void Game::createLuaItemsOnMap() {
	for (const auto [position, itemId] : mapLuaItemsStored) {
		std::shared_ptr<Item> item = Item::CreateItem(itemId, 1);
		if (!item) {
			g_logger().warn("[Game::createLuaItemsOnMap] - Cannot create item with id {}", itemId);
			continue;
		}

		if (position.x != 0) {
			std::shared_ptr<Tile> tile = g_game().map.getTile(position);
			if (!tile) {
				g_logger().warn("[Game::createLuaItemsOnMap] - Tile is wrong or not found position: {}", position.toString());

				continue;
			}

			// If the item already exists on the map, then ignore it and send warning
			if (g_game().findItemOfType(tile, itemId, false, -1)) {
				g_logger().warn("[Game::createLuaItemsOnMap] - Cannot create item with id {} on position {}, item already exists", itemId, position.toString());
				continue;
			}

			g_game().internalAddItem(tile, item, INDEX_WHEREEVER, FLAG_NOLIMIT);
		}
	}
}

void Game::sendUpdateCreature(std::shared_ptr<Creature> creature) {
	if (!creature) {
		return;
	}

	for (const auto &spectator : Spectators().find<Player>(creature->getPosition(), true)) {
		spectator->getPlayer()->sendUpdateCreature(creature);
	}
}

uint32_t Game::makeInfluencedMonster() {
	if (auto influencedLimit = g_configManager().getNumber(FORGE_INFLUENCED_CREATURES_LIMIT, __FUNCTION__);
	    // Condition
	    forgeableMonsters.empty() || influencedMonsters.size() >= influencedLimit) {
		return 0;
	}

	if (forgeableMonsters.empty()) {
		return 0;
	}

	auto maxTries = forgeableMonsters.size();
	uint16_t tries = 0;
	std::shared_ptr<Monster> monster = nullptr;
	while (true) {
		if (tries == maxTries) {
			return 0;
		}

		tries++;

		auto random = static_cast<uint32_t>(normal_random(0, static_cast<int32_t>(forgeableMonsters.size() - 1)));
		auto monsterId = forgeableMonsters.at(random);
		monster = getMonsterByID(monsterId);
		if (monster == nullptr) {
			continue;
		}

		// Avoiding replace forgeable monster with another
		if (monster->getForgeStack() == 0) {
			auto it = std::ranges::find(forgeableMonsters.begin(), forgeableMonsters.end(), monsterId);
			if (it == forgeableMonsters.end()) {
				monster = nullptr;
				continue;
			}
			forgeableMonsters.erase(it);
			break;
		}
	}

	if (monster && monster->canBeForgeMonster()) {
		monster->setMonsterForgeClassification(ForgeClassifications_t::FORGE_INFLUENCED_MONSTER);
		monster->configureForgeSystem();
		influencedMonsters.insert(monster->getID());
		return monster->getID();
	}

	return 0;
}

uint32_t Game::makeFiendishMonster(uint32_t forgeableMonsterId /* = 0*/, bool createForgeableMonsters /* = false*/) {
	if (createForgeableMonsters) {
		forgeableMonsters.clear();
		// If the forgeable monsters haven't been created
		// Then we'll create them so they don't return in the next if (forgeableMonsters.empty())
		for (auto [monsterId, monster] : monsters) {
			auto monsterTile = monster->getTile();
			if (!monster || !monsterTile) {
				continue;
			}

			if (monster->canBeForgeMonster() && !monsterTile->hasFlag(TILESTATE_NOLOGOUT)) {
				forgeableMonsters.push_back(monster->getID());
			}
		}
		for (const auto monsterId : getFiendishMonsters()) {
			// If the fiendish is no longer on the map, we remove it from the vector
			auto monster = getMonsterByID(monsterId);
			if (!monster) {
				removeFiendishMonster(monsterId);
				continue;
			}

			// If you're trying to create a new fiendish and it's already max size, let's remove one of them
			if (getFiendishMonsters().size() >= 3) {
				monster->clearFiendishStatus();
				removeFiendishMonster(monsterId);
				break;
			}
		}
	}

	if (auto fiendishLimit = g_configManager().getNumber(FORGE_FIENDISH_CREATURES_LIMIT, __FUNCTION__);
	    // Condition
	    forgeableMonsters.empty() || fiendishMonsters.size() >= fiendishLimit) {
		return 0;
	}

	auto maxTries = forgeableMonsters.size();
	uint16_t tries = 0;
	std::shared_ptr<Monster> monster = nullptr;
	while (true) {
		if (tries == maxTries) {
			return 0;
		}

		tries++;

		auto random = static_cast<uint32_t>(uniform_random(0, static_cast<int32_t>(forgeableMonsters.size() - 1)));
		uint32_t fiendishMonsterId = forgeableMonsterId;
		if (fiendishMonsterId == 0) {
			fiendishMonsterId = forgeableMonsters.at(random);
		}
		monster = getMonsterByID(fiendishMonsterId);
		if (monster == nullptr) {
			continue;
		}

		// Avoiding replace forgeable monster with another
		if (monster->getForgeStack() == 0) {
			auto it = std::find(forgeableMonsters.begin(), forgeableMonsters.end(), fiendishMonsterId);
			if (it == forgeableMonsters.end()) {
				monster = nullptr;
				continue;
			}
			forgeableMonsters.erase(it);
			break;
		}
	}

	// Get interval time to fiendish
	std::string saveIntervalType = g_configManager().getString(FORGE_FIENDISH_INTERVAL_TYPE, __FUNCTION__);
	auto saveIntervalConfigTime = std::atoi(g_configManager().getString(FORGE_FIENDISH_INTERVAL_TIME, __FUNCTION__).c_str());
	int intervalTime = 0;
	time_t timeToChangeFiendish;
	if (saveIntervalType == "second") {
		intervalTime = 1000;
		timeToChangeFiendish = 1;
	} else if (saveIntervalType == "minute") {
		intervalTime = 60 * 1000;
		timeToChangeFiendish = 60;
	} else if (saveIntervalType == "hour") {
		intervalTime = 60 * 60 * 1000;
		timeToChangeFiendish = 3600;
	} else {
		timeToChangeFiendish = 3600;
	}

	uint32_t finalTime = 0;
	if (intervalTime == 0) {
		g_logger().warn("Fiendish interval type is wrong, setting default time to 1h");
		finalTime = 3600 * 1000;
	} else {
		finalTime = static_cast<uint32_t>(saveIntervalConfigTime * intervalTime);
	}

	if (monster && monster->canBeForgeMonster()) {
		monster->setMonsterForgeClassification(ForgeClassifications_t::FORGE_FIENDISH_MONSTER);
		monster->configureForgeSystem();
		monster->setTimeToChangeFiendish(timeToChangeFiendish + getTimeNow());
		fiendishMonsters.insert(monster->getID());

		auto schedulerTask = createPlayerTask(
			finalTime,
			[this, monster] { updateFiendishMonsterStatus(monster->getID(), monster->getName()); },
			"Game::updateFiendishMonsterStatus"
		);
		forgeMonsterEventIds[monster->getID()] = g_dispatcher().scheduleEvent(schedulerTask);
		return monster->getID();
	}

	return 0;
}

void Game::updateFiendishMonsterStatus(uint32_t monsterId, const std::string &monsterName) {
	std::shared_ptr<Monster> monster = getMonsterByID(monsterId);
	if (!monster) {
		g_logger().warn("[{}] Failed to update monster with id {} and name {}, monster not found", __FUNCTION__, monsterId, monsterName);
		return;
	}

	monster->clearFiendishStatus();
	removeFiendishMonster(monsterId, false);
	makeFiendishMonster();
}

bool Game::removeForgeMonster(uint32_t id, ForgeClassifications_t monsterForgeClassification, bool create) {
	if (monsterForgeClassification == ForgeClassifications_t::FORGE_FIENDISH_MONSTER) {
		removeFiendishMonster(id, create);
	} else if (monsterForgeClassification == ForgeClassifications_t::FORGE_INFLUENCED_MONSTER) {
		removeInfluencedMonster(id, create);
	}

	return true;
}

bool Game::removeInfluencedMonster(uint32_t id, bool create /* = false*/) {
	if (auto find = influencedMonsters.find(id);
	    // Condition
	    find != influencedMonsters.end()) {
		influencedMonsters.erase(find);

		if (create) {
			g_dispatcher().scheduleEvent(
				200 * 1000, [this] { makeInfluencedMonster(); }, "Game::makeInfluencedMonster"
			);
		}
	} else {
		g_logger().warn("[Game::removeInfluencedMonster] - Failed to remove a Influenced Monster, error code: monster id not exist in the influenced monsters map");
	}
	return false;
}

bool Game::removeFiendishMonster(uint32_t id, bool create /* = true*/) {
	if (auto find = fiendishMonsters.find(id);
	    // Condition
	    find != fiendishMonsters.end()) {
		fiendishMonsters.erase(find);
		checkForgeEventId(id);

		if (create) {
			g_dispatcher().scheduleEvent(
				300 * 1000, [this] { makeFiendishMonster(0, false); }, "Game::makeFiendishMonster"
			);
		}
	} else {
		g_logger().warn("[Game::removeFiendishMonster] - Failed to remove a Fiendish Monster, error code: monster id not exist in the fiendish monsters map");
	}

	return false;
}

void Game::updateForgeableMonsters() {
	forgeableMonsters.clear();
	for (auto [monsterId, monster] : monsters) {
		auto monsterTile = monster->getTile();
		if (!monsterTile) {
			continue;
		}

		if (monster->canBeForgeMonster() && !monsterTile->hasFlag(TILESTATE_NOLOGOUT)) {
			forgeableMonsters.push_back(monster->getID());
		}
	}

	for (const auto monsterId : getFiendishMonsters()) {
		if (!getMonsterByID(monsterId)) {
			removeFiendishMonster(monsterId);
		}
	}

	uint32_t fiendishLimit = g_configManager().getNumber(FORGE_FIENDISH_CREATURES_LIMIT, __FUNCTION__); // Fiendish Creatures limit
	if (fiendishMonsters.size() < fiendishLimit) {
		createFiendishMonsters();
	}
}

void Game::createFiendishMonsters() {
	uint32_t created = 0;
	uint32_t fiendishLimit = g_configManager().getNumber(FORGE_FIENDISH_CREATURES_LIMIT, __FUNCTION__); // Fiendish Creatures limit
	while (fiendishMonsters.size() < fiendishLimit) {
		if (fiendishMonsters.size() >= fiendishLimit) {
			g_logger().warn("[{}] - Returning in creation of Fiendish, size: {}, max is: {}.", __FUNCTION__, fiendishMonsters.size(), fiendishLimit);
			break;
		}

		if (auto ret = makeFiendishMonster();
		    // Condition
		    ret == 0) {
			return;
		}

		created++;
	}
}

void Game::createInfluencedMonsters() {
	uint32_t created = 0;
	uint32_t influencedLimit = g_configManager().getNumber(FORGE_INFLUENCED_CREATURES_LIMIT, __FUNCTION__);
	while (created < influencedLimit) {
		if (influencedMonsters.size() >= influencedLimit) {
			g_logger().warn("[{}] - Returning in creation of Influenced, size: {}, max is: {}.", __FUNCTION__, influencedMonsters.size(), influencedLimit);
			break;
		}

		if (auto ret = makeInfluencedMonster();
		    // If condition
		    ret == 0) {
			return;
		}

		created++;
	}
}

void Game::checkForgeEventId(uint32_t monsterId) {
	auto find = forgeMonsterEventIds.find(monsterId);
	if (find != forgeMonsterEventIds.end()) {
		g_dispatcher().stopEvent(find->second);
		forgeMonsterEventIds.erase(find);
	}
}

bool Game::addInfluencedMonster(std::shared_ptr<Monster> monster) {
	if (monster && monster->canBeForgeMonster()) {
		if (auto maxInfluencedMonsters = static_cast<uint32_t>(g_configManager().getNumber(FORGE_INFLUENCED_CREATURES_LIMIT, __FUNCTION__));
		    // If condition
		    (influencedMonsters.size() + 1) > maxInfluencedMonsters) {
			return false;
		}

		monster->setMonsterForgeClassification(ForgeClassifications_t::FORGE_INFLUENCED_MONSTER);
		monster->configureForgeSystem();
		influencedMonsters.insert(monster->getID());
		return true;
	}
	return false;
}

bool Game::addItemStoreInbox(std::shared_ptr<Player> player, uint32_t itemId) {
	std::shared_ptr<Item> decoKit = Item::CreateItem(ITEM_DECORATION_KIT, 1);
	if (!decoKit) {
		return false;
	}
	const ItemType &itemType = Item::items[itemId];
	std::string description = fmt::format("Unwrap it in your own house to create a <{}>.", itemType.name);
	decoKit->setAttribute(ItemAttribute_t::DESCRIPTION, description);
	decoKit->setCustomAttribute("unWrapId", static_cast<int64_t>(itemId));

	std::shared_ptr<Thing> thing = player->getThing(CONST_SLOT_STORE_INBOX);
	if (!thing) {
		return false;
	}

	std::shared_ptr<Item> inboxItem = thing->getItem();
	if (!inboxItem) {
		return false;
	}

	std::shared_ptr<Container> inboxContainer = inboxItem->getContainer();
	if (!inboxContainer) {
		return false;
	}

	if (internalAddItem(inboxContainer, decoKit) != RETURNVALUE_NOERROR) {
		inboxContainer->internalAddThing(decoKit);
	}

	return true;
}

void Game::addPlayerUniqueLogin(std::shared_ptr<Player> player) {
	if (!player) {
		g_logger().error("Attempted to add null player to unique player names list");
		return;
	}

	const std::string &lowercase_name = asLowerCaseString(player->getName());
	m_uniqueLoginPlayerNames[lowercase_name] = player;
}

std::shared_ptr<Player> Game::getPlayerUniqueLogin(const std::string &playerName) const {
	if (playerName.empty()) {
		g_logger().error("Attempted to get player with empty name string");
		return nullptr;
	}

	auto it = m_uniqueLoginPlayerNames.find(asLowerCaseString(playerName));
	return (it != m_uniqueLoginPlayerNames.end()) ? it->second.lock() : nullptr;
}

void Game::removePlayerUniqueLogin(const std::string &playerName) {
	if (playerName.empty()) {
		g_logger().error("Attempted to remove player with empty name string from unique player names list");
		return;
	}

	const std::string &lowercase_name = asLowerCaseString(playerName);
	m_uniqueLoginPlayerNames.erase(lowercase_name);
}

void Game::removePlayerUniqueLogin(std::shared_ptr<Player> player) {
	if (!player) {
		g_logger().error("Attempted to remove null player from unique player names list.");
		return;
	}

	const std::string &lowercaseName = asLowerCaseString(player->getName());
	m_uniqueLoginPlayerNames.erase(lowercaseName);
}

void Game::playerCheckActivity(const std::string &playerName, int interval) {
	std::shared_ptr<Player> player = getPlayerUniqueLogin(playerName);
	if (!player) {
		return;
	}

	if (player->getIP() == 0) {
		g_game().removePlayerUniqueLogin(playerName);
		IOLoginData::updateOnlineStatus(player->guid, false);
		g_logger().info("Player with name '{}' has logged out due to exited in death screen", player->getName());
		player->disconnect();
		return;
	}

	if (!player->isDead() || player->client == nullptr) {
		return;
	}

	if (!player->isAccessPlayer()) {
		player->m_deathTime += interval;
		const int32_t kickAfterMinutes = g_configManager().getNumber(KICK_AFTER_MINUTES, __FUNCTION__);
		if (player->m_deathTime > (kickAfterMinutes * 60000) + 60000) {
			g_logger().info("Player with name '{}' has logged out due to inactivity after death", player->getName());
			g_game().removePlayerUniqueLogin(playerName);
			IOLoginData::updateOnlineStatus(player->guid, false);
			player->disconnect();
			return;
		}
	}

	g_dispatcher().scheduleEvent(
		1000, [this, playerName, interval] { playerCheckActivity(playerName, interval); }, "Game::playerCheckActivity"
	);
}

void Game::playerRewardChestCollect(uint32_t playerId, const Position &pos, uint16_t itemId, uint8_t stackPos, uint32_t maxMoveItems /* = 0*/) {
	std::shared_ptr<Player> player = getPlayerByID(playerId);
	if (!player) {
		return;
	}

	std::shared_ptr<Thing> thing = internalGetThing(player, pos, stackPos, itemId, STACKPOS_FIND_THING);
	if (!thing) {
		player->sendCancelMessage(RETURNVALUE_NOTPOSSIBLE);
		return;
	}

	auto item = thing->getItem();
	if (!item || item->getID() != ITEM_REWARD_CHEST || !item->getContainer()) {
		player->sendCancelMessage(RETURNVALUE_NOTPOSSIBLE);
		return;
	}

	const auto &function = [this, playerId = player->getID(), pos, itemId, stackPos, maxMoveItems] {
		playerRewardChestCollect(playerId, pos, itemId, stackPos, maxMoveItems);
	};

	if (player->canAutoWalk(item->getPosition(), function)) {
		return;
	}

	// Updates the parent of the reward chest and reward containers to avoid memory usage after cleaning
	auto playerRewardChest = player->getRewardChest();
	if (playerRewardChest && playerRewardChest->empty()) {
		player->sendCancelMessage(RETURNVALUE_REWARDCHESTISEMPTY);
		return;
	}

	playerRewardChest->setParent(item->getContainer()->getParent()->getTile());
	for (const auto &[mapRewardId, reward] : player->rewardMap) {
		reward->setParent(playerRewardChest);
	}

	std::scoped_lock<std::mutex> lock(player->quickLootMutex);

	ReturnValue returnValue = collectRewardChestItems(player, maxMoveItems);
	if (returnValue != RETURNVALUE_NOERROR) {
		player->sendCancelMessage(returnValue);
	}
}

bool Game::tryRetrieveStashItems(std::shared_ptr<Player> player, std::shared_ptr<Item> item) {
	ObjectCategory_t category = getObjectCategory(item);
	return internalCollectManagedItems(std::move(player), item, category, false) == RETURNVALUE_NOERROR;
}

std::unique_ptr<IOWheel> &Game::getIOWheel() {
	return m_IOWheel;
}

const std::unique_ptr<IOWheel> &Game::getIOWheel() const {
	return m_IOWheel;
}

void Game::transferHouseItemsToDepot() {
	if (!g_configManager().getBoolean(TOGGLE_HOUSE_TRANSFER_ON_SERVER_RESTART, __FUNCTION__)) {
		return;
	}

	if (!transferHouseItemsToPlayer.empty()) {
		g_logger().info("Initializing house transfer items");
	}

	uint16_t transferSuccess = 0;
	for (const auto &[houseId, playerGuid] : transferHouseItemsToPlayer) {
		auto house = map.houses.getHouse(houseId);
		if (house) {
			auto offlinePlayer = std::make_shared<Player>(nullptr);
			if (!IOLoginData::loadPlayerById(offlinePlayer, playerGuid)) {
				continue;
			}

			if (!offlinePlayer) {
				continue;
			}

			g_logger().info("Tranfering items to the inbox from player '{}'", offlinePlayer->getName());
			if (house->tryTransferOwnership(offlinePlayer, true)) {
				transferSuccess++;
				house->setNewOwnerGuid(-1, true);
			}
		}
	}
	if (transferSuccess > 0) {
		g_logger().info("Finished house transfer items from '{}' players", transferSuccess);
		transferHouseItemsToPlayer.clear();
		Map::save();
	}
}

void Game::setTransferPlayerHouseItems(uint32_t houseId, uint32_t playerId) {
	transferHouseItemsToPlayer[houseId] = playerId;
}

template <typename T>
std::vector<T> setDifference(const std::unordered_set<T> &setA, const std::unordered_set<T> &setB) {
	std::vector<T> setResult;
	setResult.reserve(setA.size());

	for (const auto &elem : setA) {
		if (!setB.contains(elem)) {
			setResult.emplace_back(elem);
		}
	}

	return setResult;
}

ReturnValue Game::beforeCreatureZoneChange(std::shared_ptr<Creature> creature, const std::unordered_set<std::shared_ptr<Zone>> &fromZones, const std::unordered_set<std::shared_ptr<Zone>> &toZones, bool force /* = false*/) const {
	if (!creature) {
		return RETURNVALUE_NOTPOSSIBLE;
	}

	// fromZones - toZones = zones that creature left
	const auto &zonesLeaving = setDifference(fromZones, toZones);
	// toZones - fromZones = zones that creature entered
	const auto &zonesEntering = setDifference(toZones, fromZones);

	if (zonesLeaving.empty() && zonesEntering.empty()) {
		return RETURNVALUE_NOERROR;
	}

	for (const auto &zone : zonesLeaving) {
		bool allowed = g_callbacks().checkCallback(EventCallback_t::zoneBeforeCreatureLeave, &EventCallback::zoneBeforeCreatureLeave, zone, creature);
		if (!force && !allowed) {
			return RETURNVALUE_NOTPOSSIBLE;
		}
	}

	for (const auto &zone : zonesEntering) {
		bool allowed = g_callbacks().checkCallback(EventCallback_t::zoneBeforeCreatureEnter, &EventCallback::zoneBeforeCreatureEnter, zone, creature);
		if (!force && !allowed) {
			return RETURNVALUE_NOTPOSSIBLE;
		}
	}
	return RETURNVALUE_NOERROR;
}

void Game::afterCreatureZoneChange(std::shared_ptr<Creature> creature, const std::unordered_set<std::shared_ptr<Zone>> &fromZones, const std::unordered_set<std::shared_ptr<Zone>> &toZones) const {
	if (!creature) {
		return;
	}

	// fromZones - toZones = zones that creature left
	const auto &zonesLeaving = setDifference(fromZones, toZones);
	// toZones - fromZones = zones that creature entered
	const auto &zonesEntering = setDifference(toZones, fromZones);

	for (const auto &zone : zonesLeaving) {
		zone->creatureRemoved(creature);
	}
	for (const auto &zone : zonesEntering) {
		zone->creatureAdded(creature);
	}

	for (const auto &zone : zonesLeaving) {
		g_callbacks().executeCallback(EventCallback_t::zoneAfterCreatureLeave, &EventCallback::zoneAfterCreatureLeave, zone, creature);
	}
	for (const auto &zone : zonesEntering) {
		g_callbacks().executeCallback(EventCallback_t::zoneAfterCreatureEnter, &EventCallback::zoneAfterCreatureEnter, zone, creature);
	}
}

const std::unordered_map<uint8_t, std::string> &Game::getHighscoreCategoriesName() const {
	return m_highscoreCategoriesNames;
}

const std::vector<HighscoreCategory> &Game::getHighscoreCategories() const {
	return m_highscoreCategories;
}

void Game::registerAchievement(uint16_t id, std::string name, std::string description, bool secret, uint8_t grade, uint8_t points) {
	m_achievements[id] = Achievement();
	m_achievements[id].id = id;
	m_achievements[id].name = name;
	m_achievements[id].description = std::move(description);
	m_achievements[id].secret = secret;
	m_achievements[id].grade = grade;
	m_achievements[id].points = points;

	m_achievementsNameToId.emplace(name, id);
}

Achievement Game::getAchievementById(uint16_t id) {
	return m_achievements[id];
}

Achievement Game::getAchievementByName(std::string name) {
	auto it = m_achievementsNameToId.find(name);
	if (it != m_achievementsNameToId.end()) {
		return getAchievementById(it->second);
	}
	return {};
}

std::vector<Achievement> Game::getSecretAchievements() {
	std::vector<Achievement> secrets;
	for (const auto &achievement : m_achievements) {
		if (achievement.second.secret) {
			secrets.emplace_back(achievement.second);
		}
	}

	return secrets;
}

std::vector<Achievement> Game::getPublicAchievements() {
	std::vector<Achievement> publics;
	for (const auto &achievement : m_achievements) {
		if (!achievement.second.secret) {
			publics.emplace_back(achievement.second);
		}
	}

	return publics;
}

std::map<uint16_t, Achievement> Game::getAchievements() {
	return m_achievements;
}

void Game::logCyclopediaStats() {
	g_logger().info("Loaded {} badges from Badge System", m_badges.size());
	g_logger().info("Loaded {} titles from Title system", m_titles.size());
}

std::unordered_set<Badge> Game::getBadges() {
	return m_badges;
}

Badge Game::getBadgeById(uint8_t id) {
	if (id == 0) {
		return {};
	}
	auto it = std::find_if(m_badges.begin(), m_badges.end(), [id](const Badge &b) {
		return b.m_id == id;
	});
	if (it != m_badges.end()) {
		return *it;
	}
	return {};
}

Badge Game::getBadgeByName(const std::string &name) {
	if (name.empty()) {
		return {};
	}
	auto it = std::find_if(m_badges.begin(), m_badges.end(), [name](const Badge &b) {
		return b.m_name == name;
	});
	if (it != m_badges.end()) {
		return *it;
	}
	return {};
}

std::unordered_set<Title> Game::getTitles() {
	return m_titles;
}

Title Game::getTitleById(uint8_t id) {
	if (id == 0) {
		return {};
	}
	auto it = std::find_if(m_titles.begin(), m_titles.end(), [id](const Title &t) {
		return t.m_id == id;
	});
	if (it != m_titles.end()) {
		return *it;
	}
	return {};
}

Title Game::getTitleByName(const std::string &name) {
	if (name.empty()) {
		return {};
	}
	auto it = std::find_if(m_titles.begin(), m_titles.end(), [name](const Title &t) {
		return t.m_maleName == name;
	});
	if (it != m_titles.end()) {
		return *it;
	}
	return {};
}

const std::string &Game::getSummaryKeyByType(uint8_t type) {
	return m_summaryCategories[type];
}

const std::map<uint8_t, std::string> &Game::getBlessingNames() {
	return m_blessingNames;
}

const std::unordered_map<uint16_t, std::string> &Game::getHirelingSkills() {
	return m_hirelingSkills;
}

const std::unordered_map<uint16_t, std::string> &Game::getHirelingOutfits() {
	return m_hirelingOutfits;
}<|MERGE_RESOLUTION|>--- conflicted
+++ resolved
@@ -8342,127 +8342,11 @@
 		case CYCLOPEDIA_CHARACTERINFO_COMBATSTATS:
 			player->sendCyclopediaCharacterCombatStats();
 			break;
-<<<<<<< HEAD
-		case CYCLOPEDIA_CHARACTERINFO_RECENTDEATHS: {
-			std::ostringstream query;
-			uint32_t offset = static_cast<uint32_t>(page - 1) * entriesPerPage;
-			query << "SELECT `time`, `level`, `killed_by`, `mostdamage_by`, (select count(*) FROM `player_deaths` WHERE `player_id` = " << playerGUID << ") as `entries` FROM `player_deaths` WHERE `player_id` = " << playerGUID << " ORDER BY `time` DESC LIMIT " << offset << ", " << entriesPerPage;
-
-			uint32_t playerID = player->getID();
-			std::function<void(DBResult_ptr, bool)> callback = [playerID, page, entriesPerPage](const DBResult_ptr &result, bool) {
-				std::shared_ptr<Player> player = g_game().getPlayerByID(playerID);
-				if (!player) {
-					return;
-				}
-
-				player->resetAsyncOngoingTask(PlayerAsyncTask_RecentDeaths);
-				if (!result) {
-					player->sendCyclopediaCharacterRecentDeaths(0, 0, {});
-					return;
-				}
-
-				uint32_t pages = result->getU32("entries");
-				pages += entriesPerPage - 1;
-				pages /= entriesPerPage;
-
-				std::vector<RecentDeathEntry> entries;
-				entries.reserve(result->countResults());
-				do {
-					std::string cause1 = result->getString("killed_by");
-					std::string cause2 = result->getString("mostdamage_by");
-
-					std::ostringstream cause;
-					cause << "Died at Level " << result->getU32("level") << " by";
-					if (!cause1.empty()) {
-						const char &character = cause1.front();
-						if (character == 'a' || character == 'e' || character == 'i' || character == 'o' || character == 'u') {
-							cause << " an ";
-						} else {
-							cause << " a ";
-						}
-						cause << cause1;
-					}
-
-					if (!cause2.empty()) {
-						if (!cause1.empty()) {
-							cause << " and ";
-						}
-
-						const char &character = cause2.front();
-						if (character == 'a' || character == 'e' || character == 'i' || character == 'o' || character == 'u') {
-							cause << " an ";
-						} else {
-							cause << " a ";
-						}
-						cause << cause2;
-					}
-					cause << '.';
-					entries.emplace_back(std::move(cause.str()), result->getU32("time"));
-				} while (result->next());
-				player->sendCyclopediaCharacterRecentDeaths(page, static_cast<uint16_t>(pages), entries);
-			};
-			g_databaseTasks().store(query.str(), callback);
-			player->addAsyncOngoingTask(PlayerAsyncTask_RecentDeaths);
-			break;
-		}
-		case CYCLOPEDIA_CHARACTERINFO_RECENTPVPKILLS: {
-			// TODO: add guildwar, assists and arena kills
-			Database &db = Database::getInstance();
-			const std::string &escapedName = db.escapeString(player->getName());
-			std::ostringstream query;
-			uint32_t offset = static_cast<uint32_t>(page - 1) * entriesPerPage;
-			query << "SELECT `d`.`time`, `d`.`killed_by`, `d`.`mostdamage_by`, `d`.`unjustified`, `d`.`mostdamage_unjustified`, `p`.`name`, (select count(*) FROM `player_deaths` WHERE ((`killed_by` = " << escapedName << " AND `is_player` = 1) OR (`mostdamage_by` = " << escapedName << " AND `mostdamage_is_player` = 1))) as `entries` FROM `player_deaths` AS `d` INNER JOIN `players` AS `p` ON `d`.`player_id` = `p`.`id` WHERE ((`d`.`killed_by` = " << escapedName << " AND `d`.`is_player` = 1) OR (`d`.`mostdamage_by` = " << escapedName << " AND `d`.`mostdamage_is_player` = 1)) ORDER BY `time` DESC LIMIT " << offset << ", " << entriesPerPage;
-
-			uint32_t playerID = player->getID();
-			std::function<void(DBResult_ptr, bool)> callback = [playerID, page, entriesPerPage](const DBResult_ptr &result, bool) {
-				std::shared_ptr<Player> player = g_game().getPlayerByID(playerID);
-				if (!player) {
-					return;
-				}
-
-				player->resetAsyncOngoingTask(PlayerAsyncTask_RecentPvPKills);
-				if (!result) {
-					player->sendCyclopediaCharacterRecentPvPKills(0, 0, {});
-					return;
-				}
-
-				uint32_t pages = result->getU32("entries");
-				pages += entriesPerPage - 1;
-				pages /= entriesPerPage;
-
-				std::vector<RecentPvPKillEntry> entries;
-				entries.reserve(result->countResults());
-				do {
-					std::string cause1 = result->getString("killed_by");
-					std::string cause2 = result->getString("mostdamage_by");
-					std::string name = result->getString("name");
-
-					uint8_t status = CYCLOPEDIA_CHARACTERINFO_RECENTKILLSTATUS_JUSTIFIED;
-					if (player->getName() == cause1) {
-						if (result->getU32("unjustified") == 1) {
-							status = CYCLOPEDIA_CHARACTERINFO_RECENTKILLSTATUS_UNJUSTIFIED;
-						}
-					} else if (player->getName() == cause2) {
-						if (result->getU32("mostdamage_unjustified") == 1) {
-							status = CYCLOPEDIA_CHARACTERINFO_RECENTKILLSTATUS_UNJUSTIFIED;
-						}
-					}
-
-					std::ostringstream description;
-					description << "Killed " << name << '.';
-					entries.emplace_back(std::move(description.str()), result->getU32("time"), status);
-				} while (result->next());
-				player->sendCyclopediaCharacterRecentPvPKills(page, static_cast<uint16_t>(pages), entries);
-			};
-			g_databaseTasks().store(query.str(), callback);
-			player->addAsyncOngoingTask(PlayerAsyncTask_RecentPvPKills);
-=======
 		case CYCLOPEDIA_CHARACTERINFO_RECENTDEATHS:
 			player->cyclopedia()->loadDeathHistory(page, entriesPerPage);
 			break;
 		case CYCLOPEDIA_CHARACTERINFO_RECENTPVPKILLS:
 			player->cyclopedia()->loadRecentKills(page, entriesPerPage);
->>>>>>> 762eaea5
 			break;
 		case CYCLOPEDIA_CHARACTERINFO_ACHIEVEMENTS:
 			player->achiev()->sendUnlockedSecretAchievements();
