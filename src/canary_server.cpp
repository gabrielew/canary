--- conflicted
+++ resolved
@@ -135,13 +135,9 @@
 		return EXIT_FAILURE;
 	}
 
-<<<<<<< HEAD
-	const auto curWorld = g_game().worlds()->getCurrentWorld();
+	const auto &curWorld = g_game().worlds()->getCurrentWorld();
 	logger.info("World [{} - {} - {}] on port [{}] is online!", curWorld->id, curWorld->name, g_game().getWorldTypeNames().at(curWorld->type), curWorld->port);
-=======
-	logger.info("{} {}", g_configManager().getString(SERVER_NAME), "server online!");
 	g_logger().setLevel(g_configManager().getString(LOGLEVEL));
->>>>>>> 93db96ca
 
 	serviceManager.run();
 
@@ -149,7 +145,6 @@
 	return EXIT_SUCCESS;
 }
 
-<<<<<<< HEAD
 void CanaryServer::loadThisWorld() {
 	auto worldId = g_configManager().getNumber(WORLD_ID, __FUNCTION__);
 	auto world = g_game().worlds()->getWorldConfigsById(worldId);
@@ -167,22 +162,6 @@
 	if (location == LOCATION_NONE) {
 		throw FailedToInitializeCanary(
 			fmt::format("Unknown world location: {}, valid world locations are: Europe, North America, South America and Oceania", world->location_str)
-=======
-void CanaryServer::setWorldType() {
-	const std::string worldType = asLowerCaseString(g_configManager().getString(WORLD_TYPE));
-	if (worldType == "pvp") {
-		g_game().setWorldType(WORLD_TYPE_PVP);
-	} else if (worldType == "no-pvp") {
-		g_game().setWorldType(WORLD_TYPE_NO_PVP);
-	} else if (worldType == "pvp-enforced") {
-		g_game().setWorldType(WORLD_TYPE_PVP_ENFORCED);
-	} else {
-		throw FailedToInitializeCanary(
-			fmt::format(
-				"Unknown world type: {}, valid world types are: pvp, no-pvp and pvp-enforced",
-				g_configManager().getString(WORLD_TYPE)
-			)
->>>>>>> 93db96ca
 		);
 	}
 
