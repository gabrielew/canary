--- conflicted
+++ resolved
@@ -24,17 +24,6 @@
 	parallelism = g_configManager().getNumber(PARALLELISM);
 }
 
-<<<<<<< HEAD
-uint32_t Argon2::parseBitShift(const std::string &bitShiftStr) {
-	std::stringstream ss(bitShiftStr);
-	int base;
-	int shift;
-	char op1;
-	char op2;
-
-	if (!(ss >> base >> op1 >> op2 >> shift) || op1 != '<' || op2 != '<') {
-		g_logger().warn("Invalid bit shift string");
-=======
 uint32_t Argon2::parseBitShift(const std::string &bitShiftStr) const {
 	static const std::regex pattern(R"(^\s*(\d+)\s*<<\s*(\d+)\s*$)");
 	std::smatch match;
@@ -57,7 +46,6 @@
 	if (shift < 0 || shift >= 32) {
 		g_logger().warn("Shift value out of bounds: '{}'", shift);
 		return 0;
->>>>>>> 0c7aafe0
 	}
 
 	return static_cast<uint32_t>(base) << shift;
