--- conflicted
+++ resolved
@@ -27,11 +27,7 @@
 	virtual bool loadBySession(const std::string &email, AccountInfo &acc) = 0;
 	virtual bool save(const AccountInfo &accInfo) = 0;
 
-<<<<<<< HEAD
-	virtual bool getCharacterByNameAndAccountId(const uint32_t &id, const std::string &name) = 0;
-=======
 	virtual bool getCharacterByAccountIdAndName(const uint32_t &id, const std::string &name) = 0;
->>>>>>> 0c7aafe0
 
 	virtual bool getPassword(const uint32_t &id, std::string &password) = 0;
 
