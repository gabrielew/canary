/**
 * Canary - A free and open-source MMORPG server emulator
 * Copyright (©) 2019-2024 OpenTibiaBR <opentibiabr@outlook.com>
 * Repository: https://github.com/opentibiabr/canary
 * License: https://github.com/opentibiabr/canary/blob/main/LICENSE
 * Contributors: https://github.com/opentibiabr/canary/graphs/contributors
 * Website: https://docs.opentibiabr.com/
 */

#include "account/account_repository_db.hpp"

#include "database/database.hpp"
#include "enums/account_coins.hpp"
#include "utils/definitions.hpp"
#include "utils/tools.hpp"
<<<<<<< HEAD
#include "enums/account_coins.hpp"
#include "account/account_info.hpp"
=======
>>>>>>> 135866a6

AccountRepositoryDB::AccountRepositoryDB() {
	coinTypeToColumn = {
		{ CoinType::Normal, "coins" },
		{ CoinType::Tournament, "coins_tournament" },
		{ CoinType::Transferable, "coins_transferable" }
	};
}

<<<<<<< HEAD
bool AccountRepositoryDB::loadByID(const uint32_t &id, AccountInfo &acc) {
	const auto query = fmt::format("SELECT `id`, `type`, `premdays`, `lastday`, `creation`, `premdays_purchased`, 0 AS `expires` FROM `accounts` WHERE `id` = {}", id);
=======
bool AccountRepositoryDB::loadByID(const uint32_t &id, std::unique_ptr<AccountInfo> &acc) {
	auto query = fmt::format("SELECT `id`, `type`, `premdays`, `lastday`, `creation`, `premdays_purchased`, 0 AS `expires` FROM `accounts` WHERE `id` = {}", id);
>>>>>>> 135866a6
	return load(query, acc);
}

bool AccountRepositoryDB::loadByEmailOrName(bool oldProtocol, const std::string &emailOrName, std::unique_ptr<AccountInfo> &acc) {
	auto identifier = oldProtocol ? "name" : "email";
	const auto query = fmt::format("SELECT `id`, `type`, `premdays`, `lastday`, `creation`, `premdays_purchased`, 0 AS `expires` FROM `accounts` WHERE `{}` = {}", identifier, g_database().escapeString(emailOrName));
	return load(query, acc);
}

<<<<<<< HEAD
bool AccountRepositoryDB::loadBySession(const std::string &sessionKey, AccountInfo &acc) {
	const auto query = fmt::format(
=======
bool AccountRepositoryDB::loadBySession(const std::string &sessionKey, std::unique_ptr<AccountInfo> &acc) {
	auto query = fmt::format(
>>>>>>> 135866a6
		"SELECT `accounts`.`id`, `type`, `premdays`, `lastday`, `creation`, `premdays_purchased`, `account_sessions`.`expires` "
		"FROM `accounts` "
		"INNER JOIN `account_sessions` ON `account_sessions`.`account_id` = `accounts`.`id` "
		"WHERE `account_sessions`.`id` = {}",
		g_database().escapeString(transformToSHA1(sessionKey))
	);
	return load(query, acc);
}

<<<<<<< HEAD
bool AccountRepositoryDB::save(const AccountInfo &accInfo) {
	const bool successful = g_database().executeQuery(
=======
bool AccountRepositoryDB::save(const std::unique_ptr<AccountInfo> &accInfo) {
	bool successful = g_database().executeQuery(
>>>>>>> 135866a6
		fmt::format(
			"UPDATE `accounts` SET `type` = {}, `premdays` = {}, `lastday` = {}, `creation` = {}, `premdays_purchased` = {} WHERE `id` = {}",
			accInfo->accountType,
			accInfo->premiumRemainingDays,
			accInfo->premiumLastDay,
			accInfo->creationTime,
			accInfo->premiumDaysPurchased,
			accInfo->id
		)
	);

	if (!successful) {
		g_logger().error("Failed to save account:[{}]", accInfo->id);
	}

	return successful;
}

bool AccountRepositoryDB::getCharacterByAccountIdAndName(const uint32_t &id, const std::string &name) {
	auto result = g_database().storeQuery(fmt::format("SELECT `id` FROM `players` WHERE `account_id` = {} AND `name` = {}", id, g_database().escapeString(name)));
	if (!result) {
		g_logger().error("Failed to get character: [{}] from account: [{}]!", name, id);
		return false;
	}

	return result->countResults() == 1;
}

bool AccountRepositoryDB::getPassword(const uint32_t &id, std::string &password) {
	const auto result = g_database().storeQuery(fmt::format("SELECT * FROM `accounts` WHERE `id` = {}", id));
	if (!result) {
		g_logger().error("Failed to get account:[{}] password!", id);
		return false;
	}

	password = result->getString("password");
	return true;
}

bool AccountRepositoryDB::getCoins(const uint32_t &id, CoinType coinType, uint32_t &coins) {
	auto it = coinTypeToColumn.find(coinType);
	if (it == coinTypeToColumn.end()) {
		g_logger().error("[{}] invalid coin type:[{}]", __FUNCTION__, coinType);
		return false;
	}

	auto column = it->second;

	const auto result = g_database().storeQuery(fmt::format(
		"SELECT `{}` FROM `accounts` WHERE `id` = {}",
		column,
		id
	));

	if (!result) {
		return false;
	}

	coins = result->getNumber<uint32_t>(column);

	return true;
}

bool AccountRepositoryDB::setCoins(const uint32_t &id, CoinType coinType, const uint32_t &amount) {
	auto it = coinTypeToColumn.find(coinType);
	if (it == coinTypeToColumn.end()) {
		g_logger().error("[{}]: invalid coin type:[{}]", __FUNCTION__, coinType);
		return false;
	}

	auto column = it->second;

	const bool successful = g_database().executeQuery(fmt::format(
		"UPDATE `accounts` SET `{}` = {} WHERE `id` = {}",
		column,
		amount,
		id
	));

	if (!successful) {
		g_logger().error("Error setting account[{}] coins to [{}]", id, amount);
	}

	return successful;
}

bool AccountRepositoryDB::registerCoinsTransaction(
	const uint32_t &id,
	CoinTransactionType type,
	uint32_t coins,
	CoinType coinType,
	const std::string &description
) {
	const bool successful = g_database().executeQuery(
		fmt::format(
			"INSERT INTO `coins_transactions` (`account_id`, `type`, `coin_type`, `amount`, `description`) VALUES ({}, {}, {}, {}, {})",
			id,
			type,
			coinType,
			coins,
			g_database().escapeString(description)
		)
	);

	if (!successful) {
		g_logger().error(
			"Error registering coin transaction! account_id:[{}], type:[{}], coin_type:[{}], coins:[{}], description:[{}]",
			id,
			type,
			coinType,
			coins,
			g_database().escapeString(description)
		);
	}

	return successful;
}

<<<<<<< HEAD
bool AccountRepositoryDB::loadAccountPlayers(AccountInfo &acc) const {
	const auto result = g_database().storeQuery(
		fmt::format("SELECT `name`, `deletion` FROM `players` WHERE `account_id` = {} ORDER BY `name` ASC", acc.id)
=======
bool AccountRepositoryDB::loadAccountPlayers(std::unique_ptr<AccountInfo> &acc) {
	auto result = g_database().storeQuery(
		fmt::format("SELECT `name`, `deletion` FROM `players` WHERE `account_id` = {} ORDER BY `name` ASC", acc->id)
>>>>>>> 135866a6
	);

	if (!result) {
		g_logger().error("Failed to load account[{}] players!", acc->id);
		return false;
	}

	do {
		if (result->getNumber<uint64_t>("deletion") != 0) {
			continue;
		}

		acc->players.try_emplace({ result->getString("name"), result->getNumber<uint64_t>("deletion") });
	} while (result->next());

	return true;
}

<<<<<<< HEAD
bool AccountRepositoryDB::load(const std::string &query, AccountInfo &acc) {
	const auto result = g_database().storeQuery(query);
=======
bool AccountRepositoryDB::load(const std::string &query, std::unique_ptr<AccountInfo> &acc) {
	auto result = g_database().storeQuery(query);
>>>>>>> 135866a6

	if (result == nullptr) {
		return false;
	}

	acc->id = result->getNumber<uint32_t>("id");
	acc->accountType = result->getNumber<uint16_t>("type");
	acc->premiumLastDay = result->getNumber<time_t>("lastday");
	acc->sessionExpires = result->getNumber<time_t>("expires");
	acc->premiumDaysPurchased = result->getNumber<uint32_t>("premdays_purchased");
	acc->creationTime = result->getNumber<uint32_t>("creation");
	acc->premiumRemainingDays = acc->premiumLastDay > getTimeNow() ? (acc->premiumLastDay - getTimeNow()) / 86400 : 0;

	setupLoyaltyInfo(acc);

	return loadAccountPlayers(acc);
}

void AccountRepositoryDB::setupLoyaltyInfo(std::unique_ptr<AccountInfo> &acc) {
	if (acc->premiumDaysPurchased >= acc->premiumRemainingDays && acc->creationTime != 0) {
		return;
	}

	if (acc->premiumDaysPurchased < acc->premiumRemainingDays) {
		acc->premiumDaysPurchased = acc->premiumRemainingDays;
	}

	if (acc->creationTime == 0) {
		acc->creationTime = getTimeNow();
	}

	save(acc);
}<|MERGE_RESOLUTION|>--- conflicted
+++ resolved
@@ -13,11 +13,6 @@
 #include "enums/account_coins.hpp"
 #include "utils/definitions.hpp"
 #include "utils/tools.hpp"
-<<<<<<< HEAD
-#include "enums/account_coins.hpp"
-#include "account/account_info.hpp"
-=======
->>>>>>> 135866a6
 
 AccountRepositoryDB::AccountRepositoryDB() {
 	coinTypeToColumn = {
@@ -27,13 +22,8 @@
 	};
 }
 
-<<<<<<< HEAD
-bool AccountRepositoryDB::loadByID(const uint32_t &id, AccountInfo &acc) {
-	const auto query = fmt::format("SELECT `id`, `type`, `premdays`, `lastday`, `creation`, `premdays_purchased`, 0 AS `expires` FROM `accounts` WHERE `id` = {}", id);
-=======
 bool AccountRepositoryDB::loadByID(const uint32_t &id, std::unique_ptr<AccountInfo> &acc) {
 	auto query = fmt::format("SELECT `id`, `type`, `premdays`, `lastday`, `creation`, `premdays_purchased`, 0 AS `expires` FROM `accounts` WHERE `id` = {}", id);
->>>>>>> 135866a6
 	return load(query, acc);
 }
 
@@ -43,13 +33,8 @@
 	return load(query, acc);
 }
 
-<<<<<<< HEAD
-bool AccountRepositoryDB::loadBySession(const std::string &sessionKey, AccountInfo &acc) {
-	const auto query = fmt::format(
-=======
 bool AccountRepositoryDB::loadBySession(const std::string &sessionKey, std::unique_ptr<AccountInfo> &acc) {
 	auto query = fmt::format(
->>>>>>> 135866a6
 		"SELECT `accounts`.`id`, `type`, `premdays`, `lastday`, `creation`, `premdays_purchased`, `account_sessions`.`expires` "
 		"FROM `accounts` "
 		"INNER JOIN `account_sessions` ON `account_sessions`.`account_id` = `accounts`.`id` "
@@ -59,13 +44,8 @@
 	return load(query, acc);
 }
 
-<<<<<<< HEAD
-bool AccountRepositoryDB::save(const AccountInfo &accInfo) {
-	const bool successful = g_database().executeQuery(
-=======
 bool AccountRepositoryDB::save(const std::unique_ptr<AccountInfo> &accInfo) {
 	bool successful = g_database().executeQuery(
->>>>>>> 135866a6
 		fmt::format(
 			"UPDATE `accounts` SET `type` = {}, `premdays` = {}, `lastday` = {}, `creation` = {}, `premdays_purchased` = {} WHERE `id` = {}",
 			accInfo->accountType,
@@ -184,15 +164,9 @@
 	return successful;
 }
 
-<<<<<<< HEAD
-bool AccountRepositoryDB::loadAccountPlayers(AccountInfo &acc) const {
-	const auto result = g_database().storeQuery(
-		fmt::format("SELECT `name`, `deletion` FROM `players` WHERE `account_id` = {} ORDER BY `name` ASC", acc.id)
-=======
 bool AccountRepositoryDB::loadAccountPlayers(std::unique_ptr<AccountInfo> &acc) {
 	auto result = g_database().storeQuery(
 		fmt::format("SELECT `name`, `deletion` FROM `players` WHERE `account_id` = {} ORDER BY `name` ASC", acc->id)
->>>>>>> 135866a6
 	);
 
 	if (!result) {
@@ -211,13 +185,8 @@
 	return true;
 }
 
-<<<<<<< HEAD
-bool AccountRepositoryDB::load(const std::string &query, AccountInfo &acc) {
-	const auto result = g_database().storeQuery(query);
-=======
 bool AccountRepositoryDB::load(const std::string &query, std::unique_ptr<AccountInfo> &acc) {
 	auto result = g_database().storeQuery(query);
->>>>>>> 135866a6
 
 	if (result == nullptr) {
 		return false;
