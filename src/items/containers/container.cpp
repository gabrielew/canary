/**
 * Canary - A free and open-source MMORPG server emulator
 * Copyright (©) 2019-2024 OpenTibiaBR <opentibiabr@outlook.com>
 * Repository: https://github.com/opentibiabr/canary
 * License: https://github.com/opentibiabr/canary/blob/main/LICENSE
 * Contributors: https://github.com/opentibiabr/canary/graphs/contributors
 * Website: https://docs.opentibiabr.com/
 */

#include "items/containers/container.hpp"

#include "config/configmanager.hpp"
#include "creatures/players/player.hpp"
#include "game/game.hpp"
#include "map/spectators.hpp"

Container::Container(uint16_t type) :
	Container(type, items[type].maxItems) {
	m_maxItems = static_cast<uint32_t>(g_configManager().getNumber(MAX_CONTAINER_ITEM));
	if (getID() == ITEM_GOLD_POUCH) {
		pagination = true;
		m_maxItems = g_configManager().getNumber(LOOTPOUCH_MAXLIMIT);
		maxSize = 32;
	}

	if (isStoreInbox()) {
		pagination = true;
		m_maxItems = g_configManager().getNumber(STOREINBOX_MAXLIMIT);
		maxSize = 32;
	}
}

Container::Container(uint16_t initType, uint16_t initSize, bool initUnlocked /*= true*/, bool initPagination /*= false*/) :
	Item(initType),
	maxSize(initSize),
	unlocked(initUnlocked),
	pagination(initPagination) { }

std::shared_ptr<Container> Container::create(uint16_t type) {
	return std::make_shared<Container>(type);
}

std::shared_ptr<Container> Container::create(uint16_t type, uint16_t size, bool unlocked /*= true*/, bool pagination /*= false*/) {
	return std::make_shared<Container>(type, size, unlocked, pagination);
}

std::shared_ptr<Container> Container::create(const std::shared_ptr<Tile> &tile) {
	auto container = std::make_shared<Container>(ITEM_BROWSEFIELD, 30, false, true);
	const TileItemVector* itemVector = tile->getItemList();
	if (itemVector) {
		for (const auto &item : *itemVector) {
			if (((item->getContainer() || item->hasProperty(CONST_PROP_MOVABLE)) || (item->isWrapable() && !item->hasProperty(CONST_PROP_MOVABLE) && !item->hasProperty(CONST_PROP_BLOCKPATH))) && !item->hasAttribute(ItemAttribute_t::UNIQUEID)) {
				container->itemlist.push_front(item);
				item->setParent(container);
			}
		}
	}

	container->setParent(tile);
	return container;
}

Container::~Container() {
	if (getID() == ITEM_BROWSEFIELD) {
		auto parent = getParent();
		if (parent) {
			auto tile = parent->getTile();
			if (tile) {
				auto browseField = g_game().browseFields.find(tile);
				if (browseField != g_game().browseFields.end()) {
					g_game().browseFields.erase(browseField);
				}
			}

			for (auto &item : itemlist) {
				if (item) {
					item->setParent(parent);
				}
			}
		}
	}
}

std::shared_ptr<Item> Container::clone() const {
	const std::shared_ptr<Container> &clone = std::static_pointer_cast<Container>(Item::clone());
	for (const std::shared_ptr<Item> &item : itemlist) {
		clone->addItem(item->clone());
	}
	clone->totalWeight = totalWeight;
	return clone;
}

std::shared_ptr<Container> Container::getParentContainer() {
	const std::shared_ptr<Thing> &thing = getParent();
	if (!thing) {
		return nullptr;
	}
	return thing->getContainer();
}

std::shared_ptr<Container> Container::getTopParentContainer() {
	std::shared_ptr<Thing> thing = getParent();
	std::shared_ptr<Thing> prevThing = getContainer();
	if (!thing) {
		return prevThing->getContainer();
	}

	while (thing->getParent() != nullptr && thing->getParent()->getContainer()) {
		prevThing = thing;
		thing = thing->getParent();
	}

	if (prevThing) {
		return prevThing->getContainer();
	}

	return thing->getContainer();
}

std::shared_ptr<Container> Container::getRootContainer() {
	return getTopParentContainer();
}

bool Container::hasParent() {
	const auto &parent = getParent();
	if (!parent) {
		return false;
	}
	const auto &creature = parent->getCreature();
	const bool &isPlayer = creature && creature->getPlayer() != nullptr;
	return getID() != ITEM_BROWSEFIELD && !isPlayer;
}

void Container::addItem(const std::shared_ptr<Item> &item) {
	itemlist.push_back(item);
	item->setParent(getContainer());
}

StashContainerList Container::getStowableItems() const {
	StashContainerList toReturnList;
	for (const auto &item : itemlist) {
		if (item->getContainer() != nullptr) {
			const auto &subContainer = item->getContainer()->getStowableItems();
			for (const auto &key : subContainer | std::views::keys) {
				const auto &containerItem = key;
				toReturnList.emplace_back(containerItem, static_cast<uint32_t>(containerItem->getItemCount()));
			}
		} else if (item->isItemStorable()) {
			toReturnList.emplace_back(item, static_cast<uint32_t>(item->getItemCount()));
		}
	}

	return toReturnList;
}

Attr_ReadValue Container::readAttr(AttrTypes_t attr, PropStream &propStream) {
	if (attr == ATTR_CONTAINER_ITEMS) {
		if (!propStream.read<uint32_t>(serializationCount)) {
			return ATTR_READ_ERROR;
		}
		return ATTR_READ_END;
	}
	return Item::readAttr(attr, propStream);
}

bool Container::unserializeItemNode(OTB::Loader &loader, const OTB::Node &node, PropStream &propStream, Position &itemPosition) {
	const bool ret = Item::unserializeItemNode(loader, node, propStream, itemPosition);
	if (!ret) {
		return false;
	}

	for (const auto &itemNode : node.children) {
		// load container items
		if (itemNode.type != OTBM_ITEM) {
			// unknown type
			return false;
		}

		PropStream itemPropStream;
		if (!loader.getProps(itemNode, itemPropStream)) {
			return false;
		}

		uint16_t id;
		if (!itemPropStream.read<uint16_t>(id)) {
			return false;
		}

		const auto &item = Item::CreateItem(id, itemPosition);
		if (!item) {
			continue;
		}

		if (!item->unserializeItemNode(loader, itemNode, itemPropStream, itemPosition)) {
			continue;
		}

		addItem(item);
		updateItemWeight(item->getWeight());
	}
	return true;
}

bool Container::countsToLootAnalyzerBalance() const {
	if (isCorpse()) {
		return true;
	}

	if (getID() == ITEM_REWARD_CONTAINER) {
		return true;
	}

	return false;
}

void Container::updateItemWeight(int32_t diff) {
	totalWeight += diff;
	std::shared_ptr<Container> parentContainer = getContainer();
	while ((parentContainer = parentContainer->getParentContainer()) != nullptr) {
		parentContainer->totalWeight += diff;
	}
}

uint32_t Container::getWeight() const {
	return Item::getWeight() + totalWeight;
}

std::string Container::getContentDescription(bool oldProtocol) {
	std::ostringstream os;
	return getContentDescription(os, oldProtocol).str();
}

std::ostringstream &Container::getContentDescription(std::ostringstream &os, bool sendColoredMessage) {
	bool firstitem = true;
	for (ContainerIterator it = iterator(); it.hasNext(); it.advance()) {
		const auto &item = *it;
		if (!item) {
			continue;
		}

		const auto &container = item->getContainer();
		if (container && !container->empty()) {
			continue;
		}

		if (firstitem) {
			firstitem = false;
		} else {
			os << ", ";
		}

		if (sendColoredMessage) {
			os << "{" << item->getID() << "|" << item->getNameDescription() << "}";
		} else {
			os << item->getNameDescription();
		}
	}

	if (firstitem) {
		os << "nothing";
	}
	return os;
}

uint32_t Container::getMaxCapacity() const {
	return m_maxItems;
}

bool Container::isStoreInbox() const {
	return getID() == ITEM_STORE_INBOX;
}

bool Container::isStoreInboxFiltered() const {
	const auto attribute = getAttribute<std::string>(ItemAttribute_t::STORE_INBOX_CATEGORY);
	if (isStoreInbox() && !attribute.empty() && attribute != "All") {
		return true;
	}

	return false;
}

std::deque<std::shared_ptr<Item>> Container::getStoreInboxFilteredItems() const {
	const auto enumName = getAttribute<std::string>(ItemAttribute_t::STORE_INBOX_CATEGORY);
	ItemDeque storeInboxFilteredList;
	if (isStoreInboxFiltered()) {
		for (const std::shared_ptr<Item> &item : getItemList()) {
			auto itemId = item->getID();
			const auto attribute = item->getCustomAttribute("unWrapId");
			const uint16_t unWrapId = attribute ? static_cast<uint16_t>(attribute->getInteger()) : 0;
			if (unWrapId != 0) {
				itemId = unWrapId;
			}
			const auto &itemType = Item::items.getItemType(itemId);
			auto primaryType = toPascalCase(itemType.m_primaryType);
			auto name = toPascalCase(enumName);
			g_logger().debug("Get filtered items, primaty type {}, enum name {}", primaryType, name);
			if (primaryType == name) {
				storeInboxFilteredList.push_back(item);
			}
		}
	}

	return storeInboxFilteredList;
}

std::vector<ContainerCategory_t> Container::getStoreInboxValidCategories() const {
	stdext::vector_set<ContainerCategory_t> validCategories;
	for (const auto &item : itemlist) {
		auto itemId = item->getID();
		const auto attribute = item->getCustomAttribute("unWrapId");
		const uint16_t unWrapId = attribute ? static_cast<uint16_t>(attribute->getInteger()) : 0;
		if (unWrapId != 0) {
			itemId = unWrapId;
		}
		const auto &itemType = Item::items.getItemType(itemId);
		auto convertedString = toPascalCase(itemType.m_primaryType);
		g_logger().debug("Store item '{}', primary type {}", itemId, convertedString);
		auto category = magic_enum::enum_cast<ContainerCategory_t>(convertedString);
		if (category.has_value()) {
			g_logger().debug("Adding valid category {}", static_cast<uint8_t>(category.value()));
			validCategories.insert(category.value());
		}
	}

	return validCategories.data();
}

std::shared_ptr<Item> Container::getFilteredItemByIndex(size_t index) const {
	const auto &filteredItems = getStoreInboxFilteredItems();
	if (index >= filteredItems.size()) {
		return nullptr;
	}

	const auto &item = filteredItems[index];

	const auto it = std::ranges::find(itemlist, item);
	if (it == itemlist.end()) {
		return nullptr;
	}

	return *it;
}

std::shared_ptr<Item> Container::getItemByIndex(size_t index) const {
	if (index >= size()) {
		return nullptr;
	}

	return itemlist[index];
}

uint32_t Container::getItemHoldingCount() {
	uint32_t counter = 0;
	for (ContainerIterator it = iterator(); it.hasNext(); it.advance()) {
		++counter;
	}
	return counter;
}

uint32_t Container::getContainerHoldingCount() {
	uint32_t counter = 0;
	for (ContainerIterator it = iterator(); it.hasNext(); it.advance()) {
		if ((*it)->getContainer()) {
			++counter;
		}
	}
	return counter;
}

bool Container::isHoldingItem(const std::shared_ptr<Item> &item) {
	for (ContainerIterator it = iterator(); it.hasNext(); it.advance()) {
		if (*it == item) {
			return true;
		}
	}
	return false;
}

bool Container::isHoldingItemWithId(const uint16_t id) {
	for (ContainerIterator it = iterator(); it.hasNext(); it.advance()) {
		const auto &item = *it;
		if (item && item->getID() == id) {
			return true;
		}
	}
	return false;
}

bool Container::isInsideContainerWithId(const uint16_t id) {
	auto nextParent = getParent();
	while (nextParent != nullptr && nextParent->getContainer()) {
		if (nextParent->getContainer()->getID() == id) {
			return true;
		}
		nextParent = nextParent->getRealParent();
	}
	return false;
}

bool Container::isAnyKindOfRewardChest() {
	return getID() == ITEM_REWARD_CHEST || (getID() == ITEM_REWARD_CONTAINER && getParent() && getParent()->getContainer() && getParent()->getContainer()->getID() == ITEM_REWARD_CHEST) || isBrowseFieldAndHoldsRewardChest();
}

bool Container::isAnyKindOfRewardContainer() {
	return getID() == ITEM_REWARD_CHEST || getID() == ITEM_REWARD_CONTAINER || isHoldingItemWithId(ITEM_REWARD_CONTAINER) || isInsideContainerWithId(ITEM_REWARD_CONTAINER);
}

bool Container::isBrowseFieldAndHoldsRewardChest() {
	return getID() == ITEM_BROWSEFIELD && isHoldingItemWithId(ITEM_REWARD_CHEST);
}

void Container::onAddContainerItem(const std::shared_ptr<Item> &item) {
	const auto spectators = Spectators().find<Player>(getPosition(), false, 2, 2, 2, 2);

	// send to client
	for (const auto &spectator : spectators) {
		spectator->getPlayer()->sendAddContainerItem(getContainer(), item);
	}

	// event methods
	for (const auto &spectator : spectators) {
		spectator->getPlayer()->onAddContainerItem(item);
	}
}

void Container::onUpdateContainerItem(uint32_t index, const std::shared_ptr<Item> &oldItem, const std::shared_ptr<Item> &newItem) {
	const auto spectators = Spectators().find<Player>(getPosition(), false, 2, 2, 2, 2);

	// send to client
	for (const auto &spectator : spectators) {
		spectator->getPlayer()->sendUpdateContainerItem(getContainer(), index, newItem);
	}

	// event methods
	for (const auto &spectator : spectators) {
		spectator->getPlayer()->onUpdateContainerItem(getContainer(), oldItem, newItem);
	}
}

void Container::onRemoveContainerItem(uint32_t index, const std::shared_ptr<Item> &item) {
	const auto spectators = Spectators().find<Player>(getPosition(), false, 2, 2, 2, 2);

	// send change to client
	for (const auto &spectator : spectators) {
		spectator->getPlayer()->sendRemoveContainerItem(getContainer(), index);
	}

	// event methods
	for (const auto &spectator : spectators) {
		spectator->getPlayer()->onRemoveContainerItem(getContainer(), item);
	}
}

ReturnValue Container::queryAdd(int32_t addIndex, const std::shared_ptr<Thing> &addThing, uint32_t addCount, uint32_t flags, const std::shared_ptr<Creature> &actor /* = nullptr*/) {
	const bool childIsOwner = hasBitSet(FLAG_CHILDISOWNER, flags);
	if (childIsOwner) {
		// a child container is querying, since we are the top container (not carried by a player)
		// just return with no error.
		return RETURNVALUE_NOERROR;
	}

	if (!unlocked) {
		return RETURNVALUE_NOTPOSSIBLE;
	}

	const auto &item = addThing->getItem();
	if (item == nullptr) {
		return RETURNVALUE_NOTPOSSIBLE;
	}

	if (!item->isPickupable()) {
		return RETURNVALUE_CANNOTPICKUP;
	}

	if (item == getItem()) {
		return RETURNVALUE_THISISIMPOSSIBLE;
	}
	if (item->hasOwner()) {
		// a non-owner can move the item around but not pick it up
		const auto &toPlayer = getTopParent()->getPlayer();
		if (toPlayer && !item->isOwner(toPlayer)) {
			return RETURNVALUE_ITEMISNOTYOURS;
		}

		// a container cannot have items of different owners
		if (hasOwner() && getOwnerId() != item->getOwnerId()) {
			return RETURNVALUE_ITEMISNOTYOURS;
		}
	}

	std::shared_ptr<Cylinder> cylinder = getParent();
	const auto noLimit = hasBitSet(FLAG_NOLIMIT, flags);
	while (cylinder) {
		if (cylinder == addThing) {
			return RETURNVALUE_THISISIMPOSSIBLE;
		}
		const std::shared_ptr<Container> &container = cylinder->getContainer();
		if (!noLimit && container && container->isInbox()) {
			return RETURNVALUE_CONTAINERNOTENOUGHROOM;
		}
		const std::shared_ptr<Cylinder> &parent = cylinder->getParent();
		if (cylinder == parent) {
			g_logger().error("Container::queryAdd: parent == cylinder. Preventing infinite loop.");
			return RETURNVALUE_NOTPOSSIBLE;
		}
		cylinder = parent;
	}

	if (!noLimit && addIndex == INDEX_WHEREEVER && size() >= capacity() && !hasPagination()) {
		return RETURNVALUE_CONTAINERNOTENOUGHROOM;
	}

	if (const auto &topParentContainer = getTopParentContainer()) {
		if (const auto &addContainer = item->getContainer()) {
			uint32_t addContainerCount = addContainer->getContainerHoldingCount() + 1;
			uint32_t maxContainer = static_cast<uint32_t>(g_configManager().getNumber(MAX_CONTAINER));
			if (addContainerCount + topParentContainer->getContainerHoldingCount() > maxContainer) {
				return RETURNVALUE_CONTAINERISFULL;
			}

			const uint32_t addItemCount = addContainer->getItemHoldingCount() + 1;
			if (addItemCount + topParentContainer->getItemHoldingCount() > m_maxItems) {
				return RETURNVALUE_CONTAINERISFULL;
			}
		} else {
			if (topParentContainer->getItemHoldingCount() + 1 > m_maxItems) {
				return RETURNVALUE_CONTAINERISFULL;
			}
		}
	}

	if (isQuiver() && item->getWeaponType() != WEAPON_AMMO) {
		return RETURNVALUE_ONLYAMMOINQUIVER;
	}

	const std::shared_ptr<Cylinder> &topParent = getTopParent();
	if (topParent != getContainer()) {
		return topParent->queryAdd(INDEX_WHEREEVER, item, addCount, flags | FLAG_CHILDISOWNER, actor);
	} else {
		return RETURNVALUE_NOERROR;
	}
}

ReturnValue Container::queryMaxCount(int32_t index, const std::shared_ptr<Thing> &thing, uint32_t count, uint32_t &maxQueryCount, uint32_t flags) {
	const auto &item = thing->getItem();
	if (item == nullptr) {
		maxQueryCount = 0;
		return RETURNVALUE_NOTPOSSIBLE;
	}

	if (hasBitSet(FLAG_NOLIMIT, flags) || hasPagination()) {
		maxQueryCount = std::max<uint32_t>(1, count);
		return RETURNVALUE_NOERROR;
	}

	const int32_t freeSlots = std::max<int32_t>(capacity() - size(), 0);

	if (item->isStackable()) {
		uint32_t n = 0;

		if (index == INDEX_WHEREEVER) {
			// Iterate through every item and check how much free stackable slots there is.
			uint32_t slotIndex = 0;
			for (const auto &containerItem : itemlist) {
				if (containerItem != item && containerItem->equals(item) && containerItem->getItemCount() < containerItem->getStackSize()) {
					const uint32_t remainder = (containerItem->getStackSize() - containerItem->getItemCount());
					if (queryAdd(slotIndex++, item, remainder, flags) == RETURNVALUE_NOERROR) {
						n += remainder;
					}
				}
			}
		} else {
			const auto &destItem = getItemByIndex(index);
			if (item->equals(destItem) && destItem->getItemCount() < destItem->getStackSize()) {
				n = destItem->getStackSize() - destItem->getItemCount();
			}
		}

		// maxQueryCount is the limit of items I can add
		maxQueryCount = freeSlots * item->getStackSize() + n;
		if (maxQueryCount < count) {
			return RETURNVALUE_CONTAINERNOTENOUGHROOM;
		}
	} else {
		maxQueryCount = freeSlots;
		if (maxQueryCount == 0) {
			return RETURNVALUE_CONTAINERNOTENOUGHROOM;
		}
	}
	return RETURNVALUE_NOERROR;
}

ReturnValue Container::queryRemove(const std::shared_ptr<Thing> &thing, uint32_t count, uint32_t flags, const std::shared_ptr<Creature> &actor /*= nullptr */) {
	const int32_t index = getThingIndex(thing);
	if (index == -1) {
		g_logger().debug("{} - Failed to get thing index", __FUNCTION__);
		return RETURNVALUE_NOTPOSSIBLE;
	}

	const auto &item = thing->getItem();
	if (item == nullptr) {
		g_logger().debug("{} - Item is nullptr", __FUNCTION__);
		return RETURNVALUE_NOTPOSSIBLE;
	}

	if (count == 0 || (item->isStackable() && count > item->getItemCount())) {
		g_logger().debug("{} - Failed to get item count", __FUNCTION__);
		return RETURNVALUE_NOTPOSSIBLE;
	}

	if (!item->isMovable() && !hasBitSet(FLAG_IGNORENOTMOVABLE, flags)) {
		g_logger().debug("{} - Item is not movable", __FUNCTION__);
		return RETURNVALUE_NOTMOVABLE;
	}
	const std::shared_ptr<HouseTile> &houseTile = std::dynamic_pointer_cast<HouseTile>(getTopParent());
	if (houseTile) {
		return houseTile->queryRemove(thing, count, flags, actor);
	}
	return RETURNVALUE_NOERROR;
}

std::shared_ptr<Cylinder> Container::queryDestination(int32_t &index, const std::shared_ptr<Thing> &thing, std::shared_ptr<Item> &destItem, uint32_t &flags) {
	if (!unlocked) {
		destItem = nullptr;
		return getContainer();
	}

	if (index == 254 /*move up*/) {
		index = INDEX_WHEREEVER;
		destItem = nullptr;

		const auto &parentContainer = std::dynamic_pointer_cast<Container>(getParent());
		if (parentContainer) {
			return parentContainer;
		}
		return getContainer();
	}

	if (index == 255 /*add wherever*/) {
		index = INDEX_WHEREEVER;
		destItem = nullptr;
	} else if (index >= static_cast<int32_t>(capacity()) && !hasPagination()) {
		/*
		if you have a container, maximize it to show all 20 slots
		then you open a bag that is inside the container you will have a bag with 8 slots
		and a "grey" area where the other 12 slots where from the container
		if you drop the item on that grey area
		the client calculates the slot position as if the bag has 20 slots
		*/
		index = INDEX_WHEREEVER;
		destItem = nullptr;
	}

	const auto &item = thing->getItem();
	if (!item) {
		return getContainer();
	}

	if (index != INDEX_WHEREEVER) {
		const auto &itemFromIndex = getItemByIndex(index);
		if (itemFromIndex) {
			destItem = itemFromIndex;
		}

		const auto &subCylinder = std::dynamic_pointer_cast<Cylinder>(destItem);
		if (subCylinder) {
			index = INDEX_WHEREEVER;
			destItem = nullptr;
			return subCylinder;
		}
	}

	const bool autoStack = !hasBitSet(FLAG_IGNOREAUTOSTACK, flags);
	if (autoStack && item->isStackable() && item->getParent() != getContainer()) {
		if (destItem && destItem->equals(item) && destItem->getItemCount() < destItem->getStackSize()) {
			return getContainer();
		}

		// try find a suitable item to stack with
		uint32_t n = 0;
		for (const auto &listItem : itemlist) {
			if (listItem != item && listItem->equals(item) && listItem->getItemCount() < listItem->getStackSize()) {
				destItem = listItem;
				index = n;
				return getContainer();
			}
			++n;
		}
	}
	return getContainer();
}

void Container::addThing(const std::shared_ptr<Thing> &thing) {
	return addThing(0, thing);
}

void Container::addThing(int32_t index, const std::shared_ptr<Thing> &thing) {
	if (!thing) {
		return /*RETURNVALUE_NOTPOSSIBLE*/;
	}

	if (index >= static_cast<int32_t>(capacity())) {
		return /*RETURNVALUE_NOTPOSSIBLE*/;
	}

	const auto &item = thing->getItem();
	if (item == nullptr) {
		return /*RETURNVALUE_NOTPOSSIBLE*/;
	}

	item->setParent(getContainer());
	itemlist.push_front(item);
	updateItemWeight(item->getWeight());

	// send change to client
	if (getParent() && (getParent() != VirtualCylinder::virtualCylinder)) {
		onAddContainerItem(item);
	}
}

void Container::addItemBack(const std::shared_ptr<Item> &item) {
	addItem(item);
	updateItemWeight(item->getWeight());

	// send change to client
	if (getParent() && (getParent() != VirtualCylinder::virtualCylinder)) {
		onAddContainerItem(item);
	}
}

void Container::updateThing(const std::shared_ptr<Thing> &thing, uint16_t itemId, uint32_t count) {
	const int32_t index = getThingIndex(thing);
	if (index == -1) {
		return /*RETURNVALUE_NOTPOSSIBLE*/;
	}

	const auto &item = thing->getItem();
	if (item == nullptr) {
		return /*RETURNVALUE_NOTPOSSIBLE*/;
	}

	const int32_t oldWeight = item->getWeight();
	item->setID(itemId);
	item->setSubType(count);
	updateItemWeight(-oldWeight + item->getWeight());

	// send change to client
	if (getParent()) {
		onUpdateContainerItem(index, item, item);
	}
}

void Container::replaceThing(uint32_t index, const std::shared_ptr<Thing> &thing) {
	const auto &item = thing->getItem();
	if (!item) {
		return /*RETURNVALUE_NOTPOSSIBLE*/;
	}

	const auto &replacedItem = getItemByIndex(index);
	if (!replacedItem) {
		return /*RETURNVALUE_NOTPOSSIBLE*/;
	}

	itemlist[index] = item;
	item->setParent(getContainer());
	updateItemWeight(-static_cast<int32_t>(replacedItem->getWeight()) + item->getWeight());

	// send change to client
	if (getParent()) {
		onUpdateContainerItem(index, replacedItem, item);
	}

	replacedItem->resetParent();
}

void Container::removeThing(const std::shared_ptr<Thing> &thing, uint32_t count) {
	const auto &item = thing->getItem();
	if (item == nullptr) {
		return /*RETURNVALUE_NOTPOSSIBLE*/;
	}

	const int32_t index = getThingIndex(thing);
	if (index == -1) {
		return /*RETURNVALUE_NOTPOSSIBLE*/;
	}

	if (item->isStackable() && count != item->getItemCount()) {
<<<<<<< HEAD
		const uint8_t newCount = static_cast<uint8_t>(std::max<int32_t>(0, item->getItemCount() - count));
=======
		const auto newCount = static_cast<uint8_t>(std::max<int32_t>(0, item->getItemCount() - count));
>>>>>>> 135866a6
		const int32_t oldWeight = item->getWeight();
		item->setItemCount(newCount);
		updateItemWeight(-oldWeight + item->getWeight());

		// send change to client
		if (getParent()) {
			onUpdateContainerItem(index, item, item);
		}
	} else {
		updateItemWeight(-static_cast<int32_t>(item->getWeight()));

		// send change to client
		if (getParent()) {
			onRemoveContainerItem(index, item);
		}

		item->resetParent();
		itemlist.erase(itemlist.begin() + index);
	}
}

int32_t Container::getThingIndex(const std::shared_ptr<Thing> &thing) const {
	int32_t index = 0;
	for (const std::shared_ptr<Item> &item : itemlist) {
		if (item == thing) {
			return index;
		}
		++index;
	}
	return -1;
}

size_t Container::getFirstIndex() const {
	return 0;
}

size_t Container::getLastIndex() const {
	return size();
}

uint32_t Container::getItemTypeCount(uint16_t itemId, int32_t subType /* = -1*/) const {
	uint32_t count = 0;
	for (const std::shared_ptr<Item> &item : itemlist) {
		if (item->getID() == itemId) {
			count += countByType(item, subType);
		}
	}
	return count;
}

std::map<uint32_t, uint32_t> &Container::getAllItemTypeCount(std::map<uint32_t, uint32_t> &countMap) const {
	for (const std::shared_ptr<Item> &item : itemlist) {
		countMap[item->getID()] += item->getItemCount();
	}
	return countMap;
}

std::shared_ptr<Thing> Container::getThing(size_t index) const {
	return getItemByIndex(index);
}

ItemVector Container::getItems(bool recursive /*= false*/) {
	ItemVector containerItems;
	if (recursive) {
		for (ContainerIterator it = iterator(); it.hasNext(); it.advance()) {
			containerItems.push_back(*it);
		}
	} else {
		for (const std::shared_ptr<Item> &item : itemlist) {
			containerItems.push_back(item);
		}
	}
	return containerItems;
}

void Container::postAddNotification(const std::shared_ptr<Thing> &thing, const std::shared_ptr<Cylinder> &oldParent, int32_t index, CylinderLink_t) {
	const std::shared_ptr<Cylinder> &topParent = getTopParent();
	if (topParent->getCreature()) {
		topParent->postAddNotification(thing, oldParent, index, LINK_TOPPARENT);
	} else if (topParent == getContainer()) {
		// let the tile class notify surrounding players
		if (topParent->getParent()) {
			topParent->getParent()->postAddNotification(thing, oldParent, index, LINK_NEAR);
		}
	} else {
		topParent->postAddNotification(thing, oldParent, index, LINK_PARENT);
	}
}

void Container::postRemoveNotification(const std::shared_ptr<Thing> &thing, const std::shared_ptr<Cylinder> &newParent, int32_t index, CylinderLink_t) {
	const std::shared_ptr<Cylinder> &topParent = getTopParent();
	if (topParent->getCreature()) {
		topParent->postRemoveNotification(thing, newParent, index, LINK_TOPPARENT);
	} else if (topParent == getContainer()) {
		// let the tile class notify surrounding players
		if (topParent->getParent()) {
			topParent->getParent()->postRemoveNotification(thing, newParent, index, LINK_NEAR);
		}
	} else {
		topParent->postRemoveNotification(thing, newParent, index, LINK_PARENT);
	}
}

void Container::internalAddThing(const std::shared_ptr<Thing> &thing) {
	internalAddThing(0, thing);
}

void Container::internalAddThing(uint32_t, const std::shared_ptr<Thing> &thing) {
	if (!thing) {
		return;
	}

	const auto &item = thing->getItem();
	if (item == nullptr) {
		return;
	}

	item->setParent(getContainer());
	itemlist.push_front(item);
	updateItemWeight(item->getWeight());
}

uint16_t Container::getFreeSlots() const {
	uint16_t counter = std::max<uint16_t>(0, capacity() - size());

	for (const auto &item : itemlist) {
		if (const auto &container = item->getContainer()) {
			counter += std::max<uint16_t>(0, container->getFreeSlots());
		}
	}

	return counter;
}

ContainerIterator Container::iterator() {
	return { getContainer(), static_cast<size_t>(g_configManager().getNumber(MAX_CONTAINER_DEPTH)) };
}

void Container::removeItem(const std::shared_ptr<Thing> &thing, bool sendUpdateToClient /* = false*/) {
	if (thing == nullptr) {
		return;
	}

	const auto &itemToRemove = thing->getItem();
	if (itemToRemove == nullptr) {
		return;
	}

	const auto it = std::ranges::find(itemlist.begin(), itemlist.end(), itemToRemove);
	if (it != itemlist.end()) {
		// Send change to client
		if (const auto thingIndex = getThingIndex(thing); sendUpdateToClient && thingIndex != -1 && getParent()) {
			onRemoveContainerItem(thingIndex, itemToRemove);
		}

		itemlist.erase(it);
		itemToRemove->resetParent();
	}
}

uint32_t Container::getOwnerId() const {
	uint32_t ownerId = Item::getOwnerId();
	if (ownerId > 0) {
		return ownerId;
	}
	for (const auto &item : itemlist) {
		ownerId = item->getOwnerId();
		if (ownerId > 0) {
			return ownerId;
		}
	}
	return 0;
}

/**
 * ContainerIterator
 * @brief Iterator for iterating over the items in a container
 */
ContainerIterator::ContainerIterator(const std::shared_ptr<Container> &container, size_t maxDepth) :
	maxTraversalDepth(maxDepth) {
	if (container) {
		states.reserve(maxDepth);
		visitedContainers.reserve(g_configManager().getNumber(MAX_CONTAINER));
		(void)states.emplace_back(container, 0, 1);
		(void)visitedContainers.insert(container);
	}
}

bool ContainerIterator::hasNext() const {
	while (!states.empty()) {
		const auto &top = states.back();
		const auto &container = top.container.lock();
		if (!container) {
			// Container has been deleted
			states.pop_back();
		} else if (top.index < container->itemlist.size()) {
			return true;
		} else {
			states.pop_back();
		}
	}
	return false;
}

void ContainerIterator::advance() {
	if (states.empty()) {
		return;
	}

	auto &top = states.back();
	const auto &container = top.container.lock();
	if (!container) {
		// Container has been deleted
		states.pop_back();
		return;
	}

	if (top.index >= container->itemlist.size()) {
		states.pop_back();
		return;
	}

	auto currentItem = container->itemlist[top.index];
	if (currentItem) {
		auto subContainer = currentItem->getContainer();
		if (subContainer && !subContainer->itemlist.empty()) {
			size_t newDepth = top.depth + 1;
			if (newDepth <= maxTraversalDepth) {
				if (visitedContainers.find(subContainer) == visitedContainers.end()) {
					states.emplace_back(subContainer, 0, newDepth);
					visitedContainers.insert(subContainer);
				} else {
					if (!m_cycleDetected) {
						g_logger().trace("[{}] Cycle detected in container: {}", __FUNCTION__, subContainer->getName());
						m_cycleDetected = true;
					}
				}
			} else {
				if (!m_maxDepthReached) {
					g_logger().trace("[{}] Maximum iteration depth reached", __FUNCTION__);
					m_maxDepthReached = true;
				}
			}
		}
	}

	++top.index;
}

std::shared_ptr<Item> ContainerIterator::operator*() const {
	if (states.empty()) {
		return nullptr;
	}

	const auto &top = states.back();
	if (const auto &container = top.container.lock()) {
		if (top.index < container->itemlist.size()) {
			return container->itemlist[top.index];
		}
	}
	return nullptr;
}

bool ContainerIterator::hasReachedMaxDepth() const {
	return m_maxDepthReached;
}

std::shared_ptr<Container> ContainerIterator::getCurrentContainer() const {
	if (states.empty()) {
		return nullptr;
	}
	const auto &top = states.back();
	return top.container.lock();
}

size_t ContainerIterator::getCurrentIndex() const {
	if (states.empty()) {
		return 0;
	}
	const auto &top = states.back();
	return top.index;
}<|MERGE_RESOLUTION|>--- conflicted
+++ resolved
@@ -785,11 +785,7 @@
 	}
 
 	if (item->isStackable() && count != item->getItemCount()) {
-<<<<<<< HEAD
-		const uint8_t newCount = static_cast<uint8_t>(std::max<int32_t>(0, item->getItemCount() - count));
-=======
 		const auto newCount = static_cast<uint8_t>(std::max<int32_t>(0, item->getItemCount() - count));
->>>>>>> 135866a6
 		const int32_t oldWeight = item->getWeight();
 		item->setItemCount(newCount);
 		updateItemWeight(-oldWeight + item->getWeight());
