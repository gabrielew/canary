--- conflicted
+++ resolved
@@ -16,15 +16,12 @@
 #include "creatures/monsters/monsters.hpp"
 #include "creatures/players/achievement/player_achievement.hpp"
 #include "creatures/players/cyclopedia/player_cyclopedia.hpp"
-<<<<<<< HEAD
-=======
 #include "creatures/players/cyclopedia/player_title.hpp"
 #include "creatures/players/player.hpp"
 #include "creatures/players/vip/player_vip.hpp"
 #include "creatures/players/vocations/vocation.hpp"
 #include "creatures/players/wheel/player_wheel.hpp"
 #include "server/network/protocol/protocolgame.hpp"
->>>>>>> 135866a6
 #include "game/game.hpp"
 #include "game/scheduling/save_manager.hpp"
 #include "io/iobestiary.hpp"
@@ -36,10 +33,6 @@
 #include "items/item.hpp"
 #include "map/spectators.hpp"
 
-<<<<<<< HEAD
-#include "enums/account_errors.hpp"
-=======
->>>>>>> 135866a6
 #include "enums/account_coins.hpp"
 #include "enums/account_errors.hpp"
 #include "enums/player_icons.hpp"
@@ -2386,11 +2379,7 @@
 	if (isNumber(L, 2)) {
 		mountId = getNumber<uint8_t>(L, 2);
 	} else {
-<<<<<<< HEAD
-		const auto &mount = g_game().mounts.getMountByName(getString(L, 2));
-=======
 		const auto &mount = g_game().mounts->getMountByName(getString(L, 2));
->>>>>>> 135866a6
 		if (!mount) {
 			lua_pushnil(L);
 			return 1;
@@ -2413,11 +2402,7 @@
 	if (isNumber(L, 2)) {
 		mountId = getNumber<uint8_t>(L, 2);
 	} else {
-<<<<<<< HEAD
-		const auto &mount = g_game().mounts.getMountByName(getString(L, 2));
-=======
 		const auto &mount = g_game().mounts->getMountByName(getString(L, 2));
->>>>>>> 135866a6
 		if (!mount) {
 			lua_pushnil(L);
 			return 1;
