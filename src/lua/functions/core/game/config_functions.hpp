--- conflicted
+++ resolved
@@ -18,20 +18,6 @@
 
 private:
 	/**
-<<<<<<< HEAD
-	 * @brief Pushes a potentially rounded floating-point configuration value to Lua.
-	 *
-	 * This function retrieves a configuration value based on the specified key,
-	 * optionally rounds it to two decimal places to address floating-point precision issues,
-	 * and then pushes this value to the Lua stack depending on the rounding flag provided.
-	 *
-	 * @param L Pointer to the Lua state.
-	 * @param roundFlag A boolean value to determine if rounding should be applied.
-	 * @return Returns 1, the number of values pushed onto the Lua stack.
-	 *
-	 * @note If roundFlag is true, the function rounds the float to two decimal places,
-	 * reducing typical floating-point representation errors.
-=======
 	 * @brief Retrieves a float configuration value from the configuration manager, with an optional rounding.
 	 *
 	 * This function is a Lua binding used to get a float value from the configuration manager. It requires
@@ -57,7 +43,6 @@
 	 * 5. Logs the method call and the obtained value using the debug logger.
 	 * 6. Pushes the final value (rounded or original) back onto the Lua stack.
 	 * 7. Returns 1 to indicate a single return value.
->>>>>>> 687aba59
 	 */
 	static int luaConfigManagerGetFloat(lua_State* L);
 	static int luaConfigManagerGetBoolean(lua_State* L);
