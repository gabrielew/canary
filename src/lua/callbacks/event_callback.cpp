/**
 * Canary - A free and open-source MMORPG server emulator
 * Copyright (©) 2019-2024 OpenTibiaBR <opentibiabr@outlook.com>
 * Repository: https://github.com/opentibiabr/canary
 * License: https://github.com/opentibiabr/canary/blob/main/LICENSE
 * Contributors: https://github.com/opentibiabr/canary/graphs/contributors
 * Website: https://docs.opentibiabr.com/
 */

<<<<<<< HEAD
#include <utility>

#include "pch.hpp"

=======
>>>>>>> 0c7aafe0
#include "lua/callbacks/event_callback.hpp"

#include "utils/tools.hpp"
#include "items/item.hpp"
#include "creatures/players/player.hpp"
#include "game/zones/zone.hpp"

/**
 * @class EventCallback
 * @brief Class representing an event callback.
 *
 * @note This class is used to encapsulate the logic of a Lua event callback.
 * @details It is derived from the Script class and includes additional information specific to event callbacks.
 *
 * @see Script
 */
EventCallback::EventCallback(LuaScriptInterface* scriptInterface, const std::string &callbackName, bool skipDuplicationCheck) :
	Script(scriptInterface), m_callbackName(callbackName), m_skipDuplicationCheck(skipDuplicationCheck) {
}

std::string EventCallback::getName() const {
	return m_callbackName;
}

bool EventCallback::skipDuplicationCheck() const {
	return m_skipDuplicationCheck;
}

std::string EventCallback::getScriptTypeName() const {
	return m_scriptTypeName;
}

void EventCallback::setScriptTypeName(const std::string_view newName) {
	m_scriptTypeName = newName;
}

EventCallback_t EventCallback::getType() const {
	return m_callbackType;
}

void EventCallback::setType(EventCallback_t type) {
	m_callbackType = type;
}

// Lua functions
// Creature
bool EventCallback::creatureOnChangeOutfit(const std::shared_ptr<Creature> &creature, const Outfit_t &outfit) const {
	if (!LuaScriptInterface::reserveScriptEnv()) {
		g_logger().error("[EventCallback::creatureOnChangeOutfit - Creature {}] "
		                 "Call stack overflow. Too many lua script calls being nested.",
		                 creature->getName());
		return false;
	}

	ScriptEnvironment* scriptEnvironment = LuaScriptInterface::getScriptEnv();
	scriptEnvironment->setScriptId(getScriptId(), getScriptInterface());

	lua_State* L = getScriptInterface()->getLuaState();
	getScriptInterface()->pushFunction(getScriptId());

	LuaScriptInterface::pushUserdata<Creature>(L, creature);
	LuaScriptInterface::setCreatureMetatable(L, -1, creature);

	LuaScriptInterface::pushOutfit(L, outfit);

	return getScriptInterface()->callFunction(2);
}

ReturnValue EventCallback::creatureOnAreaCombat(const std::shared_ptr<Creature> &creature, const std::shared_ptr<Tile> &tile, bool aggressive) const {
	if (!LuaScriptInterface::reserveScriptEnv()) {
		g_logger().error("[EventCallback::creatureOnAreaCombat - "
		                 "Creature {} on tile position {}] "
		                 "Call stack overflow. Too many lua script calls being nested.",
		                 creature->getName(), tile->getPosition().toString());
		return RETURNVALUE_NOTPOSSIBLE;
	}

	ScriptEnvironment* scriptEnvironment = LuaScriptInterface::getScriptEnv();
	scriptEnvironment->setScriptId(getScriptId(), getScriptInterface());

	lua_State* L = getScriptInterface()->getLuaState();
	getScriptInterface()->pushFunction(getScriptId());

	if (creature) {
		LuaScriptInterface::pushUserdata<Creature>(L, creature);
		LuaScriptInterface::setCreatureMetatable(L, -1, creature);
	} else {
		lua_pushnil(L);
	}

	LuaScriptInterface::pushUserdata<Tile>(L, tile);
	LuaScriptInterface::setMetatable(L, -1, "Tile");

	LuaScriptInterface::pushBoolean(L, aggressive);

	ReturnValue returnValue;
	if (LuaScriptInterface::protectedCall(L, 3, 1) != 0) {
		returnValue = RETURNVALUE_NOTPOSSIBLE;
		LuaScriptInterface::reportError(nullptr, LuaScriptInterface::popString(L));
	} else {
		returnValue = LuaScriptInterface::getNumber<ReturnValue>(L, -1);
		lua_pop(L, 1);
	}

	LuaScriptInterface::resetScriptEnv();
	return returnValue;
}

ReturnValue EventCallback::creatureOnTargetCombat(const std::shared_ptr<Creature> &creature, const std::shared_ptr<Creature> &target) const {
	if (!LuaScriptInterface::reserveScriptEnv()) {
		g_logger().error("[EventCallback::creatureOnTargetCombat - "
		                 "Creature {} target {}] "
		                 "Call stack overflow. Too many lua script calls being nested.",
		                 creature->getName(), target->getName());
		return RETURNVALUE_NOTPOSSIBLE;
	}

	ScriptEnvironment* scriptEnvironment = LuaScriptInterface::getScriptEnv();
	scriptEnvironment->setScriptId(getScriptId(), getScriptInterface());

	lua_State* L = getScriptInterface()->getLuaState();
	getScriptInterface()->pushFunction(getScriptId());

	if (creature) {
		LuaScriptInterface::pushUserdata<Creature>(L, creature);
		LuaScriptInterface::setCreatureMetatable(L, -1, creature);
	} else {
		lua_pushnil(L);
	}

	LuaScriptInterface::pushUserdata<Creature>(L, target);
	LuaScriptInterface::setCreatureMetatable(L, -1, target);

	ReturnValue returnValue;
	if (LuaScriptInterface::protectedCall(L, 2, 1) != 0) {
		returnValue = RETURNVALUE_NOTPOSSIBLE;
		LuaScriptInterface::reportError(nullptr, LuaScriptInterface::popString(L));
	} else {
		returnValue = LuaScriptInterface::getNumber<ReturnValue>(L, -1);
		lua_pop(L, 1);
	}

	LuaScriptInterface::resetScriptEnv();
	return returnValue;
}

void EventCallback::creatureOnHear(const std::shared_ptr<Creature> &creature, const std::shared_ptr<Creature> &speaker, const std::string &words, SpeakClasses type) const {
	if (!LuaScriptInterface::reserveScriptEnv()) {
		g_logger().error("[EventCallback::creatureOnHear - "
		                 "Creature {} speaker {}] "
		                 "Call stack overflow. Too many lua script calls being nested.",
		                 creature->getName(), speaker->getName());
		return;
	}

	ScriptEnvironment* scriptEnvironment = LuaScriptInterface::getScriptEnv();
	scriptEnvironment->setScriptId(getScriptId(), getScriptInterface());

	lua_State* L = getScriptInterface()->getLuaState();
	getScriptInterface()->pushFunction(getScriptId());

	LuaScriptInterface::pushUserdata<Creature>(L, creature);
	LuaScriptInterface::setCreatureMetatable(L, -1, creature);

	LuaScriptInterface::pushUserdata<Creature>(L, speaker);
	LuaScriptInterface::setCreatureMetatable(L, -1, speaker);

	LuaScriptInterface::pushString(L, words);
	lua_pushnumber(L, type);

	getScriptInterface()->callVoidFunction(4);
}

void EventCallback::creatureOnDrainHealth(const std::shared_ptr<Creature> &creature, const std::shared_ptr<Creature> &attacker, CombatType_t &typePrimary, int32_t &damagePrimary, CombatType_t &typeSecondary, int32_t &damageSecondary, TextColor_t &colorPrimary, TextColor_t &colorSecondary) const {
	if (!LuaScriptInterface::reserveScriptEnv()) {
		g_logger().error("[EventCallback::creatureOnDrainHealth - "
		                 "Creature {} attacker {}] "
		                 "Call stack overflow. Too many lua script calls being nested.",
		                 creature->getName(), attacker->getName());
		return;
	}

	ScriptEnvironment* scriptEnvironment = LuaScriptInterface::getScriptEnv();
	scriptEnvironment->setScriptId(getScriptId(), getScriptInterface());

	lua_State* L = getScriptInterface()->getLuaState();
	getScriptInterface()->pushFunction(getScriptId());

	if (creature) {
		LuaScriptInterface::pushUserdata<Creature>(L, creature);
		LuaScriptInterface::setCreatureMetatable(L, -1, creature);
	} else {
		lua_pushnil(L);
	}

	if (attacker) {
		LuaScriptInterface::pushUserdata<Creature>(L, attacker);
		LuaScriptInterface::setCreatureMetatable(L, -1, attacker);
	} else {
		lua_pushnil(L);
	}

	lua_pushnumber(L, typePrimary);
	lua_pushnumber(L, damagePrimary);
	lua_pushnumber(L, typeSecondary);
	lua_pushnumber(L, damageSecondary);
	lua_pushnumber(L, colorPrimary);
	lua_pushnumber(L, colorSecondary);

	if (LuaScriptInterface::protectedCall(L, 8, 6) != 0) {
		LuaScriptInterface::reportError(nullptr, LuaScriptInterface::popString(L));
	} else {
		typePrimary = LuaScriptInterface::getNumber<CombatType_t>(L, -6);
		damagePrimary = LuaScriptInterface::getNumber<int32_t>(L, -5);
		typeSecondary = LuaScriptInterface::getNumber<CombatType_t>(L, -4);
		damageSecondary = LuaScriptInterface::getNumber<int32_t>(L, -3);
		colorPrimary = LuaScriptInterface::getNumber<TextColor_t>(L, -2);
		colorSecondary = LuaScriptInterface::getNumber<TextColor_t>(L, -1);
		lua_pop(L, 6);
	}

	LuaScriptInterface::resetScriptEnv();
}

void EventCallback::creatureOnCombat(std::shared_ptr<Creature> attacker, std::shared_ptr<Creature> target, CombatDamage &damage) const {
	if (!getScriptInterface()->reserveScriptEnv()) {
		g_logger().error("[{} - "
		                 "Creature {} target {}] "
		                 "Call stack overflow. Too many lua script calls being nested.",
		                 __FUNCTION__, attacker->getName(), target->getName());
		return;
	}

	ScriptEnvironment* scriptEnvironment = getScriptInterface()->getScriptEnv();
	scriptEnvironment->setScriptId(getScriptId(), getScriptInterface());

	lua_State* L = getScriptInterface()->getLuaState();
	getScriptInterface()->pushFunction(getScriptId());

	LuaScriptInterface::pushUserdata<Creature>(L, attacker);
	LuaScriptInterface::setCreatureMetatable(L, -1, attacker);

	LuaScriptInterface::pushUserdata<Creature>(L, target);
	LuaScriptInterface::setCreatureMetatable(L, -1, target);

	LuaScriptInterface::pushCombatDamage(L, damage);

	if (getScriptInterface()->protectedCall(L, 7, 4) != 0) {
		LuaScriptInterface::reportError(nullptr, LuaScriptInterface::popString(L));
	} else {
		damage.primary.value = std::abs(LuaScriptInterface::getNumber<int32_t>(L, -4));
		damage.primary.type = LuaScriptInterface::getNumber<CombatType_t>(L, -3);
		damage.secondary.value = std::abs(LuaScriptInterface::getNumber<int32_t>(L, -2));
		damage.secondary.type = LuaScriptInterface::getNumber<CombatType_t>(L, -1);

		lua_pop(L, 4);
		if (damage.primary.type != COMBAT_HEALING) {
			damage.primary.value = -damage.primary.value;
			damage.secondary.value = -damage.secondary.value;
		}
		/*
		    Only EK with dealing physical damage will get elemental damage on skill
		*/
		if (damage.origin == ORIGIN_SPELL && attacker) {
			const auto &player = attacker->getPlayer();
			if (player && player->getVocationId() != 4 && player->getVocationId() != 8) {
				damage.primary.value = damage.primary.value + damage.secondary.value;
				damage.secondary.type = COMBAT_NONE;
				damage.secondary.value = 0;
			}
		}
	}

	getScriptInterface()->resetScriptEnv();
}

// Party
bool EventCallback::partyOnJoin(const std::shared_ptr<Party> &party, const std::shared_ptr<Player> &player) const {
	if (!LuaScriptInterface::reserveScriptEnv()) {
		g_logger().error("[EventCallback::partyOnJoin - "
		                 "Player {}] "
		                 "Call stack overflow. Too many lua script calls being nested.",
		                 player->getName());
		return false;
	}

	ScriptEnvironment* scriptEnvironment = LuaScriptInterface::getScriptEnv();
	scriptEnvironment->setScriptId(getScriptId(), getScriptInterface());

	lua_State* L = getScriptInterface()->getLuaState();
	getScriptInterface()->pushFunction(getScriptId());

	LuaScriptInterface::pushUserdata<Party>(L, party);
	LuaScriptInterface::setMetatable(L, -1, "Party");

	LuaScriptInterface::pushUserdata<Player>(L, player);
	LuaScriptInterface::setMetatable(L, -1, "Player");

	return getScriptInterface()->callFunction(2);
}

bool EventCallback::partyOnLeave(const std::shared_ptr<Party> &party, const std::shared_ptr<Player> &player) const {
	if (!LuaScriptInterface::reserveScriptEnv()) {
		g_logger().error("[EventCallback::partyOnLeave - "
		                 "Player {}] "
		                 "Call stack overflow. Too many lua script calls being nested.",
		                 player->getName());
		return false;
	}

	ScriptEnvironment* scriptEnvironment = LuaScriptInterface::getScriptEnv();
	scriptEnvironment->setScriptId(getScriptId(), getScriptInterface());

	lua_State* L = getScriptInterface()->getLuaState();
	getScriptInterface()->pushFunction(getScriptId());

	LuaScriptInterface::pushUserdata<Party>(L, party);
	LuaScriptInterface::setMetatable(L, -1, "Party");

	LuaScriptInterface::pushUserdata<Player>(L, player);
	LuaScriptInterface::setMetatable(L, -1, "Player");

	return getScriptInterface()->callFunction(2);
}

bool EventCallback::partyOnDisband(const std::shared_ptr<Party> &party) const {
	if (!LuaScriptInterface::reserveScriptEnv()) {
		g_logger().error("[EventCallback::partyOnDisband - Party leader {}] Call stack "
		                 "overflow. Too many lua script calls being nested.",
		                 party->getLeader() ? party->getLeader()->getName() : "unknown");
		return false;
	}

	ScriptEnvironment* scriptEnvironment = LuaScriptInterface::getScriptEnv();
	scriptEnvironment->setScriptId(getScriptId(), getScriptInterface());

	lua_State* L = getScriptInterface()->getLuaState();
	getScriptInterface()->pushFunction(getScriptId());

	LuaScriptInterface::pushUserdata<Party>(L, party);
	LuaScriptInterface::setMetatable(L, -1, "Party");

	return getScriptInterface()->callFunction(1);
}

void EventCallback::partyOnShareExperience(const std::shared_ptr<Party> &party, uint64_t &exp) const {
	if (!LuaScriptInterface::reserveScriptEnv()) {
		g_logger().error("Party leader {}. Call stack overflow. Too many lua script calls being nested.", party->getLeader() ? party->getLeader()->getName() : "unknown");
		return;
	}

	ScriptEnvironment* scriptEnvironment = LuaScriptInterface::getScriptEnv();
	scriptEnvironment->setScriptId(getScriptId(), getScriptInterface());

	lua_State* L = getScriptInterface()->getLuaState();
	getScriptInterface()->pushFunction(getScriptId());

	LuaScriptInterface::pushUserdata<Party>(L, party);
	LuaScriptInterface::setMetatable(L, -1, "Party");

	lua_pushnumber(L, exp);

	if (LuaScriptInterface::protectedCall(L, 2, 1) != 0) {
		LuaScriptInterface::reportError(nullptr, LuaScriptInterface::popString(L));
	} else {
		exp = LuaScriptInterface::getNumber<uint64_t>(L, -1);
		lua_pop(L, 1);
	}

	LuaScriptInterface::resetScriptEnv();
}

// Player
bool EventCallback::playerOnBrowseField(const std::shared_ptr<Player> &player, const Position &position) const {
	if (!LuaScriptInterface::reserveScriptEnv()) {
		g_logger().error("[EventCallback::playerOnBrowseField - "
		                 "Player {}] "
		                 "Call stack overflow. Too many lua script calls being nested.",
		                 player->getName());
		return false;
	}

	ScriptEnvironment* scriptEnvironment = LuaScriptInterface::getScriptEnv();
	scriptEnvironment->setScriptId(getScriptId(), getScriptInterface());

	lua_State* L = getScriptInterface()->getLuaState();
	getScriptInterface()->pushFunction(getScriptId());

	LuaScriptInterface::pushUserdata<Player>(L, player);
	LuaScriptInterface::setMetatable(L, -1, "Player");

	LuaScriptInterface::pushPosition(L, position);

	return getScriptInterface()->callFunction(2);
}

void EventCallback::playerOnLook(const std::shared_ptr<Player> &player, const Position &position, const std::shared_ptr<Thing> &thing, uint8_t stackpos, int32_t lookDistance) const {
	if (!LuaScriptInterface::reserveScriptEnv()) {
		g_logger().error("[EventCallback::playerOnLook - "
		                 "Player {}] "
		                 "Call stack overflow. Too many lua script calls being nested.",
		                 player->getName());
		return;
	}

	ScriptEnvironment* scriptEnvironment = LuaScriptInterface::getScriptEnv();
	scriptEnvironment->setScriptId(getScriptId(), getScriptInterface());

	lua_State* L = getScriptInterface()->getLuaState();
	getScriptInterface()->pushFunction(getScriptId());

	LuaScriptInterface::pushUserdata<Player>(L, player);
	LuaScriptInterface::setMetatable(L, -1, "Player");

	if (const auto &creature = thing->getCreature()) {
		LuaScriptInterface::pushUserdata<Creature>(L, creature);
		LuaScriptInterface::setCreatureMetatable(L, -1, creature);
	} else if (const auto &item = thing->getItem()) {
		LuaScriptInterface::pushUserdata<Item>(L, item);
		LuaScriptInterface::setItemMetatable(L, -1, item);
	} else {
		lua_pushnil(L);
	}

	LuaScriptInterface::pushPosition(L, position, stackpos);
	lua_pushnumber(L, lookDistance);

	getScriptInterface()->callVoidFunction(4);
}

void EventCallback::playerOnLookInBattleList(const std::shared_ptr<Player> &player, const std::shared_ptr<Creature> &creature, int32_t lookDistance) const {
	if (!LuaScriptInterface::reserveScriptEnv()) {
		g_logger().error("[EventCallback::playerOnLookInBattleList - "
		                 "Player {}] "
		                 "Call stack overflow. Too many lua script calls being nested.",
		                 player->getName());
		return;
	}

	ScriptEnvironment* scriptEnvironment = LuaScriptInterface::getScriptEnv();
	scriptEnvironment->setScriptId(getScriptId(), getScriptInterface());

	lua_State* L = getScriptInterface()->getLuaState();
	getScriptInterface()->pushFunction(getScriptId());

	LuaScriptInterface::pushUserdata<Player>(L, player);
	LuaScriptInterface::setMetatable(L, -1, "Player");

	LuaScriptInterface::pushUserdata<Creature>(L, creature);
	LuaScriptInterface::setCreatureMetatable(L, -1, creature);

	lua_pushnumber(L, lookDistance);

	getScriptInterface()->callVoidFunction(3);
}

void EventCallback::playerOnLookInTrade(const std::shared_ptr<Player> &player, const std::shared_ptr<Player> &partner, const std::shared_ptr<Item> &item, int32_t lookDistance) const {
	if (!LuaScriptInterface::reserveScriptEnv()) {
		g_logger().error("[EventCallback::playerOnLookInTrade - "
		                 "Player {}] "
		                 "Call stack overflow. Too many lua script calls being nested.",
		                 player->getName());
		return;
	}

	ScriptEnvironment* scriptEnvironment = LuaScriptInterface::getScriptEnv();
	scriptEnvironment->setScriptId(getScriptId(), getScriptInterface());

	lua_State* L = getScriptInterface()->getLuaState();
	getScriptInterface()->pushFunction(getScriptId());

	LuaScriptInterface::pushUserdata<Player>(L, player);
	LuaScriptInterface::setMetatable(L, -1, "Player");

	LuaScriptInterface::pushUserdata<Player>(L, partner);
	LuaScriptInterface::setMetatable(L, -1, "Player");

	LuaScriptInterface::pushUserdata<Item>(L, item);
	LuaScriptInterface::setItemMetatable(L, -1, item);

	lua_pushnumber(L, lookDistance);

	getScriptInterface()->callVoidFunction(4);
}

bool EventCallback::playerOnLookInShop(const std::shared_ptr<Player> &player, const ItemType* itemType, uint8_t count) const {
	if (!LuaScriptInterface::reserveScriptEnv()) {
		g_logger().error("[EventCallback::playerOnLookInShop - "
		                 "Player {} itemType {}] "
		                 "Call stack overflow. Too many lua script calls being nested.",
		                 player->getName(), itemType->getPluralName());
		return false;
	}

	ScriptEnvironment* scriptEnvironment = LuaScriptInterface::getScriptEnv();
	scriptEnvironment->setScriptId(getScriptId(), getScriptInterface());

	lua_State* L = getScriptInterface()->getLuaState();
	getScriptInterface()->pushFunction(getScriptId());

	LuaScriptInterface::pushUserdata<Player>(L, player);
	LuaScriptInterface::setMetatable(L, -1, "Player");

	LuaScriptInterface::pushUserdata<const ItemType>(L, itemType);
	LuaScriptInterface::setMetatable(L, -1, "ItemType");

	lua_pushnumber(L, count);

	return getScriptInterface()->callFunction(3);
}

void EventCallback::playerOnRemoveCount(const std::shared_ptr<Player> &player, const std::shared_ptr<Item> &item) const {
	if (!LuaScriptInterface::reserveScriptEnv()) {
		g_logger().error("[EventCallback::playerOnMove - "
		                 "Player {} item {}] "
		                 "Call stack overflow. Too many lua script calls being nested.",
		                 player->getName(), item->getName());
		return;
	}

	ScriptEnvironment* scriptEnvironment = LuaScriptInterface::getScriptEnv();
	scriptEnvironment->setScriptId(getScriptId(), getScriptInterface());

	lua_State* L = getScriptInterface()->getLuaState();
	getScriptInterface()->pushFunction(getScriptId());

	LuaScriptInterface::pushUserdata<Player>(L, player);
	LuaScriptInterface::setMetatable(L, -1, "Player");

	LuaScriptInterface::pushUserdata<Item>(L, item);
	LuaScriptInterface::setItemMetatable(L, -1, item);

	getScriptInterface()->callFunction(2);
}

bool EventCallback::playerOnMoveItem(const std::shared_ptr<Player> &player, const std::shared_ptr<Item> &item, uint16_t count, const Position &fromPos, const Position &toPos, const std::shared_ptr<Cylinder> &fromCylinder, const std::shared_ptr<Cylinder> &toCylinder) const {
	if (!getScriptInterface()) {
		g_logger().error("script interface nullptr");
		return false;
	}

	if (!LuaScriptInterface::reserveScriptEnv()) {
		g_logger().error("[Action::executeUse - Player {}, on item {}] "
		                 "Call stack overflow. Too many lua script calls being nested.",
		                 player->getName(), item->getName());
		return false;
	}

	ScriptEnvironment* scriptEnvironment = LuaScriptInterface::getScriptEnv();
	scriptEnvironment->setScriptId(getScriptId(), getScriptInterface());

	lua_State* L = getScriptInterface()->getLuaState();

	getScriptInterface()->pushFunction(getScriptId());

	LuaScriptInterface::pushUserdata<Player>(L, player);
	LuaScriptInterface::setMetatable(L, -1, "Player");

	LuaScriptInterface::pushThing(L, item);

	lua_pushnumber(L, count);
	LuaScriptInterface::pushPosition(L, fromPos);
	LuaScriptInterface::pushPosition(L, toPos);

	LuaScriptInterface::pushCylinder(L, fromCylinder);
	LuaScriptInterface::pushCylinder(L, toCylinder);

	return getScriptInterface()->callFunction(7);
}

void EventCallback::playerOnItemMoved(const std::shared_ptr<Player> &player, const std::shared_ptr<Item> &item, uint16_t count, const Position &fromPosition, const Position &toPosition, const std::shared_ptr<Cylinder> &fromCylinder, const std::shared_ptr<Cylinder> &toCylinder) const {
	if (!LuaScriptInterface::reserveScriptEnv()) {
		g_logger().error("[EventCallback::playerOnItemMoved - "
		                 "Player {} item {}] "
		                 "Call stack overflow. Too many lua script calls being nested.",
		                 player->getName(), item->getName());
		return;
	}

	ScriptEnvironment* scriptEnvironment = LuaScriptInterface::getScriptEnv();
	scriptEnvironment->setScriptId(getScriptId(), getScriptInterface());

	lua_State* L = getScriptInterface()->getLuaState();
	getScriptInterface()->pushFunction(getScriptId());

	LuaScriptInterface::pushUserdata<Player>(L, player);
	LuaScriptInterface::setMetatable(L, -1, "Player");

	LuaScriptInterface::pushUserdata<Item>(L, item);
	LuaScriptInterface::setItemMetatable(L, -1, item);

	lua_pushnumber(L, count);
	LuaScriptInterface::pushPosition(L, fromPosition);
	LuaScriptInterface::pushPosition(L, toPosition);

	LuaScriptInterface::pushCylinder(L, fromCylinder);
	LuaScriptInterface::pushCylinder(L, toCylinder);

	getScriptInterface()->callVoidFunction(7);
}

void EventCallback::playerOnChangeZone(const std::shared_ptr<Player> &player, ZoneType_t zone) const {
	if (!LuaScriptInterface::reserveScriptEnv()) {
		g_logger().error("[EventCallback::playerOnChangeZone - "
		                 "Player {}] "
		                 "Call stack overflow. Too many lua script calls being nested.",
		                 player->getName());
		return;
	}

	ScriptEnvironment* scriptEnvironment = LuaScriptInterface::getScriptEnv();
	scriptEnvironment->setScriptId(getScriptId(), getScriptInterface());

	lua_State* L = getScriptInterface()->getLuaState();
	getScriptInterface()->pushFunction(getScriptId());

	LuaScriptInterface::pushUserdata<Player>(L, player);
	LuaScriptInterface::setMetatable(L, -1, "Player");

	lua_pushnumber(L, zone);
	getScriptInterface()->callVoidFunction(2);
}

bool EventCallback::playerOnMoveCreature(const std::shared_ptr<Player> &player, const std::shared_ptr<Creature> &creature, const Position &fromPosition, const Position &toPosition) const {
	if (!LuaScriptInterface::reserveScriptEnv()) {
		g_logger().error("[EventCallback::playerOnMoveCreature - "
		                 "Player {} creature {}] "
		                 "Call stack overflow. Too many lua script calls being nested.",
		                 player->getName(), creature->getName());
		return false;
	}

	ScriptEnvironment* scriptEnvironment = LuaScriptInterface::getScriptEnv();
	scriptEnvironment->setScriptId(getScriptId(), getScriptInterface());

	lua_State* L = getScriptInterface()->getLuaState();
	getScriptInterface()->pushFunction(getScriptId());

	LuaScriptInterface::pushUserdata<Player>(L, player);
	LuaScriptInterface::setMetatable(L, -1, "Player");

	LuaScriptInterface::pushUserdata<Creature>(L, creature);
	LuaScriptInterface::setCreatureMetatable(L, -1, creature);

	LuaScriptInterface::pushPosition(L, fromPosition);
	LuaScriptInterface::pushPosition(L, toPosition);

	return getScriptInterface()->callFunction(4);
}

void EventCallback::playerOnReportRuleViolation(const std::shared_ptr<Player> &player, const std::string &targetName, uint8_t reportType, uint8_t reportReason, const std::string &comment, const std::string &translation) const {
	if (!LuaScriptInterface::reserveScriptEnv()) {
		g_logger().error("[EventCallback::playerOnReportRuleViolation - "
		                 "Player {}] "
		                 "Call stack overflow. Too many lua script calls being nested.",
		                 player->getName());
		return;
	}

	ScriptEnvironment* scriptEnvironment = LuaScriptInterface::getScriptEnv();
	scriptEnvironment->setScriptId(getScriptId(), getScriptInterface());

	lua_State* L = getScriptInterface()->getLuaState();
	getScriptInterface()->pushFunction(getScriptId());

	LuaScriptInterface::pushUserdata<Player>(L, player);
	LuaScriptInterface::setMetatable(L, -1, "Player");

	LuaScriptInterface::pushString(L, targetName);

	lua_pushnumber(L, reportType);
	lua_pushnumber(L, reportReason);

	LuaScriptInterface::pushString(L, comment);
	LuaScriptInterface::pushString(L, translation);

	getScriptInterface()->callVoidFunction(6);
}

void EventCallback::playerOnReportBug(const std::shared_ptr<Player> &player, const std::string &message, const Position &position, uint8_t category) const {
	if (!LuaScriptInterface::reserveScriptEnv()) {
		g_logger().error("[EventCallback::playerOnReportBug - "
		                 "Player {}] "
		                 "Call stack overflow. Too many lua script calls being nested.",
		                 player->getName());
		return;
	}

	ScriptEnvironment* scriptEnvironment = LuaScriptInterface::getScriptEnv();
	scriptEnvironment->setScriptId(getScriptId(), getScriptInterface());

	lua_State* L = getScriptInterface()->getLuaState();
	getScriptInterface()->pushFunction(getScriptId());

	LuaScriptInterface::pushUserdata<Player>(L, player);
	LuaScriptInterface::setMetatable(L, -1, "Player");

	LuaScriptInterface::pushString(L, message);
	LuaScriptInterface::pushPosition(L, position);
	lua_pushnumber(L, category);

	getScriptInterface()->callFunction(4);
}

bool EventCallback::playerOnTurn(const std::shared_ptr<Player> &player, Direction direction) const {
	if (!LuaScriptInterface::reserveScriptEnv()) {
		g_logger().error("[EventCallback::playerOnTurn - "
		                 "Player {}] "
		                 "Call stack overflow. Too many lua script calls being nested.",
		                 player->getName());
		return false;
	}

	ScriptEnvironment* scriptEnvironment = LuaScriptInterface::getScriptEnv();
	scriptEnvironment->setScriptId(getScriptId(), getScriptInterface());

	lua_State* L = getScriptInterface()->getLuaState();
	getScriptInterface()->pushFunction(getScriptId());

	LuaScriptInterface::pushUserdata<Player>(L, player);
	LuaScriptInterface::setMetatable(L, -1, "Player");

	lua_pushnumber(L, direction);

	return getScriptInterface()->callFunction(2);
}

bool EventCallback::playerOnTradeRequest(const std::shared_ptr<Player> &player, const std::shared_ptr<Player> &target, const std::shared_ptr<Item> &item) const {
	if (!LuaScriptInterface::reserveScriptEnv()) {
		g_logger().error("[EventCallback::playerOnTradeRequest - "
		                 "Player {} target {}] "
		                 "Call stack overflow. Too many lua script calls being nested.",
		                 player->getName(), target->getName());
		return false;
	}

	ScriptEnvironment* scriptEnvironment = LuaScriptInterface::getScriptEnv();
	scriptEnvironment->setScriptId(getScriptId(), getScriptInterface());

	lua_State* L = getScriptInterface()->getLuaState();
	getScriptInterface()->pushFunction(getScriptId());

	LuaScriptInterface::pushUserdata<Player>(L, player);
	LuaScriptInterface::setMetatable(L, -1, "Player");

	LuaScriptInterface::pushUserdata<Player>(L, target);
	LuaScriptInterface::setMetatable(L, -1, "Player");

	LuaScriptInterface::pushUserdata<Item>(L, item);
	LuaScriptInterface::setItemMetatable(L, -1, item);

	return getScriptInterface()->callFunction(3);
}

bool EventCallback::playerOnTradeAccept(const std::shared_ptr<Player> &player, const std::shared_ptr<Player> &target, const std::shared_ptr<Item> &item, const std::shared_ptr<Item> &targetItem) const {
	if (!LuaScriptInterface::reserveScriptEnv()) {
		g_logger().error("[EventCallback::playerOnTradeAccept - "
		                 "Player {} target {}] "
		                 "Call stack overflow. Too many lua script calls being nested.",
		                 player->getName(), target->getName());
		return false;
	}

	ScriptEnvironment* scriptEnvironment = LuaScriptInterface::getScriptEnv();
	scriptEnvironment->setScriptId(getScriptId(), getScriptInterface());

	lua_State* L = getScriptInterface()->getLuaState();
	getScriptInterface()->pushFunction(getScriptId());

	LuaScriptInterface::pushUserdata<Player>(L, player);
	LuaScriptInterface::setMetatable(L, -1, "Player");

	LuaScriptInterface::pushUserdata<Player>(L, target);
	LuaScriptInterface::setMetatable(L, -1, "Player");

	LuaScriptInterface::pushUserdata<Item>(L, item);
	LuaScriptInterface::setItemMetatable(L, -1, item);

	LuaScriptInterface::pushUserdata<Item>(L, targetItem);
	LuaScriptInterface::setItemMetatable(L, -1, targetItem);

	return getScriptInterface()->callFunction(4);
}

void EventCallback::playerOnGainExperience(const std::shared_ptr<Player> &player, const std::shared_ptr<Creature> &target, uint64_t &exp, uint64_t rawExp) const {
	if (!LuaScriptInterface::reserveScriptEnv()) {
		g_logger().error("[EventCallback::playerOnGainExperience - "
		                 "Player {} target {}] "
		                 "Call stack overflow. Too many lua script calls being nested.",
		                 player->getName(), target->getName());
		return;
	}

	ScriptEnvironment* scriptEnvironment = LuaScriptInterface::getScriptEnv();
	scriptEnvironment->setScriptId(getScriptId(), getScriptInterface());

	lua_State* L = getScriptInterface()->getLuaState();
	getScriptInterface()->pushFunction(getScriptId());

	LuaScriptInterface::pushUserdata<Player>(L, player);
	LuaScriptInterface::setMetatable(L, -1, "Player");

	if (target) {
		LuaScriptInterface::pushUserdata<Creature>(L, target);
		LuaScriptInterface::setCreatureMetatable(L, -1, target);
	} else {
		lua_pushnil(L);
	}

	lua_pushnumber(L, exp);
	lua_pushnumber(L, rawExp);

	if (LuaScriptInterface::protectedCall(L, 4, 1) != 0) {
		LuaScriptInterface::reportError(nullptr, LuaScriptInterface::popString(L));
	} else {
		exp = LuaScriptInterface::getNumber<uint64_t>(L, -1);
		lua_pop(L, 1);
	}

	LuaScriptInterface::resetScriptEnv();
}

void EventCallback::playerOnLoseExperience(const std::shared_ptr<Player> &player, uint64_t &exp) const {
	if (!LuaScriptInterface::reserveScriptEnv()) {
		g_logger().error("[EventCallback::playerOnLoseExperience - "
		                 "Player {}] "
		                 "Call stack overflow. Too many lua script calls being nested.",
		                 player->getName());
		return;
	}

	ScriptEnvironment* scriptEnvironment = LuaScriptInterface::getScriptEnv();
	scriptEnvironment->setScriptId(getScriptId(), getScriptInterface());

	lua_State* L = getScriptInterface()->getLuaState();
	getScriptInterface()->pushFunction(getScriptId());

	LuaScriptInterface::pushUserdata<Player>(L, player);
	LuaScriptInterface::setMetatable(L, -1, "Player");

	lua_pushnumber(L, exp);

	if (LuaScriptInterface::protectedCall(L, 2, 1) != 0) {
		LuaScriptInterface::reportError(nullptr, LuaScriptInterface::popString(L));
	} else {
		exp = LuaScriptInterface::getNumber<uint64_t>(L, -1);
		lua_pop(L, 1);
	}

	LuaScriptInterface::resetScriptEnv();
}

void EventCallback::playerOnGainSkillTries(const std::shared_ptr<Player> &player, skills_t skill, uint64_t &tries) const {
	if (!LuaScriptInterface::reserveScriptEnv()) {
		g_logger().error("[EventCallback::playerOnGainSkillTries - "
		                 "Player {} skill {}] "
		                 "Call stack overflow. Too many lua script calls being nested.",
		                 player->getName(), fmt::underlying(skill));
		return;
	}

	ScriptEnvironment* scriptEnvironment = LuaScriptInterface::getScriptEnv();
	scriptEnvironment->setScriptId(getScriptId(), getScriptInterface());

	lua_State* L = getScriptInterface()->getLuaState();
	getScriptInterface()->pushFunction(getScriptId());

	LuaScriptInterface::pushUserdata<Player>(L, player);
	LuaScriptInterface::setMetatable(L, -1, "Player");

	lua_pushnumber(L, skill);
	lua_pushnumber(L, tries);

	if (LuaScriptInterface::protectedCall(L, 3, 1) != 0) {
		LuaScriptInterface::reportError(nullptr, LuaScriptInterface::popString(L));
	} else {
		tries = LuaScriptInterface::getNumber<uint64_t>(L, -1);
		lua_pop(L, 1);
	}

	LuaScriptInterface::resetScriptEnv();
}

void EventCallback::playerOnCombat(const std::shared_ptr<Player> &player, const std::shared_ptr<Creature> &target, const std::shared_ptr<Item> &item, CombatDamage &damage) const {
	if (!LuaScriptInterface::reserveScriptEnv()) {
		g_logger().error("[EventCallback::playerOnCombat - "
		                 "Player {} target {}] "
		                 "Call stack overflow. Too many lua script calls being nested.",
		                 player->getName(), target->getName());
		return;
	}

	ScriptEnvironment* scriptEnvironment = LuaScriptInterface::getScriptEnv();
	scriptEnvironment->setScriptId(getScriptId(), getScriptInterface());

	lua_State* L = getScriptInterface()->getLuaState();
	getScriptInterface()->pushFunction(getScriptId());

	LuaScriptInterface::pushUserdata<Player>(L, player);
	LuaScriptInterface::setMetatable(L, -1, "Player");

	if (target) {
		LuaScriptInterface::pushUserdata<Creature>(L, target);
		LuaScriptInterface::setCreatureMetatable(L, -1, target);
	} else {
		lua_pushnil(L);
	}

	if (item) {
		LuaScriptInterface::pushUserdata<Item>(L, item);
		LuaScriptInterface::setMetatable(L, -1, "Item");
	} else {
		lua_pushnil(L);
	}

	LuaScriptInterface::pushCombatDamage(L, damage);

	if (LuaScriptInterface::protectedCall(L, 8, 4) != 0) {
		LuaScriptInterface::reportError(nullptr, LuaScriptInterface::popString(L));
	} else {
		damage.primary.value = std::abs(LuaScriptInterface::getNumber<int32_t>(L, -4));
		damage.primary.type = LuaScriptInterface::getNumber<CombatType_t>(L, -3);
		damage.secondary.value = std::abs(LuaScriptInterface::getNumber<int32_t>(L, -2));
		damage.secondary.type = LuaScriptInterface::getNumber<CombatType_t>(L, -1);

		lua_pop(L, 4);
		if (damage.primary.type != COMBAT_HEALING) {
			damage.primary.value = -damage.primary.value;
			damage.secondary.value = -damage.secondary.value;
		}
		/*
		    Only EK with dealing physical damage will get elemental damage on skill
		*/
		if (damage.origin == ORIGIN_SPELL) {
			if (player->getVocationId() != 4 && player->getVocationId() != 8) {
				damage.primary.value = damage.primary.value + damage.secondary.value;
				damage.secondary.type = COMBAT_NONE;
				damage.secondary.value = 0;
			}
		}
	}

	LuaScriptInterface::resetScriptEnv();
}

void EventCallback::playerOnRequestQuestLog(const std::shared_ptr<Player> &player) const {
	if (!LuaScriptInterface::reserveScriptEnv()) {
		g_logger().error("[EventCallback::playerOnRequestQuestLog - "
		                 "Player {}] "
		                 "Call stack overflow. Too many lua script calls being nested.",
		                 player->getName());
		return;
	}

	ScriptEnvironment* scriptEnvironment = LuaScriptInterface::getScriptEnv();
	scriptEnvironment->setScriptId(getScriptId(), getScriptInterface());

	lua_State* L = getScriptInterface()->getLuaState();
	getScriptInterface()->pushFunction(getScriptId());

	LuaScriptInterface::pushUserdata<Player>(L, player);
	LuaScriptInterface::setMetatable(L, -1, "Player");

	getScriptInterface()->callVoidFunction(1);
}

void EventCallback::playerOnRequestQuestLine(const std::shared_ptr<Player> &player, uint16_t questId) const {
	if (!LuaScriptInterface::reserveScriptEnv()) {
		g_logger().error("[EventCallback::playerOnRequestQuestLine - "
		                 "Player {} questId {}] "
		                 "Call stack overflow. Too many lua script calls being nested.",
		                 player->getName(), questId);
		return;
	}

	ScriptEnvironment* scriptEnvironment = LuaScriptInterface::getScriptEnv();
	scriptEnvironment->setScriptId(getScriptId(), getScriptInterface());

	lua_State* L = getScriptInterface()->getLuaState();
	getScriptInterface()->pushFunction(getScriptId());

	LuaScriptInterface::pushUserdata<Player>(L, player);
	LuaScriptInterface::setMetatable(L, -1, "Player");

	lua_pushnumber(L, questId);

	getScriptInterface()->callVoidFunction(2);
}

void EventCallback::playerOnInventoryUpdate(const std::shared_ptr<Player> &player, const std::shared_ptr<Item> &item, Slots_t slot, bool equip) const {
	if (!LuaScriptInterface::reserveScriptEnv()) {
		g_logger().error("[{}] Call stack overflow", __FUNCTION__);
		return;
	}

	ScriptEnvironment* scriptEnvironment = LuaScriptInterface::getScriptEnv();
	scriptEnvironment->setScriptId(getScriptId(), getScriptInterface());

	lua_State* L = getScriptInterface()->getLuaState();
	getScriptInterface()->pushFunction(getScriptId());

	LuaScriptInterface::pushUserdata<Player>(L, player);
	LuaScriptInterface::setMetatable(L, -1, "Player");

	LuaScriptInterface::pushUserdata<Item>(L, item);
	LuaScriptInterface::setItemMetatable(L, -1, item);

	lua_pushnumber(L, slot);
	LuaScriptInterface::pushBoolean(L, equip);

	getScriptInterface()->callVoidFunction(4);
}

bool EventCallback::playerOnRotateItem(const std::shared_ptr<Player> &player, const std::shared_ptr<Item> &item, const Position &position) const {
	if (!LuaScriptInterface::reserveScriptEnv()) {
		g_logger().error("[{}] Call stack overflow", __FUNCTION__);
		return false;
	}

	ScriptEnvironment* scriptEnvironment = LuaScriptInterface::getScriptEnv();
	scriptEnvironment->setScriptId(getScriptId(), getScriptInterface());

	lua_State* L = getScriptInterface()->getLuaState();
	getScriptInterface()->pushFunction(getScriptId());

	LuaScriptInterface::pushUserdata<Player>(L, player);
	LuaScriptInterface::setMetatable(L, -1, "Player");

	LuaScriptInterface::pushUserdata<Item>(L, item);
	LuaScriptInterface::setItemMetatable(L, -1, item);

	LuaScriptInterface::pushPosition(L, position);

	return getScriptInterface()->callFunction(3);
}

void EventCallback::playerOnWalk(const std::shared_ptr<Player> &player, const Direction &dir) const {
	if (!LuaScriptInterface::reserveScriptEnv()) {
		g_logger().error("[EventCallback::eventOnWalk - "
		                 "Player {}] "
		                 "Call stack overflow. Too many lua script calls being nested.",
		                 player->getName());
		return;
	}

	ScriptEnvironment* scriptEnvironment = LuaScriptInterface::getScriptEnv();
	scriptEnvironment->setScriptId(getScriptId(), getScriptInterface());

	lua_State* L = getScriptInterface()->getLuaState();
	getScriptInterface()->pushFunction(getScriptId());

	LuaScriptInterface::pushUserdata<Player>(L, player);
	LuaScriptInterface::setMetatable(L, -1, "Player");

	lua_pushnumber(L, dir);

	getScriptInterface()->callVoidFunction(2);
}

void EventCallback::playerOnStorageUpdate(const std::shared_ptr<Player> &player, const uint32_t key, const int32_t value, int32_t oldValue, uint64_t currentTime) const {
	if (!LuaScriptInterface::reserveScriptEnv()) {
		g_logger().error("[EventCallback::eventOnStorageUpdate - "
		                 "Player {} key {}] "
		                 "Call stack overflow. Too many lua script calls being nested.",
		                 player->getName(), key);
		return;
	}

	ScriptEnvironment* scriptEnvironment = LuaScriptInterface::getScriptEnv();
	scriptEnvironment->setScriptId(getScriptId(), getScriptInterface());

	lua_State* L = getScriptInterface()->getLuaState();
	getScriptInterface()->pushFunction(getScriptId());

	LuaScriptInterface::pushUserdata<Player>(L, player);
	LuaScriptInterface::setMetatable(L, -1, "Player");

	lua_pushnumber(L, key);
	lua_pushnumber(L, value);
	lua_pushnumber(L, oldValue);
	lua_pushnumber(L, currentTime);

	getScriptInterface()->callVoidFunction(5);
}

void EventCallback::playerOnThink(std::shared_ptr<Player> player, uint32_t interval) const {
	if (!getScriptInterface()->reserveScriptEnv()) {
		g_logger().error("[{}] player {}. Call stack overflow. Too many lua script calls being nested.", __FUNCTION__, player->getName());
		return;
	}

	ScriptEnvironment* scriptEnvironment = getScriptInterface()->getScriptEnv();
	scriptEnvironment->setScriptId(getScriptId(), getScriptInterface());

	lua_State* L = getScriptInterface()->getLuaState();
	getScriptInterface()->pushFunction(getScriptId());

	LuaScriptInterface::pushUserdata<Player>(L, player);
	LuaScriptInterface::setMetatable(L, -1, "Player");

	lua_pushnumber(L, interval);

	getScriptInterface()->callVoidFunction(2);
}

// Monster
void EventCallback::monsterOnDropLoot(const std::shared_ptr<Monster> &monster, const std::shared_ptr<Container> &corpse) const {
	if (!LuaScriptInterface::reserveScriptEnv()) {
		g_logger().error("[EventCallback::monsterOnDropLoot - "
		                 "Monster corpse {}] "
		                 "Call stack overflow. Too many lua script calls being nested.",
		                 corpse->getName());
		return;
	}

	ScriptEnvironment* scriptEnvironment = LuaScriptInterface::getScriptEnv();
	scriptEnvironment->setScriptId(getScriptId(), getScriptInterface());

	lua_State* L = getScriptInterface()->getLuaState();
	getScriptInterface()->pushFunction(getScriptId());

	LuaScriptInterface::pushUserdata<Monster>(L, monster);
	LuaScriptInterface::setMetatable(L, -1, "Monster");

	LuaScriptInterface::pushUserdata<Container>(L, corpse);
	LuaScriptInterface::setMetatable(L, -1, "Container");

	return getScriptInterface()->callVoidFunction(2);
}

void EventCallback::monsterPostDropLoot(const std::shared_ptr<Monster> &monster, const std::shared_ptr<Container> &corpse) const {
	if (!LuaScriptInterface::reserveScriptEnv()) {
		g_logger().error("[EventCallback::monsterPostDropLoot - "
		                 "Monster corpse {}] "
		                 "Call stack overflow. Too many lua script calls being nested.",
		                 corpse->getName());
		return;
	}

	ScriptEnvironment* scriptEnvironment = LuaScriptInterface::getScriptEnv();
	scriptEnvironment->setScriptId(getScriptId(), getScriptInterface());

	lua_State* L = getScriptInterface()->getLuaState();
	getScriptInterface()->pushFunction(getScriptId());

	LuaScriptInterface::pushUserdata<Monster>(L, monster);
	LuaScriptInterface::setMetatable(L, -1, "Monster");

	LuaScriptInterface::pushUserdata<Container>(L, corpse);
	LuaScriptInterface::setMetatable(L, -1, "Container");

	return getScriptInterface()->callVoidFunction(2);
}

void EventCallback::monsterOnSpawn(const std::shared_ptr<Monster> &monster, const Position &position) const {
	if (!LuaScriptInterface::reserveScriptEnv()) {
		g_logger().error("{} - "
		                 "Position {}"
		                 ". Call stack overflow. Too many lua script calls being nested.",
		                 __FUNCTION__, position.toString());
		return;
	}

	ScriptEnvironment* scriptEnvironment = LuaScriptInterface::getScriptEnv();
	scriptEnvironment->setScriptId(getScriptId(), getScriptInterface());

	lua_State* L = getScriptInterface()->getLuaState();
	getScriptInterface()->pushFunction(getScriptId());

	LuaScriptInterface::pushUserdata<Monster>(L, monster);
	LuaScriptInterface::setMetatable(L, -1, "Monster");
	LuaScriptInterface::pushPosition(L, position);

	if (LuaScriptInterface::protectedCall(L, 2, 1) != 0) {
		LuaScriptInterface::reportError(nullptr, LuaScriptInterface::popString(L));
	} else {
		lua_pop(L, 1);
	}

	LuaScriptInterface::resetScriptEnv();
}

// Npc
void EventCallback::npcOnSpawn(const std::shared_ptr<Npc> &npc, const Position &position) const {
	if (!LuaScriptInterface::reserveScriptEnv()) {
		g_logger().error("{} - "
		                 "Position {}"
		                 ". Call stack overflow. Too many lua script calls being nested.",
		                 __FUNCTION__, position.toString());
		return;
	}

	ScriptEnvironment* scriptEnvironment = LuaScriptInterface::getScriptEnv();
	scriptEnvironment->setScriptId(getScriptId(), getScriptInterface());

	lua_State* L = getScriptInterface()->getLuaState();
	getScriptInterface()->pushFunction(getScriptId());

	LuaScriptInterface::pushUserdata<Npc>(L, npc);
	LuaScriptInterface::setMetatable(L, -1, "Npc");
	LuaScriptInterface::pushPosition(L, position);

	if (LuaScriptInterface::protectedCall(L, 2, 1) != 0) {
		LuaScriptInterface::reportError(nullptr, LuaScriptInterface::popString(L));
	} else {
		lua_pop(L, 1);
	}

	LuaScriptInterface::resetScriptEnv();
}

bool EventCallback::zoneBeforeCreatureEnter(const std::shared_ptr<Zone> &zone, const std::shared_ptr<Creature> &creature) const {
	if (!LuaScriptInterface::reserveScriptEnv()) {
		g_logger().error("[EventCallback::zoneBeforeCreatureEnter - "
		                 "Zone {} Creature {}] "
		                 "Call stack overflow. Too many lua script calls being nested.",
		                 zone->getName(), creature->getName());
		return false;
	}

	ScriptEnvironment* scriptEnvironment = LuaScriptInterface::getScriptEnv();
	scriptEnvironment->setScriptId(getScriptId(), getScriptInterface());

	lua_State* L = getScriptInterface()->getLuaState();
	getScriptInterface()->pushFunction(getScriptId());

	LuaScriptInterface::pushUserdata<Zone>(L, zone);
	LuaScriptInterface::setMetatable(L, -1, "Zone");

	LuaScriptInterface::pushUserdata<Creature>(L, creature);
	LuaScriptInterface::setCreatureMetatable(L, -1, creature);

	return getScriptInterface()->callFunction(2);
}

bool EventCallback::zoneBeforeCreatureLeave(const std::shared_ptr<Zone> &zone, const std::shared_ptr<Creature> &creature) const {
	if (!LuaScriptInterface::reserveScriptEnv()) {
		g_logger().error("[EventCallback::zoneBeforeCreatureLeave - "
		                 "Zone {} Creature {}] "
		                 "Call stack overflow. Too many lua script calls being nested.",
		                 zone->getName(), creature->getName());
		return false;
	}

	ScriptEnvironment* scriptEnvironment = LuaScriptInterface::getScriptEnv();
	scriptEnvironment->setScriptId(getScriptId(), getScriptInterface());

	lua_State* L = getScriptInterface()->getLuaState();
	getScriptInterface()->pushFunction(getScriptId());

	LuaScriptInterface::pushUserdata<Zone>(L, zone);
	LuaScriptInterface::setMetatable(L, -1, "Zone");

	LuaScriptInterface::pushUserdata<Creature>(L, creature);
	LuaScriptInterface::setCreatureMetatable(L, -1, creature);

	return getScriptInterface()->callFunction(2);
}

void EventCallback::zoneAfterCreatureEnter(const std::shared_ptr<Zone> &zone, const std::shared_ptr<Creature> &creature) const {
	if (!LuaScriptInterface::reserveScriptEnv()) {
		g_logger().error("[EventCallback::zoneAfterCreatureEnter - "
		                 "Zone {} Creature {}] "
		                 "Call stack overflow. Too many lua script calls being nested.",
		                 zone->getName(), creature->getName());
		return;
	}

	ScriptEnvironment* scriptEnvironment = LuaScriptInterface::getScriptEnv();
	scriptEnvironment->setScriptId(getScriptId(), getScriptInterface());

	lua_State* L = getScriptInterface()->getLuaState();
	getScriptInterface()->pushFunction(getScriptId());

	LuaScriptInterface::pushUserdata<Zone>(L, zone);
	LuaScriptInterface::setMetatable(L, -1, "Zone");

	LuaScriptInterface::pushUserdata<Creature>(L, creature);
	LuaScriptInterface::setCreatureMetatable(L, -1, creature);

	getScriptInterface()->callVoidFunction(2);
}

void EventCallback::zoneAfterCreatureLeave(const std::shared_ptr<Zone> &zone, const std::shared_ptr<Creature> &creature) const {
	if (!LuaScriptInterface::reserveScriptEnv()) {
		g_logger().error("[EventCallback::zoneAfterCreatureLeave - "
		                 "Zone {} Creature {}] "
		                 "Call stack overflow. Too many lua script calls being nested.",
		                 zone->getName(), creature->getName());
		return;
	}

	ScriptEnvironment* scriptEnvironment = LuaScriptInterface::getScriptEnv();
	scriptEnvironment->setScriptId(getScriptId(), getScriptInterface());

	lua_State* L = getScriptInterface()->getLuaState();
	getScriptInterface()->pushFunction(getScriptId());

	LuaScriptInterface::pushUserdata<Zone>(L, zone);
	LuaScriptInterface::setMetatable(L, -1, "Zone");

	LuaScriptInterface::pushUserdata<Creature>(L, creature);
	LuaScriptInterface::setCreatureMetatable(L, -1, creature);

	getScriptInterface()->callVoidFunction(2);
}

void EventCallback::mapOnLoad(const std::string &mapFullPath) const {
	if (!getScriptInterface()->reserveScriptEnv()) {
		g_logger().error("[{} - "
		                 "Call stack overflow. Too many lua script calls being nested.",
		                 __FUNCTION__);
		return;
	}

	ScriptEnvironment* scriptEnvironment = getScriptInterface()->getScriptEnv();
	scriptEnvironment->setScriptId(getScriptId(), getScriptInterface());

	lua_State* L = getScriptInterface()->getLuaState();
	getScriptInterface()->pushFunction(getScriptId());

	LuaScriptInterface::pushString(L, mapFullPath);

	getScriptInterface()->callVoidFunction(1);
}<|MERGE_RESOLUTION|>--- conflicted
+++ resolved
@@ -7,13 +7,6 @@
  * Website: https://docs.opentibiabr.com/
  */
 
-<<<<<<< HEAD
-#include <utility>
-
-#include "pch.hpp"
-
-=======
->>>>>>> 0c7aafe0
 #include "lua/callbacks/event_callback.hpp"
 
 #include "utils/tools.hpp"
