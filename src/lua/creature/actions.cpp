--- conflicted
+++ resolved
@@ -7,13 +7,6 @@
  * Website: https://docs.opentibiabr.com/
  */
 
-<<<<<<< HEAD
-#include <utility>
-
-#include "pch.hpp"
-
-=======
->>>>>>> 0c7aafe0
 #include "lua/creature/actions.hpp"
 #include "items/bed.hpp"
 #include "items/containers/container.hpp"
