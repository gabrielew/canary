/**
 * Canary - A free and open-source MMORPG server emulator
 * Copyright (©) 2019-2024 OpenTibiaBR <opentibiabr@outlook.com>
 * Repository: https://github.com/opentibiabr/canary
 * License: https://github.com/opentibiabr/canary/blob/main/LICENSE
 * Contributors: https://github.com/opentibiabr/canary/graphs/contributors
 * Website: https://docs.opentibiabr.com/
 */

#include "lua/creature/actions.hpp"

#include "config/configmanager.hpp"
#include "creatures/combat/spells.hpp"
#include "creatures/players/player.hpp"
#include "enums/account_group_type.hpp"
#include "game/game.hpp"
#include "items/bed.hpp"
#include "items/containers/container.hpp"
#include "items/containers/depot/depotlocker.hpp"
#include "items/containers/rewards/reward.hpp"
#include "items/containers/rewards/rewardchest.hpp"

Actions::Actions() = default;
Actions::~Actions() = default;

void Actions::clear() {
	useItemMap.clear();
	uniqueItemMap.clear();
	actionItemMap.clear();
	actionPositionMap.clear();
}

bool Actions::registerLuaItemEvent(const std::shared_ptr<Action> &action) {
	auto itemIdVector = action->getItemIdsVector();
	if (itemIdVector.empty()) {
		return false;
	}

	std::vector<uint16_t> tmpVector;
	tmpVector.reserve(itemIdVector.size());

	for (const auto &itemId : itemIdVector) {
		// Check if the item is already registered and prevent it from being registered again
		if (hasItemId(itemId)) {
			g_logger().warn(
				"[{}] - Duplicate "
				"registered item with id: {} in range from id: {}, to id: {}, for script: {}",
				__FUNCTION__,
				itemId,
				itemIdVector.at(0),
				itemIdVector.at(itemIdVector.size() - 1),
				action->getScriptInterface()->getLoadingScriptName()
			);
			continue;
		}

		// Register item in the action item map
		setItemId(itemId, action);
		tmpVector.emplace_back(itemId);
	}

	itemIdVector = std::move(tmpVector);
	return !itemIdVector.empty();
}

bool Actions::registerLuaUniqueEvent(const std::shared_ptr<Action> &action) {
	auto uniqueIdVector = action->getUniqueIdsVector();
	if (uniqueIdVector.empty()) {
		return false;
	}

	std::vector<uint16_t> tmpVector;
	tmpVector.reserve(uniqueIdVector.size());

	for (const auto &uniqueId : uniqueIdVector) {
		// Check if the unique is already registered and prevent it from being registered again
		if (!hasUniqueId(uniqueId)) {
			// Register unique id the unique item map
			setUniqueId(uniqueId, action);
			tmpVector.emplace_back(uniqueId);
		} else {
			g_logger().warn(
				"[{}] duplicate registered item with uid: {} in range from uid: {}, to uid: {}, for script: {}",
				__FUNCTION__,
				uniqueId,
				uniqueIdVector.at(0),
				uniqueIdVector.at(uniqueIdVector.size() - 1),
				action->getScriptInterface()->getLoadingScriptName()
			);
		}
	}

	uniqueIdVector = std::move(tmpVector);
	return !uniqueIdVector.empty();
}

bool Actions::registerLuaActionEvent(const std::shared_ptr<Action> &action) {
	auto actionIdVector = action->getActionIdsVector();
	if (actionIdVector.empty()) {
		return false;
	}

	std::vector<uint16_t> tmpVector;
	tmpVector.reserve(actionIdVector.size());

	for (const auto &actionId : actionIdVector) {
		// Check if the unique is already registered and prevent it from being registered again
		if (!hasActionId(actionId)) {
			// Register action in the action item map
			setActionId(actionId, action);
			tmpVector.emplace_back(actionId);
		} else {
			g_logger().warn(
				"[{}] duplicate registered item with aid: {} in range from aid: {}, to aid: {}, for script: {}",
				__FUNCTION__,
				actionId,
				actionIdVector.at(0),
				actionIdVector.at(actionIdVector.size() - 1),
				action->getScriptInterface()->getLoadingScriptName()
			);
		}
	}

	actionIdVector = std::move(tmpVector);
	return !actionIdVector.empty();
}

bool Actions::registerLuaPositionEvent(const std::shared_ptr<Action> &action) {
	auto positionVector = action->getPositionsVector();
	if (positionVector.empty()) {
		return false;
	}

	std::vector<Position> tmpVector;
	tmpVector.reserve(positionVector.size());

	for (const auto &position : positionVector) {
		// Check if the position is already registered and prevent it from being registered again
		if (!hasPosition(position)) {
			// Register position in the action position map
			setPosition(position, action);
			tmpVector.emplace_back(position);
		} else {
			g_logger().warn(
				"[{}] duplicate registered script with range position: {}, for script: {}",
				__FUNCTION__,
				position.toString(),
				action->getScriptInterface()->getLoadingScriptName()
			);
		}
	}

	positionVector = std::move(tmpVector);
	return !positionVector.empty();
}

bool Actions::registerLuaEvent(const std::shared_ptr<Action> &action) {
	// Call all register lua events
	if (registerLuaItemEvent(action) || registerLuaUniqueEvent(action) || registerLuaActionEvent(action) || registerLuaPositionEvent(action)) {
		return true;
	} else {
		g_logger().warn(
			"[{}] missing id/aid/uid/position for one script event, for script: {}",
			__FUNCTION__,
			action->getScriptInterface()->getLoadingScriptName()
		);
		return false;
	}
	g_logger().debug("[{}] missing or incorrect script: {}", __FUNCTION__, action->getScriptInterface()->getLoadingScriptName());
	return false;
}

ReturnValue Actions::canUse(const std::shared_ptr<Player> &player, const Position &pos) const {
	if (pos.x != 0xFFFF) {
		const Position &playerPos = player->getPosition();
		if (playerPos.z != pos.z) {
			return playerPos.z > pos.z ? RETURNVALUE_FIRSTGOUPSTAIRS : RETURNVALUE_FIRSTGODOWNSTAIRS;
		}

		if (!Position::areInRange<1, 1>(playerPos, pos)) {
			return RETURNVALUE_TOOFARAWAY;
		}
	}
	return RETURNVALUE_NOERROR;
}

ReturnValue Actions::canUse(const std::shared_ptr<Player> &player, const Position &pos, const std::shared_ptr<Item> &item) {
	const auto &action = getAction(item);
	if (action != nullptr) {
		return action->canExecuteAction(player, pos);
	}
	return RETURNVALUE_NOERROR;
}

ReturnValue Actions::canUseFar(const std::shared_ptr<Creature> &creature, const Position &toPos, bool checkLineOfSight, bool checkFloor) const {
	if (toPos.x == 0xFFFF) {
		return RETURNVALUE_NOERROR;
	}

	const Position &creaturePos = creature->getPosition();
	if (checkFloor && creaturePos.z != toPos.z) {
		return creaturePos.z > toPos.z ? RETURNVALUE_FIRSTGOUPSTAIRS : RETURNVALUE_FIRSTGODOWNSTAIRS;
	}

	if (!Position::areInRange<7, 5>(toPos, creaturePos)) {
		return RETURNVALUE_TOOFARAWAY;
	}

	if (checkLineOfSight && !g_game().canThrowObjectTo(creaturePos, toPos, checkFloor ? SightLine_CheckSightLineAndFloor : SightLine_CheckSightLine)) {
		return RETURNVALUE_CANNOTTHROW;
	}

	return RETURNVALUE_NOERROR;
}

std::shared_ptr<Action> Actions::getAction(const std::shared_ptr<Item> &item) {
	if (item->hasAttribute(ItemAttribute_t::UNIQUEID)) {
		const auto it = uniqueItemMap.find(item->getAttribute<uint16_t>(ItemAttribute_t::UNIQUEID));
		if (it != uniqueItemMap.end()) {
			return it->second;
		}
	}

	if (item->hasAttribute(ItemAttribute_t::ACTIONID)) {
		const auto it = actionItemMap.find(item->getAttribute<uint16_t>(ItemAttribute_t::ACTIONID));
		if (it != actionItemMap.end()) {
			return it->second;
		}
	}

	const auto it = useItemMap.find(item->getID());
	if (it != useItemMap.end()) {
		return it->second;
	}

	if (const auto iteratePositions = actionPositionMap.find(item->getPosition());
	    iteratePositions != actionPositionMap.end()) {
<<<<<<< HEAD
		if (const auto &tile = item->getTile();
		    tile) {
=======
		if (const auto &tile = item->getTile()) {
>>>>>>> 135866a6
			if (const auto &player = item->getHoldingPlayer();
			    player && item->getTopParent() == player) {
				g_logger().debug("[Actions::getAction] - The position only is valid for use item in the map, player name {}", player->getName());
				return nullptr;
			}

			return iteratePositions->second;
		}
	}

	// rune items
	return g_spells().getRuneSpell(item->getID());
}

ReturnValue Actions::internalUseItem(const std::shared_ptr<Player> &player, const Position &pos, uint8_t index, const std::shared_ptr<Item> &item, bool isHotkey) {
	if (const auto &door = item->getDoor()) {
		if (!door->canUse(player)) {
			return RETURNVALUE_CANNOTUSETHISOBJECT;
		}
	}

	auto itemId = item->getID();
	const ItemType &itemType = Item::items[itemId];
	auto transformTo = itemType.m_transformOnUse;
	const auto &action = getAction(item);
	if (!action && transformTo > 0 && itemId != transformTo) {
		if (g_game().transformItem(item, transformTo) == nullptr) {
			g_logger().warn("[{}] item with id {} failed to transform to item {}", __FUNCTION__, itemId, transformTo);
			return RETURNVALUE_CANNOTUSETHISOBJECT;
		}

		return RETURNVALUE_NOERROR;
	} else if (transformTo > 0 && action) {
		g_logger().warn("[{}] item with id {} already have action registered and cannot be use transformTo tag", __FUNCTION__, itemId);
	}

	if (action != nullptr) {
		if (action->isLoadedCallback()) {
			if (action->executeUse(player, item, pos, nullptr, pos, isHotkey)) {
				return RETURNVALUE_NOERROR;
			}
			if (item->isRemoved()) {
				return RETURNVALUE_CANNOTUSETHISOBJECT;
			}
		} else if (action->useFunction && action->useFunction(player, item, pos, nullptr, pos, isHotkey)) {
			return RETURNVALUE_NOERROR;
		}
	}

	if (const auto &bed = item->getBed()) {
		if (!bed->canUse(player)) {
			return RETURNVALUE_CANNOTUSETHISOBJECT;
		}

		if (bed->trySleep(player)) {
			player->setBedItem(bed);
			g_game().sendOfflineTrainingDialog(player);
		}

		return RETURNVALUE_NOERROR;
	}

	if (const auto &container = item->getContainer()) {
		std::shared_ptr<Container> openContainer;

		// depot container
		if (const auto &depot = container->getDepotLocker()) {
			const auto &myDepotLocker = player->getDepotLocker(depot->getDepotId());
			myDepotLocker->setParent(depot->getParent()->getTile());
			openContainer = myDepotLocker;
			player->setLastDepotId(depot->getDepotId());
		} else {
			openContainer = container;
		}

		// reward chest
		if (container->getRewardChest() != nullptr && container->getParent()) {
			if (!player->hasOtherRewardContainerOpen(container->getParent()->getContainer())) {
				player->removeEmptyRewards();
			}

			const auto &playerRewardChest = player->getRewardChest();
			if (playerRewardChest->empty()) {
				return RETURNVALUE_REWARDCHESTISEMPTY;
			}

			playerRewardChest->setParent(container->getParent()->getTile());
			for (const auto &[mapRewardId, reward] : player->rewardMap) {
				reward->setParent(playerRewardChest);
			}

			openContainer = playerRewardChest;
		}

		const auto rewardId = container->getAttribute<time_t>(ItemAttribute_t::DATE);
		// Reward container proxy created when the boss dies
		if (container->getID() == ITEM_REWARD_CONTAINER && !container->getReward()) {
			const auto &reward = player->getReward(rewardId, false);
			if (!reward) {
				return RETURNVALUE_THISISIMPOSSIBLE;
			}
			if (reward->empty()) {
				return RETURNVALUE_REWARDCONTAINERISEMPTY;
			}
			reward->setParent(container->getRealParent());
			openContainer = reward;
		}

		const uint32_t corpseOwner = container->getCorpseOwner();
		if (container->isRewardCorpse()) {
			// only players who participated in the fight can open the corpse
			if (player->getGroup()->id >= GROUP_TYPE_GAMEMASTER) {
				return RETURNVALUE_YOUCANTOPENCORPSEADM;
			}
			const auto &reward = player->getReward(rewardId, false);
			if (!reward) {
				return RETURNVALUE_YOUARENOTTHEOWNER;
			}
			if (reward->empty()) {
				return RETURNVALUE_REWARDCONTAINERISEMPTY;
			}
		} else if (corpseOwner != 0 && !player->canOpenCorpse(corpseOwner)) {
			return RETURNVALUE_YOUARENOTTHEOWNER;
		}

		// open/close container
		const int32_t oldContainerId = player->getContainerID(openContainer);
		if (oldContainerId != -1) {
			player->onCloseContainer(openContainer);
			player->closeContainer(oldContainerId);
		} else {
			player->addContainer(index, openContainer);
			player->onSendContainer(openContainer);
		}

		return RETURNVALUE_NOERROR;
	}

	const ItemType &it = Item::items[item->getID()];
	if (it.canReadText) {
		if (it.canWriteText) {
			player->setWriteItem(item, it.maxTextLen);
			player->sendTextWindow(item, it.maxTextLen, true);
		} else {
			player->setWriteItem(nullptr);
			player->sendTextWindow(item, 0, false);
		}

		return RETURNVALUE_NOERROR;
	}

	return RETURNVALUE_CANNOTUSETHISOBJECT;
}

bool Actions::useItem(const std::shared_ptr<Player> &player, const Position &pos, uint8_t index, const std::shared_ptr<Item> &item, bool isHotkey) {
	const ItemType &it = Item::items[item->getID()];
	if (it.isRune() || it.type == ITEM_TYPE_POTION) {
		if (player->walkExhausted()) {
			player->sendCancelMessage(RETURNVALUE_YOUAREEXHAUSTED);
			return false;
		}
	}
	if (isHotkey) {
		const uint16_t subType = item->getSubType();
		showUseHotkeyMessage(player, item, player->getItemTypeCount(item->getID(), subType != item->getItemCount() ? subType : -1));
	}

	const ReturnValue ret = internalUseItem(player, pos, index, item, isHotkey);
	if (ret != RETURNVALUE_NOERROR) {
		player->sendCancelMessage(ret);
		return false;
	}

	if (it.isRune() || it.type == ITEM_TYPE_POTION) {
		player->setNextPotionAction(OTSYS_TIME() + g_configManager().getNumber(ACTIONS_DELAY_INTERVAL));
	} else {
		player->setNextAction(OTSYS_TIME() + g_configManager().getNumber(ACTIONS_DELAY_INTERVAL));
	}

	// only send cooldown icon if it's an multi use item
	if (it.isMultiUse()) {
		player->sendUseItemCooldown(g_configManager().getNumber(ACTIONS_DELAY_INTERVAL));
	}
	return true;
}

bool Actions::useItemEx(const std::shared_ptr<Player> &player, const Position &fromPos, const Position &toPos, uint8_t toStackPos, const std::shared_ptr<Item> &item, bool isHotkey, const std::shared_ptr<Creature> &creature /* = nullptr*/) {
	const ItemType &it = Item::items[item->getID()];
	if (it.isRune() || it.type == ITEM_TYPE_POTION) {
		if (player->walkExhausted()) {
			player->sendCancelMessage(RETURNVALUE_YOUAREEXHAUSTED);
			return false;
		}
	}

	const std::shared_ptr<Action> action = getAction(item);
	if (action == nullptr) {
		player->sendCancelMessage(RETURNVALUE_CANNOTUSETHISOBJECT);
		return false;
	}

	const ReturnValue ret = action->canExecuteAction(player, toPos);
	if (ret != RETURNVALUE_NOERROR) {
		player->sendCancelMessage(ret);
		return false;
	}

	if (isHotkey) {
		const uint16_t subType = item->getSubType();
		showUseHotkeyMessage(player, item, player->getItemTypeCount(item->getID(), subType != item->getItemCount() ? subType : -1));
	}

	if (action->useFunction) {
		if (action->useFunction(player, item, fromPos, action->getTarget(player, creature, toPos, toStackPos), toPos, isHotkey)) {
			return true;
		}
		return false;
	}

	if (!action->executeUse(player, item, fromPos, action->getTarget(player, creature, toPos, toStackPos), toPos, isHotkey)) {
		if (!action->hasOwnErrorHandler()) {
			player->sendCancelMessage(RETURNVALUE_CANNOTUSETHISOBJECT);
		}
		return false;
	}

	if (it.isRune() || it.type == ITEM_TYPE_POTION) {
		player->setNextPotionAction(OTSYS_TIME() + g_configManager().getNumber(EX_ACTIONS_DELAY_INTERVAL));
	} else {
		player->setNextAction(OTSYS_TIME() + g_configManager().getNumber(EX_ACTIONS_DELAY_INTERVAL));
	}

	if (it.isMultiUse()) {
		player->sendUseItemCooldown(g_configManager().getNumber(EX_ACTIONS_DELAY_INTERVAL));
	}
	return true;
}

void Actions::showUseHotkeyMessage(const std::shared_ptr<Player> &player, const std::shared_ptr<Item> &item, uint32_t count) {
	std::ostringstream ss;

	const ItemType &it = Item::items[item->getID()];
	if (!it.showCount) {
		ss << "Using one of " << item->getName() << "...";
	} else if (count == 1) {
		ss << "Using the last " << item->getName() << "...";
	} else {
		ss << "Using one of " << count << ' ' << item->getPluralName() << "...";
	}
	player->sendTextMessage(MESSAGE_HOTKEY_PRESSED, ss.str());
}

/*
 ================
 Action interface
 ================
*/

// Action constructor
Action::Action(LuaScriptInterface* interface) :
	Script(interface) { }

ReturnValue Action::canExecuteAction(const std::shared_ptr<Player> &player, const Position &toPos) {
	if (!allowFarUse) {
		return g_actions().canUse(player, toPos);
	}

	return g_actions().canUseFar(player, toPos, checkLineOfSight, checkFloor);
}

std::shared_ptr<Thing> Action::getTarget(const std::shared_ptr<Player> &player, const std::shared_ptr<Creature> &targetCreature, const Position &toPosition, uint8_t toStackPos) const {
	if (targetCreature != nullptr) {
		return targetCreature;
	}
	return g_game().internalGetThing(player, toPosition, toStackPos, 0, STACKPOS_USETARGET);
}

bool Action::executeUse(const std::shared_ptr<Player> &player, const std::shared_ptr<Item> &item, const Position &fromPosition, const std::shared_ptr<Thing> &target, const Position &toPosition, bool isHotkey) {
	// onUse(player, item, fromPosition, target, toPosition, isHotkey)
	if (!LuaScriptInterface::reserveScriptEnv()) {
		g_logger().error("[Action::executeUse - Player {}, on item {}] "
		                 "Call stack overflow. Too many lua script calls being nested.",
		                 player->getName(), item->getName());
		return false;
	}

	ScriptEnvironment* scriptEnvironment = LuaScriptInterface::getScriptEnv();
	scriptEnvironment->setScriptId(getScriptId(), getScriptInterface());

	lua_State* L = getScriptInterface()->getLuaState();

	getScriptInterface()->pushFunction(getScriptId());

	LuaScriptInterface::pushUserdata<Player>(L, player);
	LuaScriptInterface::setMetatable(L, -1, "Player");

	LuaScriptInterface::pushThing(L, item);
	LuaScriptInterface::pushPosition(L, fromPosition);

	LuaScriptInterface::pushThing(L, target);
	LuaScriptInterface::pushPosition(L, toPosition);

	LuaScriptInterface::pushBoolean(L, isHotkey);
	return getScriptInterface()->callFunction(6);
}<|MERGE_RESOLUTION|>--- conflicted
+++ resolved
@@ -235,12 +235,7 @@
 
 	if (const auto iteratePositions = actionPositionMap.find(item->getPosition());
 	    iteratePositions != actionPositionMap.end()) {
-<<<<<<< HEAD
-		if (const auto &tile = item->getTile();
-		    tile) {
-=======
 		if (const auto &tile = item->getTile()) {
->>>>>>> 135866a6
 			if (const auto &player = item->getHoldingPlayer();
 			    player && item->getTopParent() == player) {
 				g_logger().debug("[Actions::getAction] - The position only is valid for use item in the map, player name {}", player->getName());
