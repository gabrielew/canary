--- conflicted
+++ resolved
@@ -26,11 +26,7 @@
 	return inserted;
 }
 
-<<<<<<< HEAD
-bool TalkActions::checkWord(const std::shared_ptr<Player> &player, SpeakClasses type, const std::string &words, const std::string_view &word, const TalkAction_ptr &talkActionPtr) const {
-=======
 bool TalkActions::checkWord(const std::shared_ptr<Player> &player, SpeakClasses type, const std::string &words, std::string_view word, const TalkAction_ptr &talkActionPtr) const {
->>>>>>> 135866a6
 	const auto spacePos = std::ranges::find_if(words.begin(), words.end(), ::isspace);
 	const std::string firstWord = words.substr(0, spacePos - words.begin());
 
