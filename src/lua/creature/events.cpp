--- conflicted
+++ resolved
@@ -7,13 +7,6 @@
  * Website: https://docs.opentibiabr.com/
  */
 
-<<<<<<< HEAD
-#include <utility>
-
-#include "pch.hpp"
-
-=======
->>>>>>> 0c7aafe0
 #include "lua/creature/events.hpp"
 #include "utils/tools.hpp"
 #include "items/item.hpp"
@@ -26,13 +19,8 @@
 
 bool Events::loadFromXml() {
 	pugi::xml_document doc;
-<<<<<<< HEAD
-	const auto folder = g_configManager().getString(CORE_DIRECTORY, __FUNCTION__) + "/events/events.xml";
-	const pugi::xml_parse_result result = doc.load_file(folder.c_str());
-=======
 	auto folder = g_configManager().getString(CORE_DIRECTORY) + "/events/events.xml";
 	pugi::xml_parse_result result = doc.load_file(folder.c_str());
->>>>>>> 0c7aafe0
 	if (!result) {
 		printXMLError(__FUNCTION__, folder, result);
 		return false;
@@ -51,13 +39,8 @@
 		if (res.second) {
 			const std::string &lowercase = asLowerCaseString(className);
 			const std::string &scriptName = lowercase + ".lua";
-<<<<<<< HEAD
-			auto coreFolder = g_configManager().getString(CORE_DIRECTORY, __FUNCTION__);
-			if (scriptInterface.loadFile(coreFolder + "/events/scripts/" += scriptName, scriptName) != 0) {
-=======
 			auto coreFolder = g_configManager().getString(CORE_DIRECTORY);
 			if (scriptInterface.loadFile(coreFolder + "/events/scripts/" + scriptName, scriptName) != 0) {
->>>>>>> 0c7aafe0
 				g_logger().warn("{} - Can not load script: {}.lua", __FUNCTION__, lowercase);
 				g_logger().warn(scriptInterface.getLastLuaError());
 			}
