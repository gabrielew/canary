--- conflicted
+++ resolved
@@ -54,13 +54,10 @@
 	return nullptr;
 }
 
-<<<<<<< HEAD
-=======
 CreatureEvents &CreatureEvents::getInstance() {
 	return inject<CreatureEvents>();
 }
 
->>>>>>> 135866a6
 bool CreatureEvents::playerLogin(const std::shared_ptr<Player> &player) const {
 	// fire global event if is registered
 	for (const auto &it : creatureEvents) {
