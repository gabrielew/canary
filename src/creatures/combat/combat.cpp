--- conflicted
+++ resolved
@@ -2187,15 +2187,9 @@
 		auto ownerId = getOwnerId();
 		if (ownerId) {
 			bool harmfulField = true;
-<<<<<<< HEAD
-			auto itemTile = getTile();
+			const auto &itemTile = getTile();
 			if (g_game().worlds()->getCurrentWorld()->type == WORLD_TYPE_NO_PVP || (itemTile && itemTile->hasFlag(TILESTATE_NOPVPZONE))) {
-				auto ownerPlayer = g_game().getPlayerByGUID(ownerId);
-=======
-			const auto &itemTile = getTile();
-			if (g_game().getWorldType() == WORLD_TYPE_NO_PVP || (itemTile && itemTile->hasFlag(TILESTATE_NOPVPZONE))) {
 				const auto &ownerPlayer = g_game().getPlayerByGUID(ownerId);
->>>>>>> 93db96ca
 				if (ownerPlayer) {
 					harmfulField = false;
 				}
