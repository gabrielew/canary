/**
 * Canary - A free and open-source MMORPG server emulator
 * Copyright (©) 2019-2024 OpenTibiaBR <opentibiabr@outlook.com>
 * Repository: https://github.com/opentibiabr/canary
 * License: https://github.com/opentibiabr/canary/blob/main/LICENSE
 * Contributors: https://github.com/opentibiabr/canary/graphs/contributors
 * Website: https://docs.opentibiabr.com/
 */

<<<<<<< HEAD
#include <utility>

#include "pch.hpp"

=======
>>>>>>> 0c7aafe0
#include "declarations.hpp"
#include "creatures/combat/combat.hpp"
#include "lua/creature/events.hpp"
#include "lua/callbacks/event_callback.hpp"
#include "lua/callbacks/events_callbacks.hpp"
#include "creatures/players/wheel/player_wheel.hpp"
#include "game/game.hpp"
#include "game/scheduling/dispatcher.hpp"
#include "io/iobestiary.hpp"
#include "creatures/monsters/monster.hpp"
#include "creatures/monsters/monsters.hpp"
#include "items/weapons/weapons.hpp"
#include "map/spectators.hpp"
#include "lib/metrics/metrics.hpp"
#include "lua/callbacks/event_callback.hpp"
#include "lua/callbacks/events_callbacks.hpp"

int32_t Combat::getLevelFormula(const std::shared_ptr<Player> &player, const std::shared_ptr<Spell> &wheelSpell, const CombatDamage &damage) const {
	if (!player) {
		return 0;
	}

	uint32_t magicLevelSkill = player->getMagicLevel();
	// Wheel of destiny - Runic Mastery
	if (player->wheel()->getInstant("Runic Mastery") && wheelSpell && damage.instantSpellName.empty() && normal_random(0, 100) <= 25) {
		const auto conjuringSpell = g_spells().getInstantSpellByName(damage.runeSpellName);
		if (conjuringSpell && conjuringSpell != wheelSpell) {
			const uint32_t castResult = conjuringSpell->canCast(player) ? 20 : 10;
			magicLevelSkill += magicLevelSkill * castResult / 100;
		}
	}

	const int32_t levelFormula = player->getLevel() * 2 + (player->getMagicLevel() + player->getSpecializedMagicLevel(damage.primary.type, true)) * 3;
	return levelFormula;
}

CombatDamage Combat::getCombatDamage(const std::shared_ptr<Creature> &creature, const std::shared_ptr<Creature> &target) const {
	CombatDamage damage;
	damage.origin = params.origin;
	damage.primary.type = params.combatType;

	damage.instantSpellName = instantSpellName;
	damage.runeSpellName = runeSpellName;
	// Wheel of destiny
	std::shared_ptr<Spell> wheelSpell = nullptr;
	std::shared_ptr<Player> attackerPlayer = creature ? creature->getPlayer() : nullptr;
	if (attackerPlayer) {
		wheelSpell = attackerPlayer->wheel()->getCombatDataSpell(damage);
	}
	// End
	if (formulaType == COMBAT_FORMULA_DAMAGE) {
		damage.primary.value = normal_random(
			static_cast<int32_t>(mina),
			static_cast<int32_t>(maxa)
		);
	} else if (creature) {
		int32_t min, max;
		if (creature->getCombatValues(min, max)) {
			damage.primary.value = normal_random(min, max);
		} else if (const auto &player = creature->getPlayer()) {
			if (params.valueCallback) {
				params.valueCallback->getMinMaxValues(player, damage, params.useCharges);
			} else if (formulaType == COMBAT_FORMULA_LEVELMAGIC) {
				const int32_t levelFormula = getLevelFormula(player, wheelSpell, damage);
				damage.primary.value = normal_random(
					static_cast<int32_t>(levelFormula * mina + minb),
					static_cast<int32_t>(levelFormula * maxa + maxb)
				);
			} else if (formulaType == COMBAT_FORMULA_SKILL) {
				const auto &tool = player->getWeapon();
				const WeaponShared_ptr &weapon = g_weapons().getWeapon(tool);
				if (weapon) {
					damage.primary.value = normal_random(
						static_cast<int32_t>(minb),
						static_cast<int32_t>(weapon->getWeaponDamage(player, target, tool, true) * maxa + maxb)
					);

					damage.secondary.type = weapon->getElementType();
					damage.secondary.value = weapon->getElementDamage(player, target, tool);
					if (params.useCharges) {
						const auto charges = tool->getAttribute<uint16_t>(ItemAttribute_t::CHARGES);
						if (charges != 0) {
							g_game().transformItem(tool, tool->getID(), charges - 1);
						}
					}
				} else {
					damage.primary.value = normal_random(
						static_cast<int32_t>(minb),
						static_cast<int32_t>(maxb)
					);
				}
			}
		}
		if (attackerPlayer && wheelSpell && wheelSpell->isInstant()) {
			wheelSpell->getCombatDataAugment(attackerPlayer, damage);
		}
	}

	return damage;
}

void Combat::getCombatArea(const Position &centerPos, const Position &targetPos, const std::unique_ptr<AreaCombat> &area, std::vector<std::shared_ptr<Tile>> &list) {
	if (targetPos.z >= MAP_MAX_LAYERS) {
		return;
	}

	if (area) {
		area->getList(centerPos, targetPos, list);
	} else {
		list.emplace_back(g_game().map.getOrCreateTile(targetPos));
	}
}

CombatType_t Combat::ConditionToDamageType(ConditionType_t type) {
	switch (type) {
		case CONDITION_FIRE:
			return COMBAT_FIREDAMAGE;

		case CONDITION_ENERGY:
			return COMBAT_ENERGYDAMAGE;

		case CONDITION_BLEEDING:
			return COMBAT_PHYSICALDAMAGE;

		case CONDITION_DROWN:
			return COMBAT_DROWNDAMAGE;

		case CONDITION_POISON:
			return COMBAT_EARTHDAMAGE;

		case CONDITION_FREEZING:
			return COMBAT_ICEDAMAGE;

		case CONDITION_DAZZLED:
			return COMBAT_HOLYDAMAGE;

		case CONDITION_CURSED:
			return COMBAT_DEATHDAMAGE;

		default:
			break;
	}

	return COMBAT_NONE;
}

ConditionType_t Combat::DamageToConditionType(CombatType_t type) {
	switch (type) {
		case COMBAT_FIREDAMAGE:
			return CONDITION_FIRE;

		case COMBAT_ENERGYDAMAGE:
			return CONDITION_ENERGY;

		case COMBAT_DROWNDAMAGE:
			return CONDITION_DROWN;

		case COMBAT_EARTHDAMAGE:
			return CONDITION_POISON;

		case COMBAT_ICEDAMAGE:
			return CONDITION_FREEZING;

		case COMBAT_HOLYDAMAGE:
			return CONDITION_DAZZLED;

		case COMBAT_DEATHDAMAGE:
			return CONDITION_CURSED;

		case COMBAT_PHYSICALDAMAGE:
			return CONDITION_BLEEDING;

		default:
			return CONDITION_NONE;
	}
}

bool Combat::isPlayerCombat(const std::shared_ptr<Creature> &target) {
	if (target->getPlayer()) {
		return true;
	}

	if (target->isSummon() && target->getMaster()->getPlayer()) {
		return true;
	}

	return false;
}

ReturnValue Combat::canTargetCreature(const std::shared_ptr<Player> &player, const std::shared_ptr<Creature> &target) {
	if (player == target) {
		return RETURNVALUE_YOUMAYNOTATTACKTHISPLAYER;
	}

	if (!player->hasFlag(PlayerFlags_t::IgnoreProtectionZone)) {
		// pz-zone
		if (player->getZoneType() == ZONE_PROTECTION) {
			return RETURNVALUE_ACTIONNOTPERMITTEDINPROTECTIONZONE;
		}

		if (target->getZoneType() == ZONE_PROTECTION) {
			return RETURNVALUE_ACTIONNOTPERMITTEDINPROTECTIONZONE;
		}

		// nopvp-zone
		if (isPlayerCombat(target)) {
			if (player->getZoneType() == ZONE_NOPVP) {
				return RETURNVALUE_ACTIONNOTPERMITTEDINANOPVPZONE;
			}

			if (target->getZoneType() == ZONE_NOPVP) {
				return RETURNVALUE_YOUMAYNOTATTACKAPERSONINPROTECTIONZONE;
			}
		}
	}

	if (player->hasFlag(PlayerFlags_t::CannotUseCombat) || !target->isAttackable()) {
		if (target->getPlayer()) {
			return RETURNVALUE_YOUMAYNOTATTACKTHISPLAYER;
		} else {
			return RETURNVALUE_YOUMAYNOTATTACKTHISCREATURE;
		}
	}

	if (target->getPlayer()) {
		if (isProtected(player, target->getPlayer())) {
			return RETURNVALUE_YOUMAYNOTATTACKTHISPLAYER;
		}

		if (player->hasSecureMode() && !Combat::isInPvpZone(player, target) && player->getSkullClient(target->getPlayer()) == SKULL_NONE) {
			return RETURNVALUE_TURNSECUREMODETOATTACKUNMARKEDPLAYERS;
		}
	}

	return canDoCombat(player, target, true);
}

ReturnValue Combat::canDoCombat(const std::shared_ptr<Creature> &caster, const std::shared_ptr<Tile> &tile, bool aggressive) {
	if (tile->hasProperty(CONST_PROP_BLOCKPROJECTILE)) {
		return RETURNVALUE_NOTENOUGHROOM;
	}
	if (aggressive && tile->hasFlag(TILESTATE_PROTECTIONZONE)) {
		return RETURNVALUE_ACTIONNOTPERMITTEDINPROTECTIONZONE;
	}

	if (tile->hasFlag(TILESTATE_FLOORCHANGE)) {
		return RETURNVALUE_NOTENOUGHROOM;
	}

	if (tile->getTeleportItem()) {
		return RETURNVALUE_NOTENOUGHROOM;
	}

	if (caster) {
		const Position &casterPosition = caster->getPosition();
		const Position &tilePosition = tile->getPosition();
		if (casterPosition.z < tilePosition.z) {
			return RETURNVALUE_FIRSTGODOWNSTAIRS;
		}
		if (casterPosition.z > tilePosition.z) {
			return RETURNVALUE_FIRSTGOUPSTAIRS;
		}

		if (const auto &player = caster->getPlayer()) {
			if (player->hasFlag(PlayerFlags_t::IgnoreProtectionZone)) {
				return RETURNVALUE_NOERROR;
			}
		}
	}
	ReturnValue ret = g_events().eventCreatureOnAreaCombat(caster, tile, aggressive);
	if (ret == RETURNVALUE_NOERROR) {
		ret = g_callbacks().checkCallbackWithReturnValue(EventCallback_t::creatureOnTargetCombat, &EventCallback::creatureOnAreaCombat, caster, tile, aggressive);
	}
	return ret;
}

bool Combat::isInPvpZone(const std::shared_ptr<Creature> &attacker, const std::shared_ptr<Creature> &target) {
	return attacker->getZoneType() == ZONE_PVP && target->getZoneType() == ZONE_PVP;
}

<<<<<<< HEAD
bool Combat::isProtected(const std::shared_ptr<Player> &attacker, const std::shared_ptr<Player> &target) {
	uint32_t protectionLevel = g_configManager().getNumber(PROTECTION_LEVEL, __FUNCTION__);
=======
bool Combat::isProtected(std::shared_ptr<Player> attacker, std::shared_ptr<Player> target) {
	uint32_t protectionLevel = g_configManager().getNumber(PROTECTION_LEVEL);
>>>>>>> 0c7aafe0
	if (target->getLevel() < protectionLevel || attacker->getLevel() < protectionLevel) {
		return true;
	}

	if ((!attacker->getVocation()->canCombat() || !target->getVocation()->canCombat()) && (attacker->getVocationId() == VOCATION_NONE || target->getVocationId() == VOCATION_NONE)) {
		return true;
	}

	if (attacker->getSkull() == SKULL_BLACK && attacker->getSkullClient(target) == SKULL_NONE) {
		return true;
	}

	return false;
}

ReturnValue Combat::canDoCombat(const std::shared_ptr<Creature> &attacker, const std::shared_ptr<Creature> &target, bool aggressive) {
	if (!aggressive) {
		return RETURNVALUE_NOERROR;
	}

	const auto targetPlayer = target ? target->getPlayer() : nullptr;
	if (target) {
		const std::shared_ptr<Tile> &tile = target->getTile();
		if (tile->hasProperty(CONST_PROP_BLOCKPROJECTILE)) {
			return RETURNVALUE_NOTENOUGHROOM;
		}
		if (tile->hasFlag(TILESTATE_PROTECTIONZONE)) {
			const auto permittedOnPz = targetPlayer ? targetPlayer->hasPermittedConditionInPZ() : false;
			return permittedOnPz ? RETURNVALUE_NOERROR : RETURNVALUE_ACTIONNOTPERMITTEDINPROTECTIONZONE;
		}
	}

	if (attacker) {
		const auto &attackerMaster = attacker->getMaster();
		if (targetPlayer) {
			if (targetPlayer->hasFlag(PlayerFlags_t::CannotBeAttacked)) {
				return RETURNVALUE_YOUMAYNOTATTACKTHISPLAYER;
			}

			const auto &targetPlayerTile = targetPlayer->getTile();

			if (const auto &attackerPlayer = attacker->getPlayer()) {
				if (attackerPlayer->hasFlag(PlayerFlags_t::CannotAttackPlayer)) {
					return RETURNVALUE_YOUMAYNOTATTACKTHISPLAYER;
				}

				if (isProtected(attackerPlayer, targetPlayer)) {
					return RETURNVALUE_YOUMAYNOTATTACKTHISPLAYER;
				}

				// nopvp-zone
				const auto attackerTile = attackerPlayer->getTile();
				if (targetPlayerTile && targetPlayerTile->hasFlag(TILESTATE_NOPVPZONE)) {
					return RETURNVALUE_ACTIONNOTPERMITTEDINANOPVPZONE;
				}
				if (attackerTile && attackerTile->hasFlag(TILESTATE_NOPVPZONE) && targetPlayerTile && !targetPlayerTile->hasFlag(TILESTATE_NOPVPZONE | TILESTATE_PROTECTIONZONE)) {
					return RETURNVALUE_ACTIONNOTPERMITTEDINANOPVPZONE;
				}

				if (attackerPlayer->getFaction() != FACTION_DEFAULT && attackerPlayer->getFaction() != FACTION_PLAYER && attackerPlayer->getFaction() == targetPlayer->getFaction()) {
					return RETURNVALUE_YOUMAYNOTATTACKTHISPLAYER;
				}
			}

			if (attackerMaster) {
				if (const auto &masterAttackerPlayer = attackerMaster->getPlayer()) {
					if (masterAttackerPlayer->hasFlag(PlayerFlags_t::CannotAttackPlayer)) {
						return RETURNVALUE_YOUMAYNOTATTACKTHISPLAYER;
					}

					if (targetPlayerTile && targetPlayerTile->hasFlag(TILESTATE_NOPVPZONE)) {
						return RETURNVALUE_ACTIONNOTPERMITTEDINANOPVPZONE;
					}

					if (isProtected(masterAttackerPlayer, targetPlayer)) {
						return RETURNVALUE_YOUMAYNOTATTACKTHISPLAYER;
					}
				}
			}

			if (attacker->getMonster() && (!attackerMaster || attackerMaster->getMonster())) {
				if (attacker->getFaction() != FACTION_DEFAULT && !attacker->getMonster()->isEnemyFaction(targetPlayer->getFaction())) {
					return RETURNVALUE_YOUMAYNOTATTACKTHISPLAYER;
				}
			}
		} else if (target && target->getMonster()) {
			if (attacker->getFaction() != FACTION_DEFAULT && attacker->getFaction() != FACTION_PLAYER && attacker->getMonster() && !attacker->getMonster()->isEnemyFaction(target->getFaction())) {
				return RETURNVALUE_YOUMAYNOTATTACKTHISCREATURE;
			}

			if (const auto &attackerPlayer = attacker->getPlayer()) {
				if (attackerPlayer->hasFlag(PlayerFlags_t::CannotAttackMonster)) {
					return RETURNVALUE_YOUMAYNOTATTACKTHISCREATURE;
				}

				if (target->isSummon() && target->getMaster()->getPlayer() && target->getZoneType() == ZONE_NOPVP) {
					return RETURNVALUE_ACTIONNOTPERMITTEDINANOPVPZONE;
				}
			} else if (attacker->getMonster()) {
				const auto &targetMaster = target->getMaster();

				if ((!targetMaster || !targetMaster->getPlayer()) && attacker->getFaction() == FACTION_DEFAULT) {
					if (!attackerMaster || !attackerMaster->getPlayer()) {
						return RETURNVALUE_YOUMAYNOTATTACKTHISCREATURE;
					}
				}
			}
		} else if (target && target->getNpc()) {
			return RETURNVALUE_YOUMAYNOTATTACKTHISCREATURE;
		}

		if (g_game().getWorldType() == WORLD_TYPE_NO_PVP) {
			if (attacker->getPlayer() || (attackerMaster && attackerMaster->getPlayer())) {
				if (targetPlayer) {
					if (!isInPvpZone(attacker, target)) {
						return RETURNVALUE_YOUMAYNOTATTACKTHISPLAYER;
					}
				}

				if (target && target->isSummon() && target->getMaster()->getPlayer()) {
					if (!isInPvpZone(attacker, target)) {
						return RETURNVALUE_YOUMAYNOTATTACKTHISCREATURE;
					}
				}
			}
		}
	}
	ReturnValue ret = g_events().eventCreatureOnTargetCombat(attacker, target);
	if (ret == RETURNVALUE_NOERROR) {
		ret = g_callbacks().checkCallbackWithReturnValue(EventCallback_t::creatureOnTargetCombat, &EventCallback::creatureOnTargetCombat, attacker, target);
	}
	return ret;
}

void Combat::setPlayerCombatValues(formulaType_t newFormulaType, double newMina, double newMinb, double newMaxa, double newMaxb) {
	this->formulaType = newFormulaType;
	this->mina = newMina;
	this->minb = newMinb;
	this->maxa = newMaxa;
	this->maxb = newMaxb;
}

bool Combat::setParam(CombatParam_t param, uint32_t value) {
	switch (param) {
		case COMBAT_PARAM_TYPE: {
			params.combatType = static_cast<CombatType_t>(value);
			return true;
		}

		case COMBAT_PARAM_EFFECT: {
			params.impactEffect = static_cast<uint16_t>(value);
			return true;
		}

		case COMBAT_PARAM_DISTANCEEFFECT: {
			params.distanceEffect = static_cast<uint16_t>(value);
			return true;
		}

		case COMBAT_PARAM_BLOCKARMOR: {
			params.blockedByArmor = (value != 0);
			return true;
		}

		case COMBAT_PARAM_BLOCKSHIELD: {
			params.blockedByShield = (value != 0);
			return true;
		}

		case COMBAT_PARAM_TARGETCASTERORTOPMOST: {
			params.targetCasterOrTopMost = (value != 0);
			return true;
		}

		case COMBAT_PARAM_CREATEITEM: {
			params.itemId = value;
			return true;
		}

		case COMBAT_PARAM_AGGRESSIVE: {
			params.aggressive = (value != 0);
			return true;
		}

		case COMBAT_PARAM_DISPEL: {
			params.dispelType = static_cast<ConditionType_t>(value);
			return true;
		}

		case COMBAT_PARAM_USECHARGES: {
			params.useCharges = (value != 0);
			return true;
		}

		case COMBAT_PARAM_IMPACTSOUND: {
			params.soundImpactEffect = static_cast<SoundEffect_t>(value);
			return true;
		}

		case COMBAT_PARAM_CASTSOUND: {
			params.soundCastEffect = static_cast<SoundEffect_t>(value);
			return true;
		}

		case COMBAT_PARAM_CHAIN_EFFECT: {
			params.chainEffect = static_cast<uint8_t>(value);
			return true;
		}
	}
	return false;
}

bool Combat::setCallback(const CallBackParam_t &key) {
	switch (key) {
		case CALLBACK_PARAM_LEVELMAGICVALUE: {
			params.valueCallback = std::make_unique<ValueCallback>(COMBAT_FORMULA_LEVELMAGIC);
			return true;
		}

		case CALLBACK_PARAM_SKILLVALUE: {
			params.valueCallback = std::make_unique<ValueCallback>(COMBAT_FORMULA_SKILL);
			return true;
		}

		case CALLBACK_PARAM_TARGETTILE: {
			params.tileCallback = std::make_unique<TileCallback>();
			return true;
		}

		case CALLBACK_PARAM_TARGETCREATURE: {
			params.targetCallback = std::make_unique<TargetCallback>();
			return true;
		}

		case CALLBACK_PARAM_CHAINVALUE: {
			params.chainCallback = std::make_unique<ChainCallback>();
			params.chainCallback->setFromLua(true);
			return true;
		}

		case CALLBACK_PARAM_CHAINPICKER: {
			params.chainPickerCallback = std::make_unique<ChainPickerCallback>();
			return true;
		}
	}
	return false;
}

void Combat::setChainCallback(uint8_t chainTargets, uint8_t chainDistance, bool backtracking) {
	params.chainCallback = std::make_unique<ChainCallback>(chainTargets, chainDistance, backtracking);
	g_logger().trace("ChainCallback created: {}, with targets: {}, distance: {}, backtracking: {}", params.chainCallback != nullptr, chainTargets, chainDistance, backtracking);
}

CallBack* Combat::getCallback(CallBackParam_t key) const {
	switch (key) {
		case CALLBACK_PARAM_LEVELMAGICVALUE:
		case CALLBACK_PARAM_SKILLVALUE: {
			return params.valueCallback.get();
		}

		case CALLBACK_PARAM_TARGETTILE: {
			return params.tileCallback.get();
		}

		case CALLBACK_PARAM_TARGETCREATURE: {
			return params.targetCallback.get();
		}

		case CALLBACK_PARAM_CHAINVALUE: {
			return params.chainCallback.get();
		}

		case CALLBACK_PARAM_CHAINPICKER: {
			return params.chainPickerCallback.get();
		}
	}
	return nullptr;
}

void Combat::CombatHealthFunc(const std::shared_ptr<Creature> &caster, const std::shared_ptr<Creature> &target, const CombatParams &params, CombatDamage* data) {
	if (!data) {
		g_logger().error("[{}]: CombatDamage is nullptr", __FUNCTION__);
		return;
	}
	assert(data);

	CombatDamage damage = *data;

	std::shared_ptr<Player> attackerPlayer = nullptr;
	if (caster) {
		attackerPlayer = caster->getPlayer();
	}

	std::shared_ptr<Monster> targetMonster = nullptr;
	if (target) {
		targetMonster = target->getMonster();
	}

	std::shared_ptr<Monster> attackerMonster = nullptr;
	if (caster) {
		attackerMonster = caster->getMonster();
	}

	std::shared_ptr<Player> targetPlayer = nullptr;
	if (target) {
		targetPlayer = target->getPlayer();
	}

	g_logger().trace("[{}] (old) eventcallback: 'creatureOnCombat', damage primary: '{}', secondary: '{}'", __FUNCTION__, damage.primary.value, damage.secondary.value);
	g_callbacks().executeCallback(EventCallback_t::creatureOnCombat, &EventCallback::creatureOnCombat, caster, target, std::ref(damage));
	g_logger().trace("[{}] (new) eventcallback: 'creatureOnCombat', damage primary: '{}', secondary: '{}'", __FUNCTION__, damage.primary.value, damage.secondary.value);

	if (attackerPlayer) {
		const auto &item = attackerPlayer->getWeapon();
		damage = applyImbuementElementalDamage(attackerPlayer, item, damage);
		g_events().eventPlayerOnCombat(attackerPlayer, target, item, damage);
		g_callbacks().executeCallback(EventCallback_t::playerOnCombat, &EventCallback::playerOnCombat, attackerPlayer, target, item, std::ref(damage));

		if (targetPlayer && targetPlayer->getSkull() != SKULL_BLACK) {
			if (damage.primary.type != COMBAT_HEALING) {
				damage.primary.value /= 2;
			}
			if (damage.secondary.type != COMBAT_HEALING) {
				damage.secondary.value /= 2;
			}
		}

		damage.damageMultiplier += attackerPlayer->wheel()->getMajorStatConditional("Divine Empowerment", WheelMajor_t::DAMAGE);
		g_logger().trace("Wheel Divine Empowerment damage multiplier {}", damage.damageMultiplier);
	}

	if (g_game().combatBlockHit(damage, caster, target, params.blockedByShield, params.blockedByArmor, params.itemId != 0)) {
		return;
	}

	// Player attacking monster
	if (attackerPlayer && targetMonster) {
		const auto &slot = attackerPlayer->getPreyWithMonster(targetMonster->getRaceId());
		if (slot && slot->isOccupied() && slot->bonus == PreyBonus_Damage && slot->bonusTimeLeft > 0) {
			damage.primary.value += static_cast<int32_t>(std::ceil((damage.primary.value * slot->bonusPercentage) / 100));
			damage.secondary.value += static_cast<int32_t>(std::ceil((damage.secondary.value * slot->bonusPercentage) / 100));
		}

		// Monster type onPlayerAttack event
		targetMonster->onAttackedByPlayer(attackerPlayer);
	}

	// Monster attacking player
	if (attackerMonster && targetPlayer) {
		const auto &slot = targetPlayer->getPreyWithMonster(attackerMonster->getRaceId());
		if (slot && slot->isOccupied() && slot->bonus == PreyBonus_Defense && slot->bonusTimeLeft > 0) {
			damage.primary.value -= static_cast<int32_t>(std::ceil((damage.primary.value * slot->bonusPercentage) / 100));
			damage.secondary.value -= static_cast<int32_t>(std::ceil((damage.secondary.value * slot->bonusPercentage) / 100));
		}
	}

	if (g_game().combatChangeHealth(caster, target, damage)) {
		CombatConditionFunc(caster, target, params, &damage);
		CombatDispelFunc(caster, target, params, nullptr);
	}
}

CombatDamage Combat::applyImbuementElementalDamage(const std::shared_ptr<Player> &attackerPlayer, std::shared_ptr<Item> item, CombatDamage damage) {
	if (!item) {
		return damage;
	}

	if (item->getWeaponType() == WEAPON_AMMO && attackerPlayer && attackerPlayer->getInventoryItem(CONST_SLOT_LEFT) != nullptr) {
		item = attackerPlayer->getInventoryItem(CONST_SLOT_LEFT);
	}

	for (uint8_t slotid = 0; slotid < item->getImbuementSlot(); slotid++) {
		ImbuementInfo imbuementInfo;
		if (!item->getImbuementInfo(slotid, &imbuementInfo)) {
			continue;
		}

		if (imbuementInfo.imbuement->combatType == COMBAT_NONE
		    || damage.primary.type == COMBAT_HEALING
		    || damage.secondary.type == COMBAT_HEALING) {
			continue;
		}

		if (damage.primary.type != COMBAT_PHYSICALDAMAGE) {
			break;
		}

		const float damagePercent = imbuementInfo.imbuement->elementDamage / 100.0;

		damage.secondary.type = imbuementInfo.imbuement->combatType;
		damage.secondary.value = damage.primary.value * (damagePercent);
		damage.primary.value = damage.primary.value * (1 - damagePercent);

		if (imbuementInfo.imbuement->soundEffect != SoundEffect_t::SILENCE) {
			g_game().sendSingleSoundEffect(item->getPosition(), imbuementInfo.imbuement->soundEffect, item->getHoldingPlayer());
		}

		// If damage imbuement is set, we can return without checking other slots
		break;
	}

	return damage;
}

void Combat::CombatManaFunc(const std::shared_ptr<Creature> &caster, const std::shared_ptr<Creature> &target, const CombatParams &params, CombatDamage* data) {
	if (!data) {
		g_logger().error("[{}]: CombatDamage is nullptr", __FUNCTION__);
		return;
	}

	assert(data);
	CombatDamage damage = *data;
	if (damage.primary.value < 0) {
		if (caster && target && caster->getPlayer() && target->getSkull() != SKULL_BLACK && target->getPlayer()) {
			damage.primary.value /= 2;
		}
	}
	if (g_game().combatChangeMana(caster, target, damage)) {
		CombatConditionFunc(caster, target, params, nullptr);
		CombatDispelFunc(caster, target, params, nullptr);
	}
}

bool Combat::checkFearConditionAffected(const std::shared_ptr<Player> &player) {
	if (player->isImmuneFear()) {
		return false;
	}

	if (player->hasCondition(CONDITION_FEARED)) {
		return false;
	}

	const auto &party = player->getParty();
	if (party) {
		auto affectedCount = (party->getMemberCount() + 5) / 5;
		g_logger().debug("[{}] Player is member of a party, {} members can be feared", __FUNCTION__, affectedCount);

		for (const auto &member : party->getMembers()) {
			if (member->hasCondition(CONDITION_FEARED)) {
				affectedCount -= 1;
			}
		}

		if (affectedCount <= 0) {
			return false;
		}
	}

	return true;
}

void Combat::CombatConditionFunc(const std::shared_ptr<Creature> &caster, const std::shared_ptr<Creature> &target, const CombatParams &params, CombatDamage* data) {
	if (params.origin == ORIGIN_MELEE && data && data->primary.value == 0 && data->secondary.value == 0) {
		return;
	}

	for (const auto &condition : params.conditionList) {
		std::shared_ptr<Player> player = nullptr;
		if (target) {
			player = target->getPlayer();
		}
		if (player) {
			// Cleanse charm rune (target as player)
			if (player->isImmuneCleanse(condition->getType())) {
				player->sendCancelMessage("You are still immune against this spell.");
				return;
			} else if (caster && caster->getMonster()) {
				const uint16_t playerCharmRaceid = player->parseRacebyCharm(CHARM_CLEANSE, false, 0);
				if (playerCharmRaceid != 0) {
					const auto &mType = g_monsters().getMonsterType(caster->getName());
					if (mType && playerCharmRaceid == mType->info.raceid) {
						const auto charm = g_iobestiary().getBestiaryCharm(CHARM_CLEANSE);
						if (charm && (charm->chance > normal_random(0, 100))) {
							if (player->hasCondition(condition->getType())) {
								player->removeCondition(condition->getType());
							}
							player->setImmuneCleanse(condition->getType());
							player->sendCancelMessage(charm->cancelMsg);
							return;
						}
					}
				}
			}

			if (condition->getType() == CONDITION_FEARED && !checkFearConditionAffected(player)) {
				return;
			}
		}

		if (caster == target || (target && !target->isImmune(condition->getType()))) {
			auto conditionCopy = condition->clone();
			if (caster) {
				conditionCopy->setParam(CONDITION_PARAM_OWNER, caster->getID());
				conditionCopy->setPositionParam(CONDITION_PARAM_CASTER_POSITION, caster->getPosition());
			}

			// TODO: infight condition until all aggressive conditions has ended
			if (target) {
				target->addCombatCondition(conditionCopy, caster && caster->getPlayer() != nullptr);
			}
		}
	}
}

void Combat::CombatDispelFunc(const std::shared_ptr<Creature> &, const std::shared_ptr<Creature> &target, const CombatParams &params, CombatDamage*) {
	if (target) {
		target->removeCombatCondition(params.dispelType);
	}
}

void Combat::CombatNullFunc(const std::shared_ptr<Creature> &caster, const std::shared_ptr<Creature> &target, const CombatParams &params, CombatDamage*) {
	CombatConditionFunc(caster, target, params, nullptr);
	CombatDispelFunc(caster, target, params, nullptr);
}

void Combat::combatTileEffects(const CreatureVector &spectators, const std::shared_ptr<Creature> &caster, const std::shared_ptr<Tile> &tile, const CombatParams &params) {
	if (params.itemId != 0) {
		uint16_t itemId = params.itemId;
		switch (itemId) {
			case ITEM_FIREFIELD_PERSISTENT_FULL:
				itemId = ITEM_FIREFIELD_PVP_FULL;
				break;

			case ITEM_FIREFIELD_PERSISTENT_MEDIUM:
				itemId = ITEM_FIREFIELD_PVP_MEDIUM;
				break;

			case ITEM_FIREFIELD_PERSISTENT_SMALL:
				itemId = ITEM_FIREFIELD_PVP_SMALL;
				break;

			case ITEM_ENERGYFIELD_PERSISTENT:
				itemId = ITEM_ENERGYFIELD_PVP;
				break;

			case ITEM_POISONFIELD_PERSISTENT:
				itemId = ITEM_POISONFIELD_PVP;
				break;

			case ITEM_MAGICWALL_PERSISTENT:
				itemId = ITEM_MAGICWALL;
				break;

			case ITEM_WILDGROWTH_PERSISTENT:
				itemId = ITEM_WILDGROWTH;
				break;

			default:
				break;
		}

		if (caster) {
			std::shared_ptr<Player> casterPlayer;
			if (caster->isSummon()) {
				casterPlayer = caster->getMaster()->getPlayer();
			} else {
				casterPlayer = caster->getPlayer();
			}

			if (casterPlayer) {
				if (g_game().getWorldType() == WORLD_TYPE_NO_PVP || tile->hasFlag(TILESTATE_NOPVPZONE)) {
					if (itemId == ITEM_FIREFIELD_PVP_FULL) {
						itemId = ITEM_FIREFIELD_NOPVP;
					} else if (itemId == ITEM_POISONFIELD_PVP) {
						itemId = ITEM_POISONFIELD_NOPVP;
					} else if (itemId == ITEM_ENERGYFIELD_PVP) {
						itemId = ITEM_ENERGYFIELD_NOPVP;
					} else if (itemId == ITEM_MAGICWALL) {
						itemId = ITEM_MAGICWALL_SAFE;
					} else if (itemId == ITEM_WILDGROWTH) {
						itemId = ITEM_WILDGROWTH_SAFE;
					}
				} else if (itemId == ITEM_FIREFIELD_PVP_FULL || itemId == ITEM_POISONFIELD_PVP || itemId == ITEM_ENERGYFIELD_PVP || itemId == ITEM_MAGICWALL || itemId == ITEM_WILDGROWTH) {
					casterPlayer->addInFightTicks();
				}
			}
		}

		const auto item = Item::CreateItem(itemId);
		if (caster) {
			item->setOwner(caster);
		}

		const ReturnValue ret = g_game().internalAddItem(tile, item);
		if (ret == RETURNVALUE_NOERROR) {
			item->startDecaying();
		}
	}

	if (params.tileCallback) {
		params.tileCallback->onTileCombat(caster, tile);
	}

	if (params.impactEffect != CONST_ME_NONE) {
		Game::addMagicEffect(spectators, tile->getPosition(), params.impactEffect);
	}

	if (params.soundImpactEffect != SoundEffect_t::SILENCE) {
		g_game().sendDoubleSoundEffect(tile->getPosition(), params.soundCastEffect, params.soundImpactEffect, caster);
	} else if (params.soundCastEffect != SoundEffect_t::SILENCE) {
		g_game().sendSingleSoundEffect(tile->getPosition(), params.soundCastEffect, caster);
	}
}

void Combat::postCombatEffects(const std::shared_ptr<Creature> &caster, const Position &origin, const Position &pos, const CombatParams &params) {
	if (caster && params.distanceEffect != CONST_ANI_NONE) {
		addDistanceEffect(caster, origin, pos, params.distanceEffect);
	}

	if (params.soundImpactEffect != SoundEffect_t::SILENCE) {
		g_game().sendDoubleSoundEffect(pos, params.soundCastEffect, params.soundImpactEffect, caster);
	} else if (params.soundCastEffect != SoundEffect_t::SILENCE) {
		g_game().sendSingleSoundEffect(pos, params.soundCastEffect, caster);
	}
}

void Combat::addDistanceEffect(const std::shared_ptr<Creature> &caster, const Position &fromPos, const Position &toPos, uint16_t effect) {
	if (effect == CONST_ANI_WEAPONTYPE) {
		if (!caster) {
			return;
		}

		const auto &player = caster->getPlayer();
		if (!player) {
			return;
		}

		switch (player->getWeaponType()) {
			case WEAPON_AXE:
				effect = CONST_ANI_WHIRLWINDAXE;
				break;
			case WEAPON_SWORD:
				effect = CONST_ANI_WHIRLWINDSWORD;
				break;
			case WEAPON_CLUB:
				effect = CONST_ANI_WHIRLWINDCLUB;
				break;
			case WEAPON_MISSILE: {
				auto weapon = player->getWeapon();
				if (weapon) {
					const auto &iType = Item::items[weapon->getID()];
					effect = iType.shootType;
				}
				break;
			}
			default:
				effect = CONST_ANI_NONE;
				break;
		}
	}

	if (effect != CONST_ANI_NONE) {
		g_game().addDistanceEffect(fromPos, toPos, effect);
	}
}

void Combat::doChainEffect(const Position &origin, const Position &dest, uint8_t effect) {
	if (effect > 0) {
		std::vector<Direction> dirList;

		FindPathParams fpp;
		fpp.minTargetDist = 0;
		fpp.maxTargetDist = 1;
		fpp.maxSearchDist = 9;
		Position pos = origin;
		if (g_game().map.getPathMatching(origin, dirList, FrozenPathingConditionCall(dest), fpp)) {
			for (const auto &dir : dirList) {
				pos = getNextPosition(dir, pos);
				g_game().addMagicEffect(pos, effect);
			}
		}
		g_game().addMagicEffect(dest, effect);
	}
}

void Combat::setupChain(const std::shared_ptr<Weapon> &weapon) {
	if (!weapon) {
		return;
	}

	if (weapon->isChainDisabled()) {
		return;
	}

	const auto &weaponType = weapon->getWeaponType();
	if (weaponType == WEAPON_NONE || weaponType == WEAPON_SHIELD || weaponType == WEAPON_AMMO || weaponType == WEAPON_DISTANCE || weaponType == WEAPON_MISSILE) {
		return;
	}

	// clang-format off
	static std::list<uint32_t> areaList = {
		0, 0, 0, 1, 0, 0, 0,
		0, 1, 1, 1, 1, 1, 0,
		0, 1, 1, 1, 1, 1, 0,
		1, 1, 1, 3, 1, 1, 1,
		0, 1, 1, 1, 1, 1, 0,
		0, 1, 1, 1, 1, 1, 0,
		0, 0, 0, 1, 0, 0, 0,
	};
	// clang-format on
	auto area = std::make_unique<AreaCombat>();
	area->setupArea(areaList, 7);
	setArea(area);
	g_logger().trace("Weapon: {}, element type: {}", Item::items[weapon->getID()].name, weapon->params.combatType);
	setParam(COMBAT_PARAM_TYPE, weapon->params.combatType);
	if (weaponType != WEAPON_WAND) {
		setParam(COMBAT_PARAM_BLOCKARMOR, true);
	}

	weapon->params.chainCallback = std::make_unique<ChainCallback>();

	auto setCommonValues = [this, weapon](double formula, SoundEffect_t impactSound, uint32_t effect) {
		const double weaponSkillFormula = weapon->getChainSkillValue();
		setPlayerCombatValues(COMBAT_FORMULA_SKILL, 0, 0, weaponSkillFormula ? weaponSkillFormula : formula, 0);
		setParam(COMBAT_PARAM_IMPACTSOUND, impactSound);
		setParam(COMBAT_PARAM_EFFECT, effect);
		setParam(COMBAT_PARAM_BLOCKARMOR, true);
	};

	setChainCallback(g_configManager().getNumber(COMBAT_CHAIN_TARGETS), 1, true);

	switch (weaponType) {
		case WEAPON_SWORD:
			setCommonValues(g_configManager().getFloat(COMBAT_CHAIN_SKILL_FORMULA_SWORD), MELEE_ATK_SWORD, CONST_ME_SLASH);
			break;
		case WEAPON_CLUB:
			setCommonValues(g_configManager().getFloat(COMBAT_CHAIN_SKILL_FORMULA_CLUB), MELEE_ATK_CLUB, CONST_ME_BLACK_BLOOD);
			break;
		case WEAPON_AXE:
			setCommonValues(g_configManager().getFloat(COMBAT_CHAIN_SKILL_FORMULA_AXE), MELEE_ATK_AXE, CONST_ANI_WHIRLWINDAXE);
			break;
	}

	if (weaponType == WEAPON_WAND) {
		static const std::map<CombatType_t, std::pair<MagicEffectClasses, MagicEffectClasses>> elementEffects = {
			{ COMBAT_DEATHDAMAGE, { CONST_ME_MORTAREA, CONST_ME_BLACK_BLOOD } },
			{ COMBAT_ENERGYDAMAGE, { CONST_ME_ENERGYAREA, CONST_ME_PINK_ENERGY_SPARK } },
			{ COMBAT_FIREDAMAGE, { CONST_ME_FIREATTACK, CONST_ME_FIREATTACK } },
			{ COMBAT_ICEDAMAGE, { CONST_ME_ICEATTACK, CONST_ME_ICEATTACK } },
			{ COMBAT_EARTHDAMAGE, { CONST_ME_STONES, CONST_ME_POISONAREA } },
		};

		auto it = elementEffects.find(weapon->getElementType());
		if (it != elementEffects.end()) {
			setPlayerCombatValues(COMBAT_FORMULA_SKILL, 0, 0, 1.0, 0);
			setParam(COMBAT_PARAM_EFFECT, it->second.first);
			setParam(COMBAT_PARAM_CHAIN_EFFECT, it->second.second);
		}
	}
}

bool Combat::doCombatChain(const std::shared_ptr<Creature> &caster, const std::shared_ptr<Creature> &target, bool aggressive) const {
	metrics::method_latency measure(__METHOD_NAME__);
	if (!params.chainCallback) {
		return false;
	}

	uint8_t maxTargets;
	uint8_t chainDistance;
	bool backtracking = false;
	params.chainCallback->getChainValues(caster, maxTargets, chainDistance, backtracking);
	auto targets = pickChainTargets(caster, params, chainDistance, maxTargets, aggressive, backtracking, target);

	g_logger().debug("[{}] Chain targets: {}", __FUNCTION__, targets.size());
	if (targets.empty() || (targets.size() == 1 && targets.begin()->second.empty())) {
		return false;
	}

	auto affected = targets.size();
	int i = 0;
	auto combat = this;
	for (const auto &[from, toVector] : targets) {
<<<<<<< HEAD
		const auto delay = i * std::max<int32_t>(50, g_configManager().getNumber(COMBAT_CHAIN_DELAY, __FUNCTION__));
=======
		auto combat = this;
		auto delay = i * std::max<int32_t>(50, g_configManager().getNumber(COMBAT_CHAIN_DELAY));
>>>>>>> 0c7aafe0
		++i;
		for (const auto &to : toVector) {
			auto nextTarget = g_game().getCreatureByID(to);
			if (!nextTarget) {
				continue;
			}
			g_dispatcher().scheduleEvent(
				delay, [combat, caster, nextTarget, from, affected]() {
					if (combat && caster && nextTarget) {
						Combat::doChainEffect(from, nextTarget->getPosition(), combat->params.chainEffect);
						combat->doCombat(caster, nextTarget, from, affected);
					}
				},
				"Combat::doCombatChain"
			);
		}
	}

	return true;
}

bool Combat::doCombat(const std::shared_ptr<Creature> &caster, const std::shared_ptr<Creature> &target) const {
	if (caster != nullptr && params.chainCallback) {
		return doCombatChain(caster, target, params.aggressive);
	}

	return doCombat(caster, target, caster != nullptr ? caster->getPosition() : Position());
}

bool Combat::doCombat(const std::shared_ptr<Creature> &caster, const std::shared_ptr<Creature> &target, const Position &origin, int affected /* = 1 */) const {
	// target combat callback function
	if (params.combatType != COMBAT_NONE) {
		CombatDamage damage = getCombatDamage(caster, target);
		damage.affected = affected;
		if (damage.primary.type != COMBAT_MANADRAIN) {
			doCombatHealth(caster, target, origin, damage, params);
		} else {
			doCombatMana(caster, target, origin, damage, params);
		}
	} else {
		doCombatDefault(caster, target, origin, params);
	}

	return true;
}

bool Combat::doCombat(const std::shared_ptr<Creature> &caster, const Position &position) const {
	if (caster != nullptr && params.chainCallback) {
		return doCombatChain(caster, caster, params.aggressive);
	}

	// area combat callback function
	if (params.combatType != COMBAT_NONE) {
		CombatDamage damage = getCombatDamage(caster, nullptr);
		if (damage.primary.type != COMBAT_MANADRAIN) {
			doCombatHealth(caster, position, area, damage, params);
		} else {
			doCombatMana(caster, position, area, damage, params);
		}
	} else {
		const auto origin = caster != nullptr ? caster->getPosition() : Position();
		CombatFunc(caster, origin, position, area, params, CombatNullFunc, nullptr);
	}

	return true;
}

void Combat::CombatFunc(const std::shared_ptr<Creature> &caster, const Position &origin, const Position &pos, const std::unique_ptr<AreaCombat> &area, const CombatParams &params, const CombatFunction &func, CombatDamage* data) {
	std::vector<std::shared_ptr<Tile>> tileList;

	if (caster) {
		getCombatArea(caster->getPosition(), pos, area, tileList);
	} else {
		getCombatArea(pos, pos, area, tileList);
	}

	uint32_t maxX = 0;
	uint32_t maxY = 0;

	// calculate the max viewable range
	for (const auto &tile : tileList) {
		const Position &tilePos = tile->getPosition();

		uint32_t diff = Position::getDistanceX(tilePos, pos);
		if (diff > maxX) {
			maxX = diff;
		}

		diff = Position::getDistanceY(tilePos, pos);
		if (diff > maxY) {
			maxY = diff;
		}
	}

	const int32_t rangeX = maxX + MAP_MAX_VIEW_PORT_X;
	const int32_t rangeY = maxY + MAP_MAX_VIEW_PORT_Y;

	int affected = 0;
	for (const auto &tile : tileList) {
		if (canDoCombat(caster, tile, params.aggressive) != RETURNVALUE_NOERROR) {
			continue;
		}

		if (CreatureVector* creatures = tile->getCreatures()) {
			const auto &topCreature = tile->getTopCreature();
			// A copy of the tile's creature list is made because modifications to this vector, such as adding or removing creatures through a Lua callback, may occur during the iteration within the for loop.
			CreatureVector creaturesCopy = *creatures;
			for (const auto &creature : creaturesCopy) {
				if (params.targetCasterOrTopMost) {
					if (caster && caster->getTile() == tile) {
						if (creature != caster) {
							continue;
						}
					} else if (creature != topCreature) {
						continue;
					}
				}

				if (!params.aggressive || (caster != creature && Combat::canDoCombat(caster, creature, params.aggressive) == RETURNVALUE_NOERROR)) {
					affected++;
				}
			}
		}
	}

	CombatDamage tmpDamage;
	if (data) {
		tmpDamage.origin = data->origin;
		tmpDamage.primary.type = data->primary.type;
		tmpDamage.primary.value = data->primary.value;
		tmpDamage.secondary.type = data->secondary.type;
		tmpDamage.secondary.value = data->secondary.value;
		tmpDamage.critical = data->critical;
		tmpDamage.fatal = data->fatal;
		tmpDamage.criticalDamage = data->criticalDamage;
		tmpDamage.criticalChance = data->criticalChance;
		tmpDamage.damageMultiplier = data->damageMultiplier;
		tmpDamage.damageReductionMultiplier = data->damageReductionMultiplier;
		tmpDamage.healingMultiplier = data->healingMultiplier;
		tmpDamage.manaLeech = data->manaLeech;
		tmpDamage.lifeLeech = data->lifeLeech;
		tmpDamage.healingLink = data->healingLink;
		tmpDamage.instantSpellName = data->instantSpellName;
		tmpDamage.runeSpellName = data->runeSpellName;
		tmpDamage.lifeLeechChance = data->lifeLeechChance;
		tmpDamage.manaLeechChance = data->manaLeechChance;
	}

	// Wheel of destiny get beam affected total
	auto spectators = Spectators().find<Player>(pos, true, rangeX, rangeX, rangeY, rangeY);
	std::shared_ptr<Player> casterPlayer = caster ? caster->getPlayer() : nullptr;
	uint8_t beamAffectedTotal = casterPlayer ? casterPlayer->wheel()->getBeamAffectedTotal(tmpDamage) : 0;
	uint8_t beamAffectedCurrent = 0;

	tmpDamage.affected = affected;
	for (const auto &tile : tileList) {
		if (canDoCombat(caster, tile, params.aggressive) != RETURNVALUE_NOERROR) {
			continue;
		}

		if (CreatureVector* creatures = tile->getCreatures()) {
			const auto topCreature = tile->getTopCreature();
			// A copy of the tile's creature list is made because modifications to this vector, such as adding or removing creatures through a Lua callback, may occur during the iteration within the for loop.
			CreatureVector creaturesCopy = *creatures;
			for (const auto &creature : creaturesCopy) {
				if (params.targetCasterOrTopMost) {
					if (caster && caster->getTile() == tile) {
						if (creature != caster) {
							continue;
						}
					} else if (creature != topCreature) {
						continue;
					}
				}

				if (!params.aggressive || (caster != creature && Combat::canDoCombat(caster, creature, params.aggressive) == RETURNVALUE_NOERROR)) {
					// Wheel of destiny update beam mastery damage
					if (casterPlayer) {
						casterPlayer->wheel()->updateBeamMasteryDamage(tmpDamage, beamAffectedTotal, beamAffectedCurrent);
					}
					func(caster, creature, params, &tmpDamage);
					if (params.targetCallback) {
						params.targetCallback->onTargetCombat(caster, creature);
					}

					if (params.targetCasterOrTopMost) {
						break;
					}
				}
			}
		}
		combatTileEffects(spectators.data(), caster, tile, params);
	}

	// Wheel of destiny update beam mastery damage
	if (casterPlayer) {
		casterPlayer->wheel()->updateBeamMasteryDamage(tmpDamage, beamAffectedTotal, beamAffectedCurrent);
	}

	postCombatEffects(caster, origin, pos, params);
}

void Combat::doCombatHealth(const std::shared_ptr<Creature> &caster, const std::shared_ptr<Creature> &target, CombatDamage &damage, const CombatParams &params) {
	doCombatHealth(caster, target, caster ? caster->getPosition() : Position(), damage, params);
}

void Combat::doCombatHealth(const std::shared_ptr<Creature> &caster, const std::shared_ptr<Creature> &target, const Position &origin, CombatDamage &damage, const CombatParams &params) {
	const bool canCombat = !params.aggressive || (caster != target && Combat::canDoCombat(caster, target, params.aggressive) == RETURNVALUE_NOERROR);
	if ((caster && target)
	    && (caster == target || canCombat)
	    && (params.impactEffect != CONST_ME_NONE)) {
		g_game().addMagicEffect(target->getPosition(), params.impactEffect);
	}

	if (target && params.combatType == COMBAT_HEALING && target->getMonster()) {
		if (target != caster) {
			return;
		}
	}

	applyExtensions(caster, target, damage, params);

	if (canCombat) {
		if (target && caster && params.distanceEffect != CONST_ANI_NONE) {
			addDistanceEffect(caster, origin, target->getPosition(), params.distanceEffect);
		}

		CombatHealthFunc(caster, target, params, &damage);
		if (params.targetCallback) {
			params.targetCallback->onTargetCombat(caster, target);
		}

		if (target && params.soundImpactEffect != SoundEffect_t::SILENCE) {
			g_game().sendDoubleSoundEffect(target->getPosition(), params.soundCastEffect, params.soundImpactEffect, caster);
		} else if (target && params.soundCastEffect != SoundEffect_t::SILENCE) {
			g_game().sendSingleSoundEffect(target->getPosition(), params.soundCastEffect, caster);
		}
	}
}

void Combat::doCombatHealth(const std::shared_ptr<Creature> &caster, const Position &position, const std::unique_ptr<AreaCombat> &area, CombatDamage &damage, const CombatParams &params) {
	applyExtensions(caster, nullptr, damage, params);
	const auto origin = caster ? caster->getPosition() : Position();
	CombatFunc(caster, origin, position, area, params, CombatHealthFunc, &damage);
}

void Combat::doCombatMana(const std::shared_ptr<Creature> &caster, const std::shared_ptr<Creature> &target, CombatDamage &damage, const CombatParams &params) {
	doCombatMana(caster, target, caster ? caster->getPosition() : Position(), damage, params);
}

void Combat::doCombatMana(const std::shared_ptr<Creature> &caster, const std::shared_ptr<Creature> &target, const Position &origin, CombatDamage &damage, const CombatParams &params) {
	bool canCombat = !params.aggressive || (caster != target && Combat::canDoCombat(caster, target, params.aggressive) == RETURNVALUE_NOERROR);
	if ((caster && target)
	    && (caster == target || canCombat)
	    && (params.impactEffect != CONST_ME_NONE)) {
		g_game().addMagicEffect(target->getPosition(), params.impactEffect);
	}

	applyExtensions(caster, target, damage, params);

	if (canCombat) {
		if (caster && target && params.distanceEffect != CONST_ANI_NONE) {
			addDistanceEffect(caster, origin, target->getPosition(), params.distanceEffect);
		}

		CombatManaFunc(caster, target, params, &damage);
		if (params.targetCallback) {
			params.targetCallback->onTargetCombat(caster, target);
		}

		if (target && params.soundImpactEffect != SoundEffect_t::SILENCE) {
			g_game().sendDoubleSoundEffect(target->getPosition(), params.soundCastEffect, params.soundImpactEffect, caster);
		} else if (target && params.soundCastEffect != SoundEffect_t::SILENCE) {
			g_game().sendSingleSoundEffect(target->getPosition(), params.soundCastEffect, caster);
		}
	}
}

void Combat::doCombatMana(const std::shared_ptr<Creature> &caster, const Position &position, const std::unique_ptr<AreaCombat> &area, CombatDamage &damage, const CombatParams &params) {
	applyExtensions(caster, nullptr, damage, params);
	const auto origin = caster ? caster->getPosition() : Position();
	CombatFunc(caster, origin, position, area, params, CombatManaFunc, &damage);
}

void Combat::doCombatCondition(const std::shared_ptr<Creature> &caster, const Position &position, const std::unique_ptr<AreaCombat> &area, const CombatParams &params) {
	const auto origin = caster ? caster->getPosition() : Position();
	CombatFunc(caster, origin, position, area, params, CombatConditionFunc, nullptr);
}

void Combat::doCombatCondition(const std::shared_ptr<Creature> &caster, const std::shared_ptr<Creature> &target, const CombatParams &params) {
	const bool canCombat = !params.aggressive || (caster != target && Combat::canDoCombat(caster, target, params.aggressive) == RETURNVALUE_NOERROR);
	if ((caster == target || canCombat) && params.impactEffect != CONST_ME_NONE) {
		g_game().addMagicEffect(target->getPosition(), params.impactEffect);
	}

	if (canCombat) {
		if (caster && target && params.distanceEffect != CONST_ANI_NONE) {
			addDistanceEffect(caster, caster->getPosition(), target->getPosition(), params.distanceEffect);
		}

		CombatConditionFunc(caster, target, params, nullptr);
		if (params.targetCallback) {
			params.targetCallback->onTargetCombat(caster, target);
		}

		if (target && params.soundImpactEffect != SoundEffect_t::SILENCE) {
			g_game().sendDoubleSoundEffect(target->getPosition(), params.soundCastEffect, params.soundImpactEffect, caster);
		} else if (target && params.soundCastEffect != SoundEffect_t::SILENCE) {
			g_game().sendSingleSoundEffect(target->getPosition(), params.soundCastEffect, caster);
		}
	}
}

void Combat::doCombatDispel(const std::shared_ptr<Creature> &caster, const Position &position, const std::unique_ptr<AreaCombat> &area, const CombatParams &params) {
	const auto origin = caster ? caster->getPosition() : Position();
	CombatFunc(caster, origin, position, area, params, CombatDispelFunc, nullptr);
}

void Combat::doCombatDispel(const std::shared_ptr<Creature> &caster, const std::shared_ptr<Creature> &target, const CombatParams &params) {
	const bool canCombat = !params.aggressive || (caster != target && Combat::canDoCombat(caster, target, params.aggressive) == RETURNVALUE_NOERROR);
	if ((caster && target)
	    && (caster == target || canCombat)
	    && (params.impactEffect != CONST_ME_NONE)) {
		g_game().addMagicEffect(target->getPosition(), params.impactEffect);
	}

	if (canCombat) {
		CombatDispelFunc(caster, target, params, nullptr);
		if (params.targetCallback) {
			params.targetCallback->onTargetCombat(caster, target);
		}

		if (target && caster && params.distanceEffect != CONST_ANI_NONE) {
			addDistanceEffect(caster, caster->getPosition(), target->getPosition(), params.distanceEffect);
		}

		if (target && params.soundImpactEffect != SoundEffect_t::SILENCE) {
			g_game().sendDoubleSoundEffect(target->getPosition(), params.soundCastEffect, params.soundImpactEffect, caster);
		} else if (target && params.soundCastEffect != SoundEffect_t::SILENCE) {
			g_game().sendSingleSoundEffect(target->getPosition(), params.soundCastEffect, caster);
		}
	}
}

[[maybe_unused]] void Combat::doCombatDefault(const std::shared_ptr<Creature> &caster, const std::shared_ptr<Creature> &target, const CombatParams &params) {
	doCombatDefault(caster, target, caster ? caster->getPosition() : Position(), params);
}

void Combat::doCombatDefault(const std::shared_ptr<Creature> &caster, const std::shared_ptr<Creature> &target, const Position &origin, const CombatParams &params) {
	if (!params.aggressive || (caster != target && Combat::canDoCombat(caster, target, params.aggressive) == RETURNVALUE_NOERROR)) {
		const auto spectators = Spectators().find<Player>(target->getPosition(), true);

		CombatNullFunc(caster, target, params, nullptr);
		combatTileEffects(spectators.data(), caster, target->getTile(), params);

		if (params.targetCallback) {
			params.targetCallback->onTargetCombat(caster, target);
		}

		/*
		if (params.impactEffect != CONST_ME_NONE) {
		    g_game().addMagicEffect(target->getPosition(), params.impactEffect);
		}
		*/

		if (caster && params.distanceEffect != CONST_ANI_NONE) {
			addDistanceEffect(caster, origin, target->getPosition(), params.distanceEffect);
		}

		if (params.soundImpactEffect != SoundEffect_t::SILENCE) {
			g_game().sendDoubleSoundEffect(target->getPosition(), params.soundCastEffect, params.soundImpactEffect, caster);
		} else if (params.soundCastEffect != SoundEffect_t::SILENCE) {
			g_game().sendSingleSoundEffect(target->getPosition(), params.soundCastEffect, caster);
		}
	}
}

void Combat::setInstantSpellName(const std::string &value) {
	instantSpellName = value;
}

void Combat::setRuneSpellName(const std::string &value) {
	runeSpellName = value;
}

std::vector<std::pair<Position, std::vector<uint32_t>>> Combat::pickChainTargets(const std::shared_ptr<Creature> &caster, const CombatParams &params, uint8_t chainDistance, uint8_t maxTargets, bool backtracking, bool aggressive, const std::shared_ptr<Creature> &initialTarget /* = nullptr */) {
	Benchmark bm_pickChain;
	metrics::method_latency measure(__METHOD_NAME__);
	if (!caster) {
		return {};
	}

	std::vector<std::pair<Position, std::vector<uint32_t>>> resultMap;
	std::vector<std::shared_ptr<Creature>> targets;
	phmap::flat_hash_set<uint32_t> visited;

	if (initialTarget && initialTarget != caster) {
		targets.emplace_back(initialTarget);
		visited.insert(initialTarget->getID());
		resultMap.emplace_back(caster->getPosition(), std::vector<uint32_t> { initialTarget->getID() });
	} else {
		targets.emplace_back(caster);
		maxTargets++;
	}

	int backtrackingAttempts = 10;
	while (!targets.empty() && targets.size() <= maxTargets && backtrackingAttempts > 0) {
		auto currentTarget = targets.back();
		auto spectators = Spectators().find<Creature>(currentTarget->getPosition(), false, chainDistance, chainDistance, chainDistance, chainDistance);
		g_logger().debug("Combat::pickChainTargets: currentTarget: {}, spectators: {}", currentTarget->getName(), spectators.size());

		double closestDistance = std::numeric_limits<double>::max();
		std::shared_ptr<Creature> closestSpectator = nullptr;
		for (const auto &spectator : spectators) {
			if (!spectator || visited.contains(spectator->getID())) {
				continue;
			}
			if (!isValidChainTarget(caster, currentTarget, spectator, params, aggressive)) {
				visited.insert(spectator->getID());
				continue;
			}

			const double distance = Position::getEuclideanDistance(currentTarget->getPosition(), spectator->getPosition());
			if (distance < closestDistance) {
				closestDistance = distance;
				closestSpectator = spectator;
			}
		}

		if (closestSpectator) {
			g_logger().trace("[{}] closestSpectator: {}", __METHOD_NAME__, closestSpectator->getName());

			bool found = false;
			for (auto &[pos, vec] : resultMap) {
				if (pos == currentTarget->getPosition()) {
					vec.emplace_back(closestSpectator->getID());
					found = true;
					break;
				}
			}
			if (!found) {
				resultMap.emplace_back(currentTarget->getPosition(), std::vector<uint32_t> { closestSpectator->getID() });
			}

			targets.emplace_back(closestSpectator);
			visited.insert(closestSpectator->getID());
			continue;
		}
		if (backtracking) {
			g_logger().debug("[{}] backtracking", __METHOD_NAME__);
			targets.pop_back();
			backtrackingAttempts--;
			continue;
		}
		break;
	}

	g_logger().debug("[{}] resultMap: {} in {} ms", __METHOD_NAME__, resultMap.size(), bm_pickChain.duration());
	return resultMap;
}

bool Combat::isValidChainTarget(const std::shared_ptr<Creature> &caster, const std::shared_ptr<Creature> &currentTarget, const std::shared_ptr<Creature> &potentialTarget, const CombatParams &params, bool aggressive) {
	const bool canCombat = canDoCombat(caster, potentialTarget, aggressive) == RETURNVALUE_NOERROR;
	const bool pick = params.chainPickerCallback ? params.chainPickerCallback->onChainCombat(caster, potentialTarget) : true;
	const bool hasSight = g_game().isSightClear(currentTarget->getPosition(), potentialTarget->getPosition(), true);
	return canCombat && pick && hasSight;
}

//**********************************************************//

uint32_t ValueCallback::getMagicLevelSkill(const std::shared_ptr<Player> &player, const CombatDamage &damage) const {
	if (!player) {
		return 0;
	}

	uint32_t magicLevelSkill = player->getMagicLevel();
	// Wheel of destiny
	if (player && player->wheel()->getInstant("Runic Mastery") && damage.instantSpellName.empty()) {
		const std::shared_ptr<Spell> &spell = g_spells().getRuneSpellByName(damage.runeSpellName);
		// Rune conjuring spell have the same name as the rune item spell.
		const std::shared_ptr<InstantSpell> &conjuringSpell = g_spells().getInstantSpellByName(damage.runeSpellName);
		if (spell && conjuringSpell && conjuringSpell != spell && normal_random(0, 100) <= 25) {
			const uint32_t castResult = conjuringSpell->canCast(player) ? 20 : 10;
			magicLevelSkill += magicLevelSkill * castResult / 100;
		}
	}

	return magicLevelSkill + player->getSpecializedMagicLevel(damage.primary.type, true);
}

void ValueCallback::getMinMaxValues(const std::shared_ptr<Player> &player, CombatDamage &damage, bool useCharges) const {
	// onGetPlayerMinMaxValues(...)
	if (!LuaScriptInterface::reserveScriptEnv()) {
		g_logger().error("[ValueCallback::getMinMaxValues - Player {} formula {}] "
		                 "Call stack overflow. Too many lua script calls being nested.",
		                 player->getName(), fmt::underlying(type));
		return;
	}

	ScriptEnvironment* env = LuaScriptInterface::getScriptEnv();
	if (!env->setCallbackId(scriptId, scriptInterface)) {
		LuaScriptInterface::resetScriptEnv();
		return;
	}

	lua_State* L = scriptInterface->getLuaState();

	scriptInterface->pushFunction(scriptId);

	LuaScriptInterface::pushUserdata<Player>(L, player);
	LuaScriptInterface::setMetatable(L, -1, "Player");

	int16_t elementAttack = 0; // To calculate elemental damage after executing spell script and get real damage.
	int32_t attackValue = 7; // default start attack value
	int parameters = 1;
	bool shouldCalculateSecondaryDamage = false;

	switch (type) {
		case COMBAT_FORMULA_LEVELMAGIC: {
			// onGetPlayerMinMaxValues(player, level, maglevel)
			lua_pushnumber(L, player->getLevel());
			lua_pushnumber(L, getMagicLevelSkill(player, damage));
			parameters += 2;
			break;
		}

		case COMBAT_FORMULA_SKILL: {
			// onGetPlayerMinMaxValues(player, attackSkill, attackValue, attackFactor)
			const auto &tool = player->getWeapon();
			const auto &weapon = g_weapons().getWeapon(tool);
			int32_t attackSkill = 0;
			float attackFactor = 0;
			if (weapon) {
				shouldCalculateSecondaryDamage = weapon->calculateSkillFormula(player, attackSkill, attackValue, attackFactor, elementAttack, damage, useCharges);
			}

			lua_pushnumber(L, attackSkill);
			lua_pushnumber(L, attackValue);
			lua_pushnumber(L, attackFactor);
			parameters += 3;
			break;
		}

		default: {
			g_logger().warn("[ValueCallback::getMinMaxValues] - Unknown callback type");
			LuaScriptInterface::resetScriptEnv();
			return;
		}
	}

	int size0 = lua_gettop(L);
	if (lua_pcall(L, parameters, 2, 0) != 0) {
		LuaScriptInterface::reportError(nullptr, LuaScriptInterface::popString(L));
	} else {
		const int32_t defaultDmg = normal_random(
			LuaScriptInterface::getNumber<int32_t>(L, -2),
			LuaScriptInterface::getNumber<int32_t>(L, -1)
		);

		if (shouldCalculateSecondaryDamage) {
			const double factor = static_cast<double>(elementAttack) / static_cast<double>(attackValue); // attack value here is phys dmg + element dmg
			const int32_t elementDamage = std::round(defaultDmg * factor);
			const int32_t physDmg = std::round(defaultDmg * (1.0 - factor));
			damage.primary.value = physDmg;
			damage.secondary.value = elementDamage;
		} else {
			damage.primary.value = defaultDmg;
			damage.secondary.type = COMBAT_NONE;
			damage.secondary.value = 0;
		}

		lua_pop(L, 2);
	}

	if ((lua_gettop(L) + parameters + 1) != size0) {
		LuaScriptInterface::reportError(nullptr, "Stack size changed!");
	}

	LuaScriptInterface::resetScriptEnv();
}

//**********************************************************//

void TileCallback::onTileCombat(const std::shared_ptr<Creature> &creature, const std::shared_ptr<Tile> &tile) const {
	// onTileCombat(creature, pos)
	if (!LuaScriptInterface::reserveScriptEnv()) {
		g_logger().error("[TileCallback::onTileCombat - Creature {} type {} on tile x: {} y: {} z: {}] "
		                 "Call stack overflow. Too many lua script calls being nested.",
		                 creature->getName(), fmt::underlying(type), (tile->getPosition()).getX(), (tile->getPosition()).getY(), (tile->getPosition()).getZ());
		return;
	}

	ScriptEnvironment* env = LuaScriptInterface::getScriptEnv();
	if (!env->setCallbackId(scriptId, scriptInterface)) {
		LuaScriptInterface::resetScriptEnv();
		return;
	}

	lua_State* L = scriptInterface->getLuaState();

	scriptInterface->pushFunction(scriptId);
	if (creature) {
		LuaScriptInterface::pushUserdata<Creature>(L, creature);
		LuaScriptInterface::setCreatureMetatable(L, -1, creature);
	} else {
		lua_pushnil(L);
	}
	LuaScriptInterface::pushPosition(L, tile->getPosition());

	scriptInterface->callFunction(2);
}

//**********************************************************//

void TargetCallback::onTargetCombat(const std::shared_ptr<Creature> &creature, const std::shared_ptr<Creature> &target) const {
	// onTargetCombat(creature, target)
	if (!LuaScriptInterface::reserveScriptEnv()) {
		g_logger().error("[TargetCallback::onTargetCombat - Creature {}] "
		                 "Call stack overflow. Too many lua script calls being nested.",
		                 creature->getName());
		return;
	}

	ScriptEnvironment* env = LuaScriptInterface::getScriptEnv();
	if (!env->setCallbackId(scriptId, scriptInterface)) {
		LuaScriptInterface::resetScriptEnv();
		return;
	}

	lua_State* L = scriptInterface->getLuaState();

	scriptInterface->pushFunction(scriptId);

	if (creature) {
		LuaScriptInterface::pushUserdata<Creature>(L, creature);
		LuaScriptInterface::setCreatureMetatable(L, -1, creature);
	} else {
		lua_pushnil(L);
	}

	if (target) {
		LuaScriptInterface::pushUserdata<Creature>(L, target);
		LuaScriptInterface::setCreatureMetatable(L, -1, target);
	} else {
		lua_pushnil(L);
	}

	int size0 = lua_gettop(L);

	if (lua_pcall(L, 2, 0 /*nReturnValues*/, 0) != 0) {
		LuaScriptInterface::reportError(nullptr, LuaScriptInterface::popString(L));
	}

	if ((lua_gettop(L) + 2 /*nParams*/ + 1) != size0) {
		LuaScriptInterface::reportError(nullptr, "Stack size changed!");
	}

	LuaScriptInterface::resetScriptEnv();
}

//**********************************************************//

void ChainCallback::getChainValues(const std::shared_ptr<Creature> &creature, uint8_t &maxTargets, uint8_t &chainDistance, bool &backtracking) {
	if (m_fromLua) {
		onChainCombat(creature, maxTargets, chainDistance, backtracking);
		return;
	}

	if (m_chainTargets && m_chainDistance) {
		maxTargets = m_chainTargets;
		chainDistance = m_chainDistance;
		backtracking = m_backtracking;
	}
}
void ChainCallback::onChainCombat(const std::shared_ptr<Creature> &creature, uint8_t &maxTargets, uint8_t &chainDistance, bool &backtracking) const {
	// onChainCombat(creature)
	if (!LuaScriptInterface::reserveScriptEnv()) {
		g_logger().error("[ChainCallback::onTargetCombat - Creature {}] "
		                 "Call stack overflow. Too many lua script calls being nested.",
		                 creature->getName());
		return;
	}

	ScriptEnvironment* env = LuaScriptInterface::getScriptEnv();
	if (!env->setCallbackId(scriptId, scriptInterface)) {
		LuaScriptInterface::resetScriptEnv();
		return;
	}

	lua_State* L = scriptInterface->getLuaState();

	scriptInterface->pushFunction(scriptId);

	if (creature) {
		LuaScriptInterface::pushUserdata<Creature>(L, creature);
		LuaScriptInterface::setCreatureMetatable(L, -1, creature);
	} else {
		lua_pushnil(L);
	}

	int size0 = lua_gettop(L);
	if (lua_pcall(L, 1, 3 /*nReturnValues*/, 0) != 0) {
		LuaScriptInterface::reportError(nullptr, LuaScriptInterface::popString(L));
	}
	maxTargets = LuaScriptInterface::getNumber<uint8_t>(L, -3);
	chainDistance = LuaScriptInterface::getNumber<uint8_t>(L, -2);
	backtracking = LuaScriptInterface::getBoolean(L, -1);
	lua_pop(L, 3);

	if ((lua_gettop(L) + 1 /*nParams*/ + 1) != size0) {
		LuaScriptInterface::reportError(nullptr, "Stack size changed!");
	}

	LuaScriptInterface::resetScriptEnv();
}

bool ChainPickerCallback::onChainCombat(const std::shared_ptr<Creature> &creature, const std::shared_ptr<Creature> &target) const {
	// onChainCombat(creature, target)
	if (!LuaScriptInterface::reserveScriptEnv()) {
		g_logger().error("[ChainPickerCallback::onTargetCombat - Creature {}] "
		                 "Call stack overflow. Too many lua script calls being nested.",
		                 creature->getName());
		return true;
	}

	ScriptEnvironment* env = LuaScriptInterface::getScriptEnv();
	if (!env->setCallbackId(scriptId, scriptInterface)) {
		LuaScriptInterface::resetScriptEnv();
		return true;
	}

	lua_State* L = scriptInterface->getLuaState();

	scriptInterface->pushFunction(scriptId);

	if (creature) {
		LuaScriptInterface::pushUserdata<Creature>(L, creature);
		LuaScriptInterface::setCreatureMetatable(L, -1, creature);
	} else {
		lua_pushnil(L);
	}

	if (target) {
		LuaScriptInterface::pushUserdata<Creature>(L, target);
		LuaScriptInterface::setCreatureMetatable(L, -1, target);
	} else {
		lua_pushnil(L);
	}

	const int size0 = lua_gettop(L);
	bool result = true;

	if (lua_pcall(L, 2, 1 /*nReturnValues*/, 0) != 0) {
		LuaScriptInterface::reportError(nullptr, LuaScriptInterface::popString(L));
	}
	result = LuaScriptInterface::getBoolean(L, -1);
	lua_pop(L, 1);

	if ((lua_gettop(L) + 2 /*nParams*/ + 1) != size0) {
		LuaScriptInterface::reportError(nullptr, "Stack size changed!");
	}

	LuaScriptInterface::resetScriptEnv();
	return result;
}

//**********************************************************//

void AreaCombat::clear() {
	std::ranges::fill(areas, nullptr);
}

AreaCombat::AreaCombat(const AreaCombat &rhs) {
	hasExtArea = rhs.hasExtArea;
	for (uint_fast8_t i = 0; i <= Direction::DIRECTION_LAST; ++i) {
		if (const auto &area = rhs.areas[i]) {
			areas[i] = area->clone();
		}
	}
}

void AreaCombat::getList(const Position &centerPos, const Position &targetPos, std::vector<std::shared_ptr<Tile>> &list) const {
	const auto &area = getArea(centerPos, targetPos);
	if (!area) {
		return;
	}

	uint32_t centerY;
	uint32_t centerX;
	area->getCenter(centerY, centerX);

	const uint32_t rows = area->getRows();
	const uint32_t cols = area->getCols();
	list.reserve(rows * cols);

	Position tmpPos(targetPos.x - centerX, targetPos.y - centerY, targetPos.z);
	for (uint32_t y = 0; y < rows; ++y, ++tmpPos.y, tmpPos.x -= cols) {
		for (uint32_t x = 0; x < cols; ++x, ++tmpPos.x) {
			if (area->getValue(y, x) != 0) {
				if (g_game().isSightClear(targetPos, tmpPos, true)) {
					list.emplace_back(g_game().map.getOrCreateTile(tmpPos));
				}
			}
		}
	}
}

void AreaCombat::copyArea(const std::unique_ptr<MatrixArea> &input, const std::unique_ptr<MatrixArea> &output, const MatrixOperation_t &op) const {
	uint32_t centerY, centerX;
	input->getCenter(centerY, centerX);

	if (op == MATRIXOPERATION_COPY) {
		for (uint32_t y = 0; y < input->getRows(); ++y) {
			for (uint32_t x = 0; x < input->getCols(); ++x) {
				(*output)[y][x] = (*input)[y][x];
			}
		}

		output->setCenter(centerY, centerX);
	} else if (op == MATRIXOPERATION_MIRROR) {
		for (uint32_t y = 0; y < input->getRows(); ++y) {
			uint32_t rx = 0;
			for (int32_t x = input->getCols(); --x >= 0;) {
				(*output)[y][rx++] = (*input)[y][x];
			}
		}

		output->setCenter(centerY, (input->getRows() - 1) - centerX);
	} else if (op == MATRIXOPERATION_FLIP) {
		for (uint32_t x = 0; x < input->getCols(); ++x) {
			uint32_t ry = 0;
			for (int32_t y = input->getRows(); --y >= 0;) {
				(*output)[ry++][x] = (*input)[y][x];
			}
		}

		output->setCenter((input->getCols() - 1) - centerY, centerX);
	} else {
		// rotation
		const int32_t rotateCenterX = (output->getCols() / 2) - 1;
		const int32_t rotateCenterY = (output->getRows() / 2) - 1;
		int32_t angle;

		switch (op) {
			case MATRIXOPERATION_ROTATE90:
				angle = 90;
				break;

			case MATRIXOPERATION_ROTATE180:
				angle = 180;
				break;

			case MATRIXOPERATION_ROTATE270:
				angle = 270;
				break;

			default:
				angle = 0;
				break;
		}

		const double angleRad = M_PI * angle / 180.0;

		const double a = std::cos(angleRad);
		const double b = -std::sin(angleRad);
		const double c = std::sin(angleRad);
		const double d = std::cos(angleRad);

		const uint32_t rows = input->getRows();
		for (uint32_t x = 0, cols = input->getCols(); x < cols; ++x) {
			for (uint32_t y = 0; y < rows; ++y) {
				// calculate new coordinates using rotation center
				const int32_t newX = x - centerX;
				const int32_t newY = y - centerY;

				// perform rotation
				const auto rotatedX = static_cast<int32_t>(round(newX * a + newY * b));
				const auto rotatedY = static_cast<int32_t>(round(newX * c + newY * d));

				// write in the output matrix using rotated coordinates
				(*output)[rotatedY + rotateCenterY][rotatedX + rotateCenterX] = (*input)[y][x];
			}
		}

		output->setCenter(rotateCenterY, rotateCenterX);
	}
}

std::unique_ptr<MatrixArea> AreaCombat::createArea(const std::list<uint32_t> &list, uint32_t rows) {
	uint32_t cols;
	if (rows == 0) {
		cols = 0;
	} else {
		cols = list.size() / rows;
	}

	auto area = std::make_unique<MatrixArea>(rows, cols);

	uint32_t x = 0;
	uint32_t y = 0;

	for (uint32_t value : list) {
		if (value == 1 || value == 3) {
			area->setValue(y, x, true);
		}

		if (value == 2 || value == 3) {
			area->setCenter(y, x);
		}

		++x;

		if (cols == x) {
			x = 0;
			++y;
		}
	}
	return area;
}

void AreaCombat::setupArea(const std::list<uint32_t> &list, const uint32_t rows) {
	auto northArea = createArea(list, rows);

	const uint32_t maxOutput = std::max<uint32_t>(northArea->getCols(), northArea->getRows()) * 2;

	auto southArea = std::make_unique<MatrixArea>(maxOutput, maxOutput);
	copyArea(northArea, southArea, MATRIXOPERATION_ROTATE180);

	auto eastArea = std::make_unique<MatrixArea>(maxOutput, maxOutput);
	copyArea(northArea, eastArea, MATRIXOPERATION_ROTATE90);

	auto westArea = std::make_unique<MatrixArea>(maxOutput, maxOutput);
	copyArea(northArea, westArea, MATRIXOPERATION_ROTATE270);

	areas[DIRECTION_NORTH] = std::move(northArea);
	areas[DIRECTION_SOUTH] = std::move(southArea);
	areas[DIRECTION_EAST] = std::move(eastArea);
	areas[DIRECTION_WEST] = std::move(westArea);
}

void AreaCombat::setupArea(int32_t length, int32_t spread) {
	std::list<uint32_t> list;

	const uint32_t rows = length;
	int32_t cols = 1;

	if (spread != 0) {
		cols = ((length - (length % spread)) / spread) * 2 + 1;
	}

	int32_t colSpread = cols;

	for (uint32_t y = 1; y <= rows; ++y) {
		const int32_t mincol = cols - colSpread + 1;
		const int32_t maxcol = cols - (cols - colSpread);

		for (int32_t x = 1; x <= cols; ++x) {
			if (y == rows && x == ((cols - (cols % 2)) / 2) + 1) {
				list.emplace_back(3);
			} else if (x >= mincol && x <= maxcol) {
				list.emplace_back(1);
			} else {
				list.emplace_back(0);
			}
		}

		if (spread > 0 && y % spread == 0) {
			--colSpread;
		}
	}

	setupArea(list, rows);
}

void AreaCombat::setupArea(int32_t radius) {
	int32_t area[13][13] = {
		{ 0, 0, 0, 0, 0, 0, 8, 0, 0, 0, 0, 0, 0 },
		{ 0, 0, 0, 0, 8, 8, 7, 8, 8, 0, 0, 0, 0 },
		{ 0, 0, 0, 8, 7, 6, 6, 6, 7, 8, 0, 0, 0 },
		{ 0, 0, 8, 7, 6, 5, 5, 5, 6, 7, 8, 0, 0 },
		{ 0, 8, 7, 6, 5, 4, 4, 4, 5, 6, 7, 8, 0 },
		{ 0, 8, 6, 5, 4, 3, 2, 3, 4, 5, 6, 8, 0 },
		{ 8, 7, 6, 5, 4, 2, 1, 2, 4, 5, 6, 7, 8 },
		{ 0, 8, 6, 5, 4, 3, 2, 3, 4, 5, 6, 8, 0 },
		{ 0, 8, 7, 6, 5, 4, 4, 4, 5, 6, 7, 8, 0 },
		{ 0, 0, 8, 7, 6, 5, 5, 5, 6, 7, 8, 0, 0 },
		{ 0, 0, 0, 8, 7, 6, 6, 6, 7, 8, 0, 0, 0 },
		{ 0, 0, 0, 0, 8, 8, 7, 8, 8, 0, 0, 0, 0 },
		{ 0, 0, 0, 0, 0, 0, 8, 0, 0, 0, 0, 0, 0 }
	};

	std::list<uint32_t> list;

	for (auto &row : area) {
		for (const int cell : row) {
			if (cell == 1) {
				list.emplace_back(3);
			} else if (cell > 0 && cell <= radius) {
				list.emplace_back(1);
			} else {
				list.emplace_back(0);
			}
		}
	}

	setupArea(list, 13);
}

void AreaCombat::setupExtArea(const std::list<uint32_t> &list, uint32_t rows) {
	if (list.empty()) {
		return;
	}

	hasExtArea = true;

	// NORTH-WEST
	auto nwArea = createArea(list, rows);

	const uint32_t maxOutput = std::max<uint32_t>(nwArea->getCols(), nwArea->getRows()) * 2;

	// NORTH-EAST
	auto neArea = std::make_unique<MatrixArea>(maxOutput, maxOutput);
	copyArea(nwArea, neArea, MATRIXOPERATION_MIRROR);

	// SOUTH-WEST
	auto swArea = std::make_unique<MatrixArea>(maxOutput, maxOutput);
	copyArea(nwArea, swArea, MATRIXOPERATION_FLIP);

	// SOUTH-EAST
	auto seArea = std::make_unique<MatrixArea>(maxOutput, maxOutput);
	copyArea(swArea, seArea, MATRIXOPERATION_MIRROR);

	areas[DIRECTION_NORTHWEST] = std::move(nwArea);
	areas[DIRECTION_SOUTHWEST] = std::move(swArea);
	areas[DIRECTION_NORTHEAST] = std::move(neArea);
	areas[DIRECTION_SOUTHEAST] = std::move(seArea);
}

//**********************************************************//

void MagicField::onStepInField(const std::shared_ptr<Creature> &creature) {
	// remove magic walls/wild growth
	if ((!isBlocking() && g_game().getWorldType() == WORLD_TYPE_NO_PVP && id == ITEM_MAGICWALL_SAFE) || id == ITEM_WILDGROWTH_SAFE) {
		if (!creature->isInGhostMode()) {
			g_game().internalRemoveItem(static_self_cast<Item>(), 1);
		}

		return;
	}

	const ItemType &it = items[getID()];
	if (it.conditionDamage) {
		const auto &conditionCopy = it.conditionDamage->clone();
		const auto ownerId = getOwnerId();
		if (ownerId) {
			bool harmfulField = true;
			const auto &itemTile = getTile();
			if (g_game().getWorldType() == WORLD_TYPE_NO_PVP || (itemTile && itemTile->hasFlag(TILESTATE_NOPVPZONE))) {
				const auto &ownerPlayer = g_game().getPlayerByGUID(ownerId);
				if (ownerPlayer) {
					harmfulField = false;
				}
				const auto &ownerCreature = g_game().getCreatureByID(ownerId);
				if (ownerCreature) {
					if (ownerCreature->getPlayer() || (ownerCreature->isSummon() && ownerCreature->getMaster()->getPlayer())) {
						harmfulField = false;
					}
				}
			}

			const auto &targetPlayer = creature->getPlayer();
			if (targetPlayer) {
				const auto &attackerPlayer = g_game().getPlayerByID(ownerId);
				if (attackerPlayer) {
					if (Combat::isProtected(attackerPlayer, targetPlayer)) {
						harmfulField = false;
					}
				}
			}

			if (!harmfulField || (OTSYS_TIME() - createTime <= 5000) || creature->hasBeenAttacked(ownerId)) {
				conditionCopy->setParam(CONDITION_PARAM_OWNER, ownerId);
			}
		}

		creature->addCondition(conditionCopy);
	}
}

void Combat::applyExtensions(const std::shared_ptr<Creature> &caster, const std::shared_ptr<Creature> &target, CombatDamage &damage, const CombatParams &params) {
	metrics::method_latency measure(__METHOD_NAME__);
	if (damage.extension || !caster || damage.primary.type == COMBAT_HEALING) {
		return;
	}

	g_logger().trace("[Combat::applyExtensions] - Applying extensions for {} on {}. Initial damage: {}", caster->getName(), target ? target->getName() : "null", damage.primary.value);

	// Critical hit
	uint16_t chance = 0;
	int32_t bonus = 50;
	const auto &player = caster->getPlayer();
	const auto &monster = caster->getMonster();
	if (player) {
		chance = player->getSkillLevel(SKILL_CRITICAL_HIT_CHANCE);
		bonus = player->getSkillLevel(SKILL_CRITICAL_HIT_DAMAGE);
		if (target && target->getMonster()) {
			const uint16_t playerCharmRaceid = player->parseRacebyCharm(CHARM_LOW, false, 0);
			if (playerCharmRaceid != 0) {
				const auto &mType = g_monsters().getMonsterType(target->getName());
				if (mType && playerCharmRaceid == mType->info.raceid) {
					const auto charm = g_iobestiary().getBestiaryCharm(CHARM_LOW);
					if (charm) {
						chance += charm->percent;
						g_game().sendDoubleSoundEffect(target->getPosition(), charm->soundCastEffect, charm->soundImpactEffect, caster);
					}
				}
			}
		}
	} else if (monster) {
		chance = monster->critChance() * 100;
	}

	bonus += damage.criticalDamage;
	const double multiplier = 1.0 + static_cast<double>(bonus) / 10000;
	chance += static_cast<uint16_t>(damage.criticalChance);

	if (chance != 0 && uniform_random(1, 10000) <= chance) {
		damage.critical = true;
		damage.primary.value *= multiplier;
		damage.secondary.value *= multiplier;
	}

	if (player) {
		// Fatal hit (onslaught)
		if (const auto &playerWeapon = player->getInventoryItem(CONST_SLOT_LEFT);
		    playerWeapon != nullptr && playerWeapon->getTier() > 0) {
			const double_t fatalChance = playerWeapon->getFatalChance();
			const double_t randomChance = uniform_random(0, 10000) / 100;
			if (fatalChance > 0 && randomChance < fatalChance) {
				damage.fatal = true;
				damage.primary.value += static_cast<int32_t>(std::round(damage.primary.value * 0.6));
				damage.secondary.value += static_cast<int32_t>(std::round(damage.secondary.value * 0.6));
			}
		}
	} else if (monster) {
		damage.primary.value *= monster->getAttackMultiplier();
		damage.secondary.value *= monster->getAttackMultiplier();
	}
}<|MERGE_RESOLUTION|>--- conflicted
+++ resolved
@@ -7,13 +7,6 @@
  * Website: https://docs.opentibiabr.com/
  */
 
-<<<<<<< HEAD
-#include <utility>
-
-#include "pch.hpp"
-
-=======
->>>>>>> 0c7aafe0
 #include "declarations.hpp"
 #include "creatures/combat/combat.hpp"
 #include "lua/creature/events.hpp"
@@ -294,13 +287,8 @@
 	return attacker->getZoneType() == ZONE_PVP && target->getZoneType() == ZONE_PVP;
 }
 
-<<<<<<< HEAD
 bool Combat::isProtected(const std::shared_ptr<Player> &attacker, const std::shared_ptr<Player> &target) {
-	uint32_t protectionLevel = g_configManager().getNumber(PROTECTION_LEVEL, __FUNCTION__);
-=======
-bool Combat::isProtected(std::shared_ptr<Player> attacker, std::shared_ptr<Player> target) {
 	uint32_t protectionLevel = g_configManager().getNumber(PROTECTION_LEVEL);
->>>>>>> 0c7aafe0
 	if (target->getLevel() < protectionLevel || attacker->getLevel() < protectionLevel) {
 		return true;
 	}
@@ -1073,12 +1061,7 @@
 	int i = 0;
 	auto combat = this;
 	for (const auto &[from, toVector] : targets) {
-<<<<<<< HEAD
-		const auto delay = i * std::max<int32_t>(50, g_configManager().getNumber(COMBAT_CHAIN_DELAY, __FUNCTION__));
-=======
-		auto combat = this;
-		auto delay = i * std::max<int32_t>(50, g_configManager().getNumber(COMBAT_CHAIN_DELAY));
->>>>>>> 0c7aafe0
+		const auto delay = i * std::max<int32_t>(50, g_configManager().getNumber(COMBAT_CHAIN_DELAY));
 		++i;
 		for (const auto &to : toVector) {
 			auto nextTarget = g_game().getCreatureByID(to);
