/**
 * Canary - A free and open-source MMORPG server emulator
 * Copyright (©) 2019-2024 OpenTibiaBR <opentibiabr@outlook.com>
 * Repository: https://github.com/opentibiabr/canary
 * License: https://github.com/opentibiabr/canary/blob/main/LICENSE
 * Contributors: https://github.com/opentibiabr/canary/graphs/contributors
 * Website: https://docs.opentibiabr.com/
 */

#pragma once

#include "creatures/creatures_definitions.hpp"
#include "game/movement/position.hpp"

enum class PlayerIcon : uint8_t;

class Creature;
class Player;
class PropStream;
class PropWriteStream;

class Condition : public SharedObject {
public:
	Condition() = default;
<<<<<<< HEAD
	Condition(ConditionId_t initId, ConditionType_t initType, int32_t initTicks, bool initBuff = false, uint32_t initSubId = 0, bool isPersistent = false) :
		endTime(initTicks == -1 ? std::numeric_limits<int64_t>::max() : 0),
		subId(initSubId), ticks(initTicks), conditionType(initType), id(initId), isBuff(initBuff), m_isPersistent(isPersistent) { }
	~Condition() override = default;
=======
	Condition(ConditionId_t initId, ConditionType_t initType, int32_t initTicks, bool initBuff = false, uint32_t initSubId = 0, bool isPersistent = false);
	virtual ~Condition() = default;
>>>>>>> 135866a6

	virtual bool startCondition(std::shared_ptr<Creature> creature);
	virtual bool executeCondition(const std::shared_ptr<Creature> &creature, int32_t interval);
	virtual void endCondition(std::shared_ptr<Creature> creature) = 0;
	virtual void addCondition(std::shared_ptr<Creature> creature, std::shared_ptr<Condition> condition) = 0;
	virtual std::unordered_set<PlayerIcon> getIcons() const;
	ConditionId_t getId() const;
	uint32_t getSubId() const;

	virtual std::shared_ptr<Condition> clone() const = 0;

	ConditionType_t getType() const;
	int64_t getEndTime() const;
	int32_t getTicks() const;
	void setTicks(int32_t newTicks);

	static std::shared_ptr<Condition> createCondition(ConditionId_t id, ConditionType_t type, int32_t ticks, int32_t param = 0, bool buff = false, uint32_t subId = 0, bool isPersistent = false);
	static std::shared_ptr<Condition> createCondition(PropStream &propStream);

	virtual bool setParam(ConditionParam_t param, int32_t value);
	virtual bool setPositionParam(ConditionParam_t param, const Position &pos);

	// serialization
	bool unserialize(PropStream &propStream);
	virtual void serialize(PropWriteStream &propWriteStream);
	virtual bool unserializeProp(ConditionAttr_t attr, PropStream &propStream);

	bool isPersistent() const;
	bool isRemovableOnDeath() const;

protected:
	uint8_t drainBodyStage = 0;
	int64_t endTime {};
	uint32_t subId {};
	int32_t ticks {};
	ConditionType_t conditionType {};
	ConditionId_t id {};
	bool isBuff {};
	bool m_isPersistent {};

	virtual bool updateCondition(const std::shared_ptr<Condition> &addCondition);

private:
	SoundEffect_t tickSound = SoundEffect_t::SILENCE;
	SoundEffect_t addSound = SoundEffect_t::SILENCE;

	friend class ConditionDamage;
	friend class ConditionGeneric;
};

class ConditionGeneric : public Condition {
public:
	ConditionGeneric(ConditionId_t initId, ConditionType_t initType, int32_t initTicks, bool initBuff = false, uint32_t initSubId = 0, bool isPersistent = false);

	bool startCondition(std::shared_ptr<Creature> creature) override;
	bool executeCondition(const std::shared_ptr<Creature> &creature, int32_t interval) override;
	void endCondition(std::shared_ptr<Creature> creature) override;
	void addCondition(std::shared_ptr<Creature> creature, std::shared_ptr<Condition> condition) override;
	std::unordered_set<PlayerIcon> getIcons() const override;

	std::shared_ptr<Condition> clone() const override;
};

class ConditionAttributes final : public ConditionGeneric {
public:
	ConditionAttributes(ConditionId_t initId, ConditionType_t initType, int32_t initTicks, bool initBuff = false, uint32_t initSubId = 0);

<<<<<<< HEAD
	bool startCondition(std::shared_ptr<Creature> creature) override;
	bool executeCondition(const std::shared_ptr<Creature> &creature, int32_t interval) override;
	void endCondition(std::shared_ptr<Creature> creature) override;
	void addCondition(std::shared_ptr<Creature> creature, std::shared_ptr<Condition> condition) override;
=======
	bool startCondition(std::shared_ptr<Creature> creature) final;
	bool executeCondition(const std::shared_ptr<Creature> &creature, int32_t interval) final;
	void endCondition(std::shared_ptr<Creature> creature) final;
	void addCondition(std::shared_ptr<Creature> creature, std::shared_ptr<Condition> condition) final;
>>>>>>> 135866a6

	bool setParam(ConditionParam_t param, int32_t value) override;

<<<<<<< HEAD
	std::shared_ptr<Condition> clone() const override {
		return std::make_shared<ConditionAttributes>(*this);
	}
=======
	std::shared_ptr<Condition> clone() const override;
>>>>>>> 135866a6

	// serialization
	void serialize(PropWriteStream &propWriteStream) override;
	bool unserializeProp(ConditionAttr_t attr, PropStream &propStream) override;

private:
	// Helpers
	int32_t getAbsorbByIndex(uint8_t index) const;
	void setAbsorb(uint8_t index, int32_t value);
	int32_t getAbsorbPercentByIndex(uint8_t index) const;
	void setAbsorbPercent(uint8_t index, int32_t value);
	int32_t getIncreaseByIndex(uint8_t index) const;
	void setIncrease(uint8_t index, int32_t value);
	int32_t getIncreasePercentById(uint8_t index) const;
	void setIncreasePercent(uint8_t index, int32_t value);

	int32_t skills[SKILL_LAST + 1] = {};
	int32_t skillsPercent[SKILL_LAST + 1] = {};
	int32_t stats[STAT_LAST + 1] = {};
	int32_t statsPercent[STAT_LAST + 1] = {};
	int32_t buffsPercent[BUFF_LAST + 1] = {};
	int32_t buffs[BUFF_LAST + 1] = {};

	int32_t currentSkill = 0;
	int32_t currentStat = 0;
	int32_t currentBuff = 0;

	int8_t charmChanceModifier = 0;

	// 12.72 mechanics
	std::array<int32_t, COMBAT_COUNT> absorbs = {};
	std::array<int32_t, COMBAT_COUNT> absorbsPercent = {};
	std::array<int32_t, COMBAT_COUNT> increases = {};
	std::array<int32_t, COMBAT_COUNT> increasesPercent = {};

	bool disableDefense = false;

	void updatePercentStats(const std::shared_ptr<Player> &player);
	void updateStats(const std::shared_ptr<Player> &player) const;
	void updatePercentSkills(const std::shared_ptr<Player> &player);
	void updateSkills(const std::shared_ptr<Player> &player) const;
	void updateBuffs(const std::shared_ptr<Creature> &creature) const;

	// 12.72 mechanics
	void updatePercentAbsorbs(const std::shared_ptr<Creature> &creature);
	void updateAbsorbs(const std::shared_ptr<Creature> &creature) const;
	void updatePercentIncreases(const std::shared_ptr<Creature> &creature);
	void updateIncreases(const std::shared_ptr<Creature> &creature) const;
	void updateCharmChanceModifier(const std::shared_ptr<Creature> &creature) const;
	void updatePercentBuffs(const std::shared_ptr<Creature> &creature);
};

class ConditionRegeneration final : public ConditionGeneric {
public:
	ConditionRegeneration(ConditionId_t initId, ConditionType_t initType, int32_t iniTicks, bool initBuff = false, uint32_t initSubId = 0);

	bool startCondition(std::shared_ptr<Creature> creature) override;
	void endCondition(std::shared_ptr<Creature> creature) override;
	void addCondition(std::shared_ptr<Creature> creature, std::shared_ptr<Condition> addCondition) override;
	bool executeCondition(const std::shared_ptr<Creature> &creature, int32_t interval) override;

	bool setParam(ConditionParam_t param, int32_t value) override;

	uint32_t getHealthTicks(const std::shared_ptr<Creature> &creature) const;
	uint32_t getManaTicks(const std::shared_ptr<Creature> &creature) const;

	std::shared_ptr<Condition> clone() const override;

	// serialization
	void serialize(PropWriteStream &propWriteStream) override;
	bool unserializeProp(ConditionAttr_t attr, PropStream &propStream) override;

private:
	uint32_t internalHealthTicks = 0;
	uint32_t internalManaTicks = 0;

	uint32_t healthTicks = 1000;
	uint32_t manaTicks = 1000;
	uint32_t healthGain = 0;
	uint32_t manaGain = 0;
};

class ConditionManaShield final : public Condition {
public:
	ConditionManaShield(ConditionId_t initId, ConditionType_t initType, int32_t iniTicks, bool initBuff = false, uint32_t initSubId = 0);

	bool startCondition(std::shared_ptr<Creature> creature) override;
	void endCondition(std::shared_ptr<Creature> creature) override;
	void addCondition(std::shared_ptr<Creature> creature, std::shared_ptr<Condition> addCondition) override;
	std::unordered_set<PlayerIcon> getIcons() const override;

	bool setParam(ConditionParam_t param, int32_t value) override;

	std::shared_ptr<Condition> clone() const override;

	// serialization
	void serialize(PropWriteStream &propWriteStream) override;
	bool unserializeProp(ConditionAttr_t attr, PropStream &propStream) override;

private:
	uint32_t manaShield = 0;
};

class ConditionSoul final : public ConditionGeneric {
public:
	ConditionSoul(ConditionId_t initId, ConditionType_t initType, int32_t iniTicks, bool initBuff = false, uint32_t initSubId = 0);

	void addCondition(std::shared_ptr<Creature> creature, std::shared_ptr<Condition> addCondition) override;
	bool executeCondition(const std::shared_ptr<Creature> &creature, int32_t interval) override;

	bool setParam(ConditionParam_t param, int32_t value) override;

	std::shared_ptr<Condition> clone() const override;

	// serialization
	void serialize(PropWriteStream &propWriteStream) override;
	bool unserializeProp(ConditionAttr_t attr, PropStream &propStream) override;

private:
	uint32_t internalSoulTicks = 0;
	uint32_t soulTicks = 0;
	uint32_t soulGain = 0;
};

class ConditionInvisible final : public ConditionGeneric {
public:
	ConditionInvisible(ConditionId_t initId, ConditionType_t initType, int32_t initTicks, bool initBuff = false, uint32_t initSubId = 0);

	bool startCondition(std::shared_ptr<Creature> creature) override;
	void endCondition(std::shared_ptr<Creature> creature) override;

	std::shared_ptr<Condition> clone() const override;
};

class ConditionDamage final : public Condition {
public:
	ConditionDamage() = default;
	ConditionDamage(ConditionId_t intiId, ConditionType_t initType, bool initBuff = false, uint32_t initSubId = 0);

	static void generateDamageList(int32_t amount, int32_t start, std::list<int32_t> &list);

	bool startCondition(std::shared_ptr<Creature> creature) override;
	bool executeCondition(const std::shared_ptr<Creature> &creature, int32_t interval) override;
	void endCondition(std::shared_ptr<Creature> creature) override;
	void addCondition(std::shared_ptr<Creature> creature, std::shared_ptr<Condition> condition) override;
	std::unordered_set<PlayerIcon> getIcons() const override;

	std::shared_ptr<Condition> clone() const override;

	bool setParam(ConditionParam_t param, int32_t value) override;

	bool addDamage(int32_t rounds, int32_t time, int32_t value);
	bool doForceUpdate() const;
	int32_t getTotalDamage() const;

	// serialization
	void serialize(PropWriteStream &propWriteStream) override;
	bool unserializeProp(ConditionAttr_t attr, PropStream &propStream) override;

private:
	int32_t maxDamage = 0;
	int32_t minDamage = 0;
	int32_t startDamage = 0;
	int32_t periodDamage = 0;
	int32_t periodDamageTick = 0;
	int32_t tickInterval = 2000;

	bool forceUpdate = false;
	bool delayed = false;
	bool field = false;
	uint32_t owner = 0;

	bool init();

	std::list<IntervalInfo> damageList;

	bool getNextDamage(int32_t &damage);
	bool doDamage(const std::shared_ptr<Creature> &creature, int32_t healthChange) const;

	bool updateCondition(const std::shared_ptr<Condition> &addCondition) override;
};

class ConditionFeared final : public Condition {
public:
	ConditionFeared() = default;
	ConditionFeared(ConditionId_t intiId, ConditionType_t initType, int32_t initTicks, bool initBuff, uint32_t initSubId);

	bool startCondition(std::shared_ptr<Creature> creature) override;
	bool executeCondition(const std::shared_ptr<Creature> &creature, int32_t interval) override;
	void endCondition(std::shared_ptr<Creature> creature) override;
	void addCondition(std::shared_ptr<Creature> creature, std::shared_ptr<Condition> condition) override;
	std::unordered_set<PlayerIcon> getIcons() const override;

	std::shared_ptr<Condition> clone() const override;

	bool setPositionParam(ConditionParam_t param, const Position &pos) override;

private:
	bool canWalkTo(const std::shared_ptr<Creature> &creature, Position pos, Direction moveDirection) const;
	bool getFleeDirection(const std::shared_ptr<Creature> &creature);
	bool getFleePath(const std::shared_ptr<Creature> &creature, const Position &pos, std::vector<Direction> &dirList);
	bool getRandomDirection(const std::shared_ptr<Creature> &creature, Position pos);
	bool isStuck(const std::shared_ptr<Creature> &creature, Position pos) const;

	std::vector<Direction> m_directionsVector {
		DIRECTION_NORTH,
		DIRECTION_NORTHEAST,
		DIRECTION_EAST,
		DIRECTION_SOUTHEAST,
		DIRECTION_SOUTH,
		DIRECTION_SOUTHWEST,
		DIRECTION_WEST,
		DIRECTION_NORTHWEST
	};

	Position fleeingFromPos; // Caster Position
	uint8_t fleeIndx = 99;
};

class ConditionSpeed final : public Condition {
public:
	ConditionSpeed(ConditionId_t initId, ConditionType_t initType, int32_t initTicks, bool initBuff, uint32_t initSubId, int32_t initChangeSpeed);

	bool startCondition(std::shared_ptr<Creature> creature) override;
	bool executeCondition(const std::shared_ptr<Creature> &creature, int32_t interval) override;
	void endCondition(std::shared_ptr<Creature> creature) override;
	void addCondition(std::shared_ptr<Creature> creature, std::shared_ptr<Condition> condition) override;
	std::unordered_set<PlayerIcon> getIcons() const override;

	std::shared_ptr<Condition> clone() const override;

	bool setParam(ConditionParam_t param, int32_t value) override;

	void setFormulaVars(float mina, float minb, float maxa, float maxb);

	// serialization
	void serialize(PropWriteStream &propWriteStream) override;
	bool unserializeProp(ConditionAttr_t attr, PropStream &propStream) override;

private:
	void getFormulaValues(int32_t var, int32_t &min, int32_t &max) const;

	int32_t speedDelta;

	// formula variables
	float mina = 0.0f;
	float minb = 0.0f;
	float maxa = 0.0f;
	float maxb = 0.0f;
};

class ConditionOutfit final : public Condition {
public:
	ConditionOutfit(ConditionId_t initId, ConditionType_t initType, int32_t initTicks, bool initBuff = false, uint32_t initSubId = 0);

	bool startCondition(std::shared_ptr<Creature> creature) override;
	bool executeCondition(const std::shared_ptr<Creature> &creature, int32_t interval) override;
	void endCondition(std::shared_ptr<Creature> creature) override;
	void addCondition(std::shared_ptr<Creature> creature, std::shared_ptr<Condition> condition) override;

	std::shared_ptr<Condition> clone() const override;

	void setOutfit(const Outfit_t &outfit);
	void setLazyMonsterOutfit(const std::string &monsterName);

	// serialization
	void serialize(PropWriteStream &propWriteStream) override;
	bool unserializeProp(ConditionAttr_t attr, PropStream &propStream) override;

private:
	Outfit_t outfit;
	std::string monsterName;
};

class ConditionLight final : public Condition {
public:
	ConditionLight(ConditionId_t initId, ConditionType_t initType, int32_t initTicks, bool initBuff, uint32_t initSubId, uint8_t initLightlevel, uint8_t initLightcolor);

	bool startCondition(std::shared_ptr<Creature> creature) override;
	bool executeCondition(const std::shared_ptr<Creature> &creature, int32_t interval) override;
	void endCondition(std::shared_ptr<Creature> creature) override;
	void addCondition(std::shared_ptr<Creature> creature, std::shared_ptr<Condition> addCondition) override;

	std::shared_ptr<Condition> clone() const override;

	bool setParam(ConditionParam_t param, int32_t value) override;

	// serialization
	void serialize(PropWriteStream &propWriteStream) override;
	bool unserializeProp(ConditionAttr_t attr, PropStream &propStream) override;

private:
	LightInfo lightInfo;
	uint32_t internalLightTicks = 0;
	uint32_t lightChangeInterval = 0;
};

class ConditionSpellCooldown final : public ConditionGeneric {
public:
	ConditionSpellCooldown(ConditionId_t initId, ConditionType_t initType, int32_t initTicks, bool initBuff = false, uint32_t initSubId = 0);

	bool startCondition(std::shared_ptr<Creature> creature) override;
	void addCondition(std::shared_ptr<Creature> creature, std::shared_ptr<Condition> condition) override;

	std::shared_ptr<Condition> clone() const override;
};

class ConditionSpellGroupCooldown final : public ConditionGeneric {
public:
	ConditionSpellGroupCooldown(ConditionId_t initId, ConditionType_t initType, int32_t initTicks, bool initBuff = false, uint32_t initSubId = 0);

	bool startCondition(std::shared_ptr<Creature> creature) override;
	void addCondition(std::shared_ptr<Creature> creature, std::shared_ptr<Condition> condition) override;

	std::shared_ptr<Condition> clone() const override;
};<|MERGE_RESOLUTION|>--- conflicted
+++ resolved
@@ -22,15 +22,8 @@
 class Condition : public SharedObject {
 public:
 	Condition() = default;
-<<<<<<< HEAD
-	Condition(ConditionId_t initId, ConditionType_t initType, int32_t initTicks, bool initBuff = false, uint32_t initSubId = 0, bool isPersistent = false) :
-		endTime(initTicks == -1 ? std::numeric_limits<int64_t>::max() : 0),
-		subId(initSubId), ticks(initTicks), conditionType(initType), id(initId), isBuff(initBuff), m_isPersistent(isPersistent) { }
-	~Condition() override = default;
-=======
 	Condition(ConditionId_t initId, ConditionType_t initType, int32_t initTicks, bool initBuff = false, uint32_t initSubId = 0, bool isPersistent = false);
 	virtual ~Condition() = default;
->>>>>>> 135866a6
 
 	virtual bool startCondition(std::shared_ptr<Creature> creature);
 	virtual bool executeCondition(const std::shared_ptr<Creature> &creature, int32_t interval);
@@ -98,27 +91,14 @@
 public:
 	ConditionAttributes(ConditionId_t initId, ConditionType_t initType, int32_t initTicks, bool initBuff = false, uint32_t initSubId = 0);
 
-<<<<<<< HEAD
-	bool startCondition(std::shared_ptr<Creature> creature) override;
-	bool executeCondition(const std::shared_ptr<Creature> &creature, int32_t interval) override;
-	void endCondition(std::shared_ptr<Creature> creature) override;
-	void addCondition(std::shared_ptr<Creature> creature, std::shared_ptr<Condition> condition) override;
-=======
 	bool startCondition(std::shared_ptr<Creature> creature) final;
 	bool executeCondition(const std::shared_ptr<Creature> &creature, int32_t interval) final;
 	void endCondition(std::shared_ptr<Creature> creature) final;
 	void addCondition(std::shared_ptr<Creature> creature, std::shared_ptr<Condition> condition) final;
->>>>>>> 135866a6
-
-	bool setParam(ConditionParam_t param, int32_t value) override;
-
-<<<<<<< HEAD
-	std::shared_ptr<Condition> clone() const override {
-		return std::make_shared<ConditionAttributes>(*this);
-	}
-=======
-	std::shared_ptr<Condition> clone() const override;
->>>>>>> 135866a6
+
+	bool setParam(ConditionParam_t param, int32_t value) override;
+
+	std::shared_ptr<Condition> clone() const override;
 
 	// serialization
 	void serialize(PropWriteStream &propWriteStream) override;
