--- conflicted
+++ resolved
@@ -64,52 +64,6 @@
 
 	Faction_t getFaction() const override;
 
-<<<<<<< HEAD
-	bool isEnemyFaction(Faction_t faction) const {
-		const auto &master = getMaster();
-		if (master && master->getMonster()) {
-			return master->getMonster()->isEnemyFaction(faction);
-		}
-		return mType->info.enemyFactions.empty() ? false : mType->info.enemyFactions.contains(faction);
-	}
-
-	bool isPushable() override {
-		return mType->info.pushable && baseSpeed != 0;
-	}
-	bool isAttackable() const override {
-		return mType->info.isAttackable;
-	}
-	bool canPushItems() const {
-		return mType->info.canPushItems;
-	}
-	bool canPushCreatures() const {
-		return mType->info.canPushCreatures;
-	}
-	bool isRewardBoss() const {
-		return mType->info.isRewardBoss;
-	}
-	bool isHostile() const {
-		return mType->info.isHostile;
-	}
-	bool isFamiliar() const {
-		return mType->info.isFamiliar;
-	}
-	bool canSeeInvisibility() const override {
-		return isImmune(CONDITION_INVISIBLE);
-	}
-	uint16_t critChance() const {
-		return mType->info.critChance;
-	}
-	uint32_t getManaCost() const {
-		return mType->info.manaCost;
-	}
-	RespawnType getRespawnType() const {
-		return mType->info.respawnType;
-	}
-	void setSpawnMonster(const std::shared_ptr<SpawnMonster> &newSpawnMonster) {
-		this->spawnMonster = newSpawnMonster;
-	}
-=======
 	bool isEnemyFaction(Faction_t faction) const;
 
 	bool isPushable() override;
@@ -124,7 +78,6 @@
 	uint32_t getManaCost() const;
 	RespawnType getRespawnType() const;
 	void setSpawnMonster(const std::shared_ptr<SpawnMonster> &newSpawnMonster);
->>>>>>> 135866a6
 
 	double_t getReflectPercent(CombatType_t combatType, bool useCharges = false) const override;
 	uint32_t getHealingCombatValue(CombatType_t healingType) const;
@@ -138,11 +91,7 @@
 	void onRemoveCreature(const std::shared_ptr<Creature> &creature, bool isLogout) override;
 	void onCreatureMove(const std::shared_ptr<Creature> &creature, const std::shared_ptr<Tile> &newTile, const Position &newPos, const std::shared_ptr<Tile> &oldTile, const Position &oldPos, bool teleport) override;
 	void onCreatureSay(const std::shared_ptr<Creature> &creature, SpeakClasses type, const std::string &text) override;
-<<<<<<< HEAD
-	void onAttackedByPlayer(std::shared_ptr<Player> attackerPlayer);
-=======
 	void onAttackedByPlayer(const std::shared_ptr<Player> &attackerPlayer);
->>>>>>> 135866a6
 	void onSpawn();
 
 	void drainHealth(const std::shared_ptr<Creature> &attacker, int32_t damage) override;
@@ -201,13 +150,7 @@
 	}
 
 	bool isTarget(const std::shared_ptr<Creature> &creature);
-<<<<<<< HEAD
-	bool isFleeing() const {
-		return !isSummon() && getHealth() <= runAwayHealth && challengeFocusDuration <= 0 && challengeMeleeDuration <= 0;
-	}
-=======
 	bool isFleeing() const;
->>>>>>> 135866a6
 
 	bool getDistanceStep(const Position &targetPos, Direction &direction, bool flee = false);
 	bool isTargetNearby() const;
@@ -271,24 +214,9 @@
 	void setImmune(bool immune);
 	bool isImmune() const;
 
-<<<<<<< HEAD
-	float getAttackMultiplier() const {
-		float multiplier = mType->getAttackMultiplier();
-		if (const auto stacks = getForgeStack(); stacks > 0) {
-			multiplier *= (1.35 + (stacks - 1) * 0.1);
-		}
-		return multiplier;
-	}
-
-	float getDefenseMultiplier() const {
-		const float multiplier = mType->getDefenseMultiplier();
-		return multiplier * std::pow(1.02f, getForgeStack());
-	}
-=======
 	float getAttackMultiplier() const;
 
 	float getDefenseMultiplier() const;
->>>>>>> 135866a6
 
 	bool isDead() const override;
 
@@ -401,17 +329,8 @@
 	bool isFriend(const std::shared_ptr<Creature> &creature) const;
 	bool isOpponent(const std::shared_ptr<Creature> &creature) const;
 
-<<<<<<< HEAD
-	uint64_t getLostExperience() const override {
-		return skillLoss ? mType->info.experience : 0;
-	}
-	uint16_t getLookCorpse() const override {
-		return mType->info.lookcorpse;
-	}
-=======
 	uint64_t getLostExperience() const override;
 	uint16_t getLookCorpse() const override;
->>>>>>> 135866a6
 	void dropLoot(const std::shared_ptr<Container> &corpse, const std::shared_ptr<Creature> &lastHitCreature) override;
 	void getPathSearchParams(const std::shared_ptr<Creature> &creature, FindPathParams &fpp) override;
 	bool useCacheMap() const override {
