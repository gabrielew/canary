/**
 * Canary - A free and open-source MMORPG server emulator
 * Copyright (©) 2019-2024 OpenTibiaBR <opentibiabr@outlook.com>
 * Repository: https://github.com/opentibiabr/canary
 * License: https://github.com/opentibiabr/canary/blob/main/LICENSE
 * Contributors: https://github.com/opentibiabr/canary/graphs/contributors
 * Website: https://docs.opentibiabr.com/
 */

#include "creatures/monsters/monster.hpp"
#include "creatures/combat/spells.hpp"
#include "creatures/players/wheel/player_wheel.hpp"
#include "game/game.hpp"
#include "game/scheduling/dispatcher.hpp"
#include "lua/callbacks/event_callback.hpp"
#include "lua/callbacks/events_callbacks.hpp"
#include "map/spectators.hpp"

int32_t Monster::despawnRange;
int32_t Monster::despawnRadius;

uint32_t Monster::monsterAutoID = 0x50000001;

std::shared_ptr<Monster> Monster::createMonster(const std::string &name) {
	const auto &mType = g_monsters().getMonsterType(name);
	if (!mType) {
		return nullptr;
	}
	return std::make_shared<Monster>(mType);
}

Monster::Monster(const std::shared_ptr<MonsterType> &mType) :
	nameDescription(asLowerCaseString(mType->nameDescription)),
	mType(mType) {
	defaultOutfit = mType->info.outfit;
	currentOutfit = mType->info.outfit;
	skull = mType->info.skull;
	health = mType->info.health * mType->getHealthMultiplier();
	healthMax = mType->info.healthMax * mType->getHealthMultiplier();
	runAwayHealth = mType->info.runAwayHealth * mType->getHealthMultiplier();
	baseSpeed = mType->getBaseSpeed();
	internalLight = mType->info.light;
	hiddenHealth = mType->info.hiddenHealth;
	targetDistance = mType->info.targetDistance;

	// Register creature events
	for (const std::string &scriptName : mType->info.scripts) {
		if (!registerCreatureEvent(scriptName)) {
			g_logger().warn("[Monster::Monster] - "
			                "Unknown event name: {}",
			                scriptName);
		}
	}
}

void Monster::addList() {
	g_game().addMonster(static_self_cast<Monster>());
}

void Monster::removeList() {
	g_game().removeMonster(static_self_cast<Monster>());
}

const std::string &Monster::getName() const {
	if (name.empty()) {
		return mType->name;
	}
	return name;
}

void Monster::setName(const std::string &name) {
	if (getName() == name) {
		return;
	}

	this->name = name;

	// NOTE: Due to how client caches known creatures,
	// it is not feasible to send creature update to everyone that has ever met it
	const auto spectators = Spectators().find<Player>(position, true);
	for (const auto &spectator : spectators) {
		if (const auto &tmpPlayer = spectator->getPlayer()) {
			tmpPlayer->sendUpdateTileCreature(static_self_cast<Monster>());
		}
	}
}

const std::string &Monster::getNameDescription() const {
	if (nameDescription.empty()) {
		return mType->nameDescription;
	}
	return nameDescription;
}

bool Monster::canWalkOnFieldType(CombatType_t combatType) const {
	switch (combatType) {
		case COMBAT_ENERGYDAMAGE:
			return mType->info.canWalkOnEnergy;
		case COMBAT_FIREDAMAGE:
			return mType->info.canWalkOnFire;
		case COMBAT_EARTHDAMAGE:
			return mType->info.canWalkOnPoison;
		default:
			return true;
	}
}

double_t Monster::getReflectPercent(CombatType_t reflectType, bool useCharges) const {
	// Monster type reflect
	auto result = Creature::getReflectPercent(reflectType, useCharges);
	if (result != 0) {
		g_logger().debug("[{}] before mtype reflect element {}, percent {}", __FUNCTION__, fmt::underlying(reflectType), result);
	}
	const auto &it = mType->info.reflectMap.find(reflectType);
	if (it != mType->info.reflectMap.end()) {
		result += it->second;
	}

	if (result != 0) {
		g_logger().debug("[{}] after mtype reflect element {}, percent {}", __FUNCTION__, fmt::underlying(reflectType), result);
	}

	// Monster reflect
	auto monsterReflectIt = m_reflectElementMap.find(reflectType);
	if (monsterReflectIt != m_reflectElementMap.end()) {
		result += monsterReflectIt->second;
	}

	if (result != 0) {
		g_logger().debug("[{}] (final) after monster reflect element {}, percent {}", __FUNCTION__, fmt::underlying(reflectType), result);
	}

	return result;
}

void Monster::addReflectElement(CombatType_t combatType, int32_t percent) {
	g_logger().debug("[{}] added reflect element {}, percent {}", __FUNCTION__, fmt::underlying(combatType), percent);
	m_reflectElementMap[combatType] += percent;
}

int32_t Monster::getDefense() const {
	auto mtypeDefense = mType->info.defense;
	if (mtypeDefense != 0) {
		g_logger().trace("[{}] old defense {}", __FUNCTION__, mtypeDefense);
	}
	mtypeDefense += m_defense;
	if (mtypeDefense != 0) {
		g_logger().trace("[{}] new defense {}", __FUNCTION__, mtypeDefense);
	}
	return mtypeDefense * getDefenseMultiplier();
}

void Monster::addDefense(int32_t defense) {
	g_logger().trace("[{}] adding defense {}", __FUNCTION__, defense);
	m_defense += defense;
	g_logger().trace("[{}] new defense {}", __FUNCTION__, m_defense);
}

uint32_t Monster::getHealingCombatValue(CombatType_t healingType) const {
	const auto &it = mType->info.healingMap.find(healingType);
	if (it != mType->info.healingMap.end()) {
		return it->second;
	}
	return 0;
}

void Monster::onAttackedCreatureDisappear(bool) {
	attackTicks = 0;
	extraMeleeAttack = true;
}

void Monster::onCreatureAppear(const std::shared_ptr<Creature> &creature, bool isLogin) {
	Creature::onCreatureAppear(creature, isLogin);

	if (mType->info.creatureAppearEvent != -1) {
		// onCreatureAppear(self, creature)
		LuaScriptInterface* scriptInterface = mType->info.scriptInterface;
		if (!LuaScriptInterface::reserveScriptEnv()) {
			g_logger().error("[Monster::onCreatureAppear - Monster {} creature {}] "
			                 "Call stack overflow. Too many lua script calls being nested.",
			                 getName(), creature->getName());
			return;
		}

		ScriptEnvironment* env = LuaScriptInterface::getScriptEnv();
		env->setScriptId(mType->info.creatureAppearEvent, scriptInterface);

		lua_State* L = scriptInterface->getLuaState();
		scriptInterface->pushFunction(mType->info.creatureAppearEvent);

		LuaScriptInterface::pushUserdata<Monster>(L, getMonster());
		LuaScriptInterface::setMetatable(L, -1, "Monster");

		LuaScriptInterface::pushUserdata<Creature>(L, creature);
		LuaScriptInterface::setCreatureMetatable(L, -1, creature);

		if (scriptInterface->callFunction(2)) {
			return;
		}
	}

	if (creature.get() == this) {
		updateTargetList();
		updateIdleStatus();
	} else {
		onCreatureEnter(creature);
	}
}

void Monster::onRemoveCreature(const std::shared_ptr<Creature> &creature, bool isLogout) {
	Creature::onRemoveCreature(creature, isLogout);

	if (mType->info.creatureDisappearEvent != -1) {
		// onCreatureDisappear(self, creature)
		LuaScriptInterface* scriptInterface = mType->info.scriptInterface;
		if (!LuaScriptInterface::reserveScriptEnv()) {
			g_logger().error("[Monster::onCreatureDisappear - Monster {} creature {}] "
			                 "Call stack overflow. Too many lua script calls being nested.",
			                 getName(), creature->getName());
			return;
		}

		ScriptEnvironment* env = LuaScriptInterface::getScriptEnv();
		env->setScriptId(mType->info.creatureDisappearEvent, scriptInterface);

		lua_State* L = scriptInterface->getLuaState();
		scriptInterface->pushFunction(mType->info.creatureDisappearEvent);

		LuaScriptInterface::pushUserdata<Monster>(L, getMonster());
		LuaScriptInterface::setMetatable(L, -1, "Monster");

		LuaScriptInterface::pushUserdata<Creature>(L, creature);
		LuaScriptInterface::setCreatureMetatable(L, -1, creature);

		if (scriptInterface->callFunction(2)) {
			return;
		}
	}

	if (creature.get() == this) {
		if (spawnMonster) {
			spawnMonster->startSpawnMonsterCheck();
		}

		setIdle(true);
	} else {
		onCreatureLeave(creature);
	}
}

void Monster::onCreatureMove(const std::shared_ptr<Creature> &creature, const std::shared_ptr<Tile> &newTile, const Position &newPos, const std::shared_ptr<Tile> &oldTile, const Position &oldPos, bool teleport) {
	Creature::onCreatureMove(creature, newTile, newPos, oldTile, oldPos, teleport);

	if (mType->info.creatureMoveEvent != -1) {
		// onCreatureMove(self, creature, oldPosition, newPosition)
		LuaScriptInterface* scriptInterface = mType->info.scriptInterface;
		if (!LuaScriptInterface::reserveScriptEnv()) {
			g_logger().error("[Monster::onCreatureMove - Monster {} creature {}] "
			                 "Call stack overflow. Too many lua script calls being nested.",
			                 getName(), creature->getName());
			return;
		}

		ScriptEnvironment* env = LuaScriptInterface::getScriptEnv();
		env->setScriptId(mType->info.creatureMoveEvent, scriptInterface);

		lua_State* L = scriptInterface->getLuaState();
		scriptInterface->pushFunction(mType->info.creatureMoveEvent);

		LuaScriptInterface::pushUserdata<Monster>(L, getMonster());
		LuaScriptInterface::setMetatable(L, -1, "Monster");

		LuaScriptInterface::pushUserdata<Creature>(L, creature);
		LuaScriptInterface::setCreatureMetatable(L, -1, creature);

		LuaScriptInterface::pushPosition(L, oldPos);
		LuaScriptInterface::pushPosition(L, newPos);

		if (scriptInterface->callFunction(4)) {
			return;
		}
	}

	if (creature.get() == this) {
		updateTargetList();
		updateIdleStatus();
	} else {
		const bool canSeeNewPos = canSee(newPos);
		const bool canSeeOldPos = canSee(oldPos);

		if (canSeeNewPos && !canSeeOldPos) {
			onCreatureEnter(creature);
		} else if (!canSeeNewPos && canSeeOldPos) {
			onCreatureLeave(creature);
		}

		updateIdleStatus();

		if (!isSummon()) {
			if (const auto &followCreature = getFollowCreature()) {
				const Position &followPosition = followCreature->getPosition();
				const Position &pos = getPosition();

				const int32_t offset_x = Position::getDistanceX(followPosition, pos);
				const int32_t offset_y = Position::getDistanceY(followPosition, pos);
				if ((offset_x > 1 || offset_y > 1) && mType->info.changeTargetChance > 0) {
					const Direction dir = getDirectionTo(pos, followPosition);
					const auto &checkPosition = getNextPosition(dir, pos);

					if (const auto &nextTile = g_game().map.getTile(checkPosition)) {
						const auto &topCreature = nextTile->getTopCreature();
						if (followCreature != topCreature && isOpponent(topCreature)) {
							selectTarget(topCreature);
						}
					}
				}
			} else if (isOpponent(creature)) {
				// we have no target lets try pick this one
				selectTarget(creature);
			}
		}
	}
}

void Monster::onCreatureSay(const std::shared_ptr<Creature> &creature, SpeakClasses type, const std::string &text) {
	Creature::onCreatureSay(creature, type, text);

	if (mType->info.creatureSayEvent != -1) {
		// onCreatureSay(self, creature, type, message)
		LuaScriptInterface* scriptInterface = mType->info.scriptInterface;
		if (!LuaScriptInterface::reserveScriptEnv()) {
			g_logger().error("Monster {} creature {}] Call stack overflow. Too many lua "
			                 "script calls being nested.",
			                 getName(), creature->getName());
			return;
		}

		ScriptEnvironment* env = LuaScriptInterface::getScriptEnv();
		env->setScriptId(mType->info.creatureSayEvent, scriptInterface);

		lua_State* L = scriptInterface->getLuaState();
		scriptInterface->pushFunction(mType->info.creatureSayEvent);

		LuaScriptInterface::pushUserdata<Monster>(L, getMonster());
		LuaScriptInterface::setMetatable(L, -1, "Monster");

		LuaScriptInterface::pushUserdata<Creature>(L, creature);
		LuaScriptInterface::setCreatureMetatable(L, -1, creature);

		lua_pushnumber(L, type);
		LuaScriptInterface::pushString(L, text);

		scriptInterface->callVoidFunction(4);
	}
}

void Monster::onAttackedByPlayer(std::shared_ptr<Player> attackerPlayer) {
	if (mType->info.monsterAttackedByPlayerEvent != -1) {
		// onPlayerAttack(self, attackerPlayer)
		LuaScriptInterface* scriptInterface = mType->info.scriptInterface;
		if (!scriptInterface->reserveScriptEnv()) {
			g_logger().error("Monster {} creature {}] Call stack overflow. Too many lua "
			                 "script calls being nested.",
			                 getName(), this->getName());
			return;
		}

		ScriptEnvironment* env = scriptInterface->getScriptEnv();
		env->setScriptId(mType->info.monsterAttackedByPlayerEvent, scriptInterface);

		lua_State* L = scriptInterface->getLuaState();
		scriptInterface->pushFunction(mType->info.monsterAttackedByPlayerEvent);

		LuaScriptInterface::pushUserdata<Monster>(L, getMonster());
		LuaScriptInterface::setMetatable(L, -1, "Monster");

		LuaScriptInterface::pushUserdata<Player>(L, attackerPlayer);
		LuaScriptInterface::setMetatable(L, -1, "Player");

		scriptInterface->callVoidFunction(2);
	}
}

void Monster::onSpawn() {
	if (mType->info.spawnEvent != -1) {
		// onSpawn(self)
		LuaScriptInterface* scriptInterface = mType->info.scriptInterface;
		if (!scriptInterface->reserveScriptEnv()) {
			g_logger().error("Monster {} creature {}] Call stack overflow. Too many lua "
			                 "script calls being nested.",
			                 getName(), this->getName());
			return;
		}

		ScriptEnvironment* env = scriptInterface->getScriptEnv();
		env->setScriptId(mType->info.spawnEvent, scriptInterface);

		lua_State* L = scriptInterface->getLuaState();
		scriptInterface->pushFunction(mType->info.spawnEvent);

		LuaScriptInterface::pushUserdata<Monster>(L, getMonster());
		LuaScriptInterface::setMetatable(L, -1, "Monster");

		scriptInterface->callVoidFunction(1);
	}
}

void Monster::addFriend(const std::shared_ptr<Creature> &creature) {
	if (creature == getMonster()) {
		g_logger().error("[{}]: adding creature is same of monster", __FUNCTION__);
		return;
	}

	assert(creature != getMonster());
	friendList.try_emplace(creature->getID(), creature);
}

void Monster::removeFriend(const std::shared_ptr<Creature> &creature) {
	std::erase_if(friendList, [id = creature->getID()](const auto &it) {
		const auto &target = it.second.lock();
		return !target || target->getID() == id;
	});
}

bool Monster::addTarget(const std::shared_ptr<Creature> &creature, bool pushFront /* = false*/) {
	if (creature == getMonster()) {
		g_logger().error("[{}]: adding creature is same of monster", __FUNCTION__);
		return false;
	}

	assert(creature != getMonster());

	const auto &it = getTargetIterator(creature);
	if (it != targetList.end()) {
		return false;
	}

	if (pushFront) {
		targetList.emplace_front(creature);
	} else {
		targetList.emplace_back(creature);
	}

	if (!getMaster() && getFaction() != FACTION_DEFAULT && creature->getPlayer()) {
		totalPlayersOnScreen++;
	}

	return true;
}

bool Monster::removeTarget(const std::shared_ptr<Creature> &creature) {
	if (!creature) {
		return false;
	}

	const auto &it = getTargetIterator(creature);
	if (it == targetList.end()) {
		return false;
	}

	if (!getMaster() && getFaction() != FACTION_DEFAULT && creature->getPlayer()) {
		totalPlayersOnScreen--;
	}

	targetList.erase(it);

	return true;
}

void Monster::updateTargetList() {
	std::erase_if(friendList, [this](const auto &it) {
		const auto &target = it.second.lock();
		return !target || target->getHealth() <= 0 || !canSee(target->getPosition());
	});

	std::erase_if(targetList, [this](const std::weak_ptr<Creature> &ref) {
		const auto &target = ref.lock();
		return !target || target->getHealth() <= 0 || !canSee(target->getPosition());
	});

	for (const auto &spectator : Spectators().find<Creature>(position, true)) {
		if (spectator.get() != this && canSee(spectator->getPosition())) {
			onCreatureFound(spectator);
		}
	}
}

void Monster::clearTargetList() {
	targetList.clear();
}

void Monster::clearFriendList() {
	friendList.clear();
}

void Monster::onCreatureFound(const std::shared_ptr<Creature> &creature, bool pushFront /* = false*/) {
	if (isFriend(creature)) {
		addFriend(creature);
	}

	if (isOpponent(creature)) {
		addTarget(creature, pushFront);
	}

	updateIdleStatus();
}

void Monster::onCreatureEnter(const std::shared_ptr<Creature> &creature) {
	onCreatureFound(creature, true);
}

bool Monster::isFriend(const std::shared_ptr<Creature> &creature) const {
	if (isSummon() && getMaster()->getPlayer()) {
		const auto &masterPlayer = getMaster()->getPlayer();
		auto tmpPlayer = creature->getPlayer();

		if (!tmpPlayer) {
			const auto &creatureMaster = creature->getMaster();
			if (creatureMaster && creatureMaster->getPlayer()) {
				tmpPlayer = creatureMaster->getPlayer();
			}
		}

		if (tmpPlayer && (tmpPlayer == getMaster() || masterPlayer->isPartner(tmpPlayer))) {
			return true;
		}
	}

	return creature->getMonster() && !creature->isSummon();
}

bool Monster::isOpponent(const std::shared_ptr<Creature> &creature) const {
	if (!creature) {
		return false;
	}

	if (isSummon() && getMaster()->getPlayer()) {
		return creature != getMaster();
	}

	if (creature->getPlayer() && creature->getPlayer()->hasFlag(PlayerFlags_t::IgnoredByMonsters)) {
		return false;
	}

	if (getFaction() != FACTION_DEFAULT) {
		return isEnemyFaction(creature->getFaction()) || creature->getFaction() == FACTION_PLAYER;
	}

	if ((creature->getPlayer()) || (creature->getMaster() && creature->getMaster()->getPlayer())) {
		return true;
	}

	return false;
}

void Monster::onCreatureLeave(const std::shared_ptr<Creature> &creature) {
	// update friendList
	if (isFriend(creature)) {
		removeFriend(creature);
	}

	// update targetList
	if (isOpponent(creature)) {
		removeTarget(creature);
		if (targetList.empty()) {
			updateIdleStatus();
		}
	}
}

bool Monster::searchTarget(TargetSearchType_t searchType /*= TARGETSEARCH_DEFAULT*/) {
	if (searchType == TARGETSEARCH_DEFAULT) {
		const int32_t rnd = uniform_random(1, 100);

		searchType = TARGETSEARCH_NEAREST;

		int32_t sum = this->mType->info.strategiesTargetNearest;
		if (rnd > sum) {
			searchType = TARGETSEARCH_HP;
			sum += this->mType->info.strategiesTargetHealth;

			if (rnd > sum) {
				searchType = TARGETSEARCH_DAMAGE;
				sum += this->mType->info.strategiesTargetDamage;
				if (rnd > sum) {
					searchType = TARGETSEARCH_RANDOM;
				}
			}
		}
	}

	std::vector<std::shared_ptr<Creature>> resultList;
	const Position &myPos = getPosition();

	for (const auto &cref : targetList) {
		const auto &creature = cref.lock();
		if (creature && isTarget(creature)) {
			if ((static_self_cast<Monster>()->targetDistance == 1) || canUseAttack(myPos, creature)) {
				resultList.emplace_back(creature);
			}
		}
	}

	if (resultList.empty()) {
		return false;
	}

	std::shared_ptr<Creature> getTarget = nullptr;

	switch (searchType) {
		case TARGETSEARCH_NEAREST: {
			getTarget = nullptr;
			if (!resultList.empty()) {
				auto it = resultList.begin();
				getTarget = *it;

				if (++it != resultList.end()) {
					const Position &targetPosition = getTarget->getPosition();
					int32_t minRange = std::max<int32_t>(Position::getDistanceX(myPos, targetPosition), Position::getDistanceY(myPos, targetPosition));
					const int32_t factionOffset = static_cast<int32_t>(getTarget->getFaction()) * 100;
					do {
						const Position &pos = (*it)->getPosition();

						const int32_t distance = std::max<int32_t>(Position::getDistanceX(myPos, pos), Position::getDistanceY(myPos, pos)) + factionOffset;
						if (distance < minRange) {
							getTarget = *it;
							minRange = distance;
						}
					} while (++it != resultList.end());
				}
			} else {
				int32_t minRange = std::numeric_limits<int32_t>::max();
				for (const auto &creature : getTargetList()) {
					if (!isTarget(creature)) {
						continue;
					}

					const Position &pos = creature->getPosition();
					const int32_t factionOffset = static_cast<int32_t>(getTarget->getFaction()) * 100;
					const int32_t distance = std::max<int32_t>(Position::getDistanceX(myPos, pos), Position::getDistanceY(myPos, pos)) + factionOffset;
					if (distance < minRange) {
						getTarget = creature;
						minRange = distance;
					}
				}
			}

			if (getTarget && selectTarget(getTarget)) {
				return true;
			}
			break;
		}
		case TARGETSEARCH_HP: {
			getTarget = nullptr;
			if (!resultList.empty()) {
				auto it = resultList.begin();
				getTarget = *it;
				if (++it != resultList.end()) {
					int32_t factionOffset = static_cast<int32_t>(getTarget->getFaction()) * 100000;
					int32_t minHp = getTarget->getHealth() + factionOffset;
					do {
						const auto hp = (*it)->getHealth() + factionOffset;
						factionOffset = static_cast<int32_t>((*it)->getFaction()) * 100000;
						if (hp < minHp) {
							getTarget = *it;
							minHp = hp;
						}
					} while (++it != resultList.end());
				}
			}
			if (getTarget && selectTarget(getTarget)) {
				return true;
			}
			break;
		}
		case TARGETSEARCH_DAMAGE: {
			getTarget = nullptr;
			if (!resultList.empty()) {
				auto it = resultList.begin();
				getTarget = *it;
				if (++it != resultList.end()) {
					int32_t mostDamage = 0;
					do {
						const int32_t factionOffset = static_cast<int32_t>((*it)->getFaction()) * 100000;
						const auto dmg = damageMap.find((*it)->getID());
						if (dmg != damageMap.end() && dmg->second.total + factionOffset > mostDamage) {
							mostDamage = dmg->second.total;
							getTarget = *it;
						}
					} while (++it != resultList.end());
				}
			}
			if (getTarget && selectTarget(getTarget)) {
				return true;
			}
			break;
		}
		case TARGETSEARCH_RANDOM:
		default: {
			if (!resultList.empty()) {
				auto it = resultList.begin();
				std::advance(it, uniform_random(0, resultList.size() - 1));
				return selectTarget(*it);
			}
			break;
		}
	}

	// lets just pick the first target in the list
	return std::ranges::any_of(getTargetList(), [this](const std::shared_ptr<Creature> &creature) {
		return selectTarget(creature);
	});
}

void Monster::onFollowCreatureComplete(const std::shared_ptr<Creature> &creature) {
	if (removeTarget(creature) && (hasFollowPath || !isSummon())) {
		addTarget(creature, hasFollowPath);
	}
}

float Monster::getMitigation() const {
	float mitigation = mType->info.mitigation * getDefenseMultiplier();
	if (g_configManager().getBoolean(DISABLE_MONSTER_ARMOR)) {
		mitigation += std::ceil(static_cast<float>(getDefense() + getArmor()) / 100.f) * getDefenseMultiplier() * 2.f;
	}
	return std::min<float>(mitigation, 30.f);
}

BlockType_t Monster::blockHit(const std::shared_ptr<Creature> &attacker, const CombatType_t &combatType, int32_t &damage, bool checkDefense /* = false*/, bool checkArmor /* = false*/, bool /* field = false */) {
	BlockType_t blockType = Creature::blockHit(attacker, combatType, damage, checkDefense, checkArmor);

	if (damage != 0) {
		int32_t elementMod = 0;
		const auto it = mType->info.elementMap.find(combatType);
		if (it != mType->info.elementMap.end()) {
			elementMod = it->second;
		}

		// Wheel of destiny
		const auto &player = attacker ? attacker->getPlayer() : nullptr;
		if (player && player->wheel()->getInstant("Ballistic Mastery")) {
			elementMod -= player->wheel()->checkElementSensitiveReduction(combatType);
		}

		if (elementMod != 0) {
			damage = static_cast<int32_t>(std::round(damage * ((100 - elementMod) / 100.)));
			if (damage <= 0) {
				damage = 0;
				blockType = BLOCK_ARMOR;
			}
		}
	}

	return blockType;
}

bool Monster::isTarget(const std::shared_ptr<Creature> &creature) {
	if (creature->isRemoved() || !creature->isAttackable() || creature->getZoneType() == ZONE_PROTECTION || !canSeeCreature(creature)) {
		return false;
	}

	if (creature->getPosition().z != getPosition().z) {
		return false;
	}

	if (!isSummon()) {
		if (creature->getPlayer() && creature->getPlayer()->isDisconnected()) {
			return false;
		}

		if (getFaction() != FACTION_DEFAULT) {
			return isEnemyFaction(creature->getFaction());
		}
	}

	return true;
}

bool Monster::selectTarget(const std::shared_ptr<Creature> &creature) {
	if (!isTarget(creature)) {
		return false;
	}

	const auto &it = getTargetIterator(creature);
	if (it == targetList.end()) {
		// Target not found in our target list.
		return false;
	}

	if (isHostile() || isSummon()) {
		if (setAttackedCreature(creature)) {
			g_dispatcher().addEvent([creatureId = getID()] { g_game().checkCreatureAttack(creatureId); }, __FUNCTION__);
		}
	}
	return setFollowCreature(creature);
}

void Monster::setIdle(bool idle) {
	if (isRemoved() || getHealth() <= 0) {
		return;
	}

	isIdle = idle;

	if (!isIdle) {
		g_game().addCreatureCheck(static_self_cast<Monster>());
	} else {
		onIdleStatus();
		clearTargetList();
		clearFriendList();
		Game::removeCreatureCheck(static_self_cast<Monster>());
	}
}

void Monster::updateIdleStatus() {
	bool idle = false;
	if (conditions.empty()) {
		if (!isSummon() && targetList.empty()) {
			if (isInSpawnLocation()) {
				idle = true;
			} else {
				isWalkingBack = true;
			}
		} else if (const auto &master = getMaster()) {
			if (((!isSummon() && totalPlayersOnScreen == 0) || (isSummon() && master->getMonster() && master->getMonster()->totalPlayersOnScreen == 0)) && getFaction() != FACTION_DEFAULT) {
				idle = true;
			}
		}
	}

	setIdle(idle);
}

bool Monster::isInSpawnLocation() const {
	if (!spawnMonster) {
		return true;
	}
	return position == masterPos || masterPos == Position();
}

void Monster::onAddCondition(const ConditionType_t &type) {
	onConditionStatusChange(type);
}

void Monster::onConditionStatusChange(const ConditionType_t &type) {
	if (type == CONDITION_FIRE || type == CONDITION_ENERGY || type == CONDITION_POISON) {
		updateMapCache();
	}
	updateIdleStatus();
}

void Monster::onEndCondition(const ConditionType_t &type) {
	onConditionStatusChange(type);
}

void Monster::onThink(uint32_t interval) {
	Creature::onThink(interval);

	if (mType->info.thinkEvent != -1) {
		// onThink(self, interval)
		LuaScriptInterface* scriptInterface = mType->info.scriptInterface;
		if (!LuaScriptInterface::reserveScriptEnv()) {
			g_logger().error("Monster {} Call stack overflow. Too many lua script calls "
			                 "being nested.",
			                 getName());
			return;
		}

		ScriptEnvironment* env = LuaScriptInterface::getScriptEnv();
		env->setScriptId(mType->info.thinkEvent, scriptInterface);

		lua_State* L = scriptInterface->getLuaState();
		scriptInterface->pushFunction(mType->info.thinkEvent);

		LuaScriptInterface::pushUserdata<Monster>(L, getMonster());
		LuaScriptInterface::setMetatable(L, -1, "Monster");

		lua_pushnumber(L, interval);

		if (scriptInterface->callFunction(2)) {
			return;
		}
	}

	if (challengeMeleeDuration != 0) {
		challengeMeleeDuration -= interval;
		if (challengeMeleeDuration <= 0) {
			challengeMeleeDuration = 0;
			targetDistance = mType->info.targetDistance;
			g_game().updateCreatureIcon(static_self_cast<Monster>());
		}
	}

	if (!mType->canSpawn(position)) {
		g_game().removeCreature(static_self_cast<Monster>());
	}

	if (!isInSpawnRange(position)) {
		g_game().internalTeleport(static_self_cast<Monster>(), masterPos);
		setIdle(true);
		return;
	}

	updateIdleStatus();

	if (isIdle) {
		return;
	}

	addEventWalk();

	const auto &attackedCreature = getAttackedCreature();
	const auto &followCreature = getFollowCreature();
	if (isSummon()) {
		if (attackedCreature.get() == this) {
			setFollowCreature(nullptr);
		} else if (attackedCreature && followCreature != attackedCreature) {
			// This happens just after a master orders an attack, so lets follow it aswell.
			setFollowCreature(attackedCreature);
		} else if (getMaster() && getMaster()->getAttackedCreature()) {
			// This happens if the monster is summoned during combat
			selectTarget(getMaster()->getAttackedCreature());
		} else if (getMaster() != followCreature) {
			// Our master has not ordered us to attack anything, lets follow him around instead.
			setFollowCreature(getMaster());
		}
	} else if (!targetList.empty()) {
		const bool attackedCreatureIsDisconnected = attackedCreature && attackedCreature->getPlayer() && attackedCreature->getPlayer()->isDisconnected();
		const bool attackedCreatureIsUnattackable = attackedCreature && !canUseAttack(getPosition(), attackedCreature);
		const bool attackedCreatureIsUnreachable = targetDistance <= 1 && attackedCreature && followCreature && !hasFollowPath;
		if (!attackedCreature || attackedCreatureIsDisconnected || attackedCreatureIsUnattackable || attackedCreatureIsUnreachable) {
			if (!followCreature || !hasFollowPath || attackedCreatureIsDisconnected) {
				searchTarget(TARGETSEARCH_NEAREST);
			} else if (attackedCreature && isFleeing() && !canUseAttack(getPosition(), attackedCreature)) {
				searchTarget(TARGETSEARCH_DEFAULT);
			}
		}
	}

	onThinkTarget(interval);
	onThinkYell(interval);
	onThinkDefense(interval);
	onThinkSound(interval);
}

void Monster::doAttacking(uint32_t interval) {
	const auto &attackedCreature = getAttackedCreature();
	if (!attackedCreature || (isSummon() && attackedCreature.get() == this)) {
		return;
	}

	bool updateLook = true;
	bool resetTicks = interval != 0;
	attackTicks += interval;

	const Position &myPos = getPosition();
	const Position &targetPos = attackedCreature->getPosition();

	for (const spellBlock_t &spellBlock : mType->info.attackSpells) {
		bool inRange = false;

		if (spellBlock.spell == nullptr || (spellBlock.isMelee && isFleeing())) {
			continue;
		}

		if (canUseSpell(myPos, targetPos, spellBlock, interval, inRange, resetTicks)) {
			if (spellBlock.chance >= static_cast<uint32_t>(uniform_random(1, 100))) {
				if (updateLook) {
					updateLookDirection();
					updateLook = false;
				}

				minCombatValue = spellBlock.minCombatValue;
				maxCombatValue = spellBlock.maxCombatValue;

				if (spellBlock.spell == nullptr) {
					continue;
				}

				spellBlock.spell->castSpell(getMonster(), attackedCreature);

				if (spellBlock.isMelee) {
					extraMeleeAttack = false;
				}
			}
		}

		if (!inRange && spellBlock.isMelee) {
			// melee swing out of reach
			extraMeleeAttack = true;
		}
	}

	if (updateLook) {
		updateLookDirection();
	}

	if (resetTicks) {
		attackTicks = 0;
	}
}

bool Monster::canUseAttack(const Position &pos, const std::shared_ptr<Creature> &target) const {
	if (isHostile()) {
		const Position &targetPos = target->getPosition();
		const uint32_t distance = std::max<uint32_t>(Position::getDistanceX(pos, targetPos), Position::getDistanceY(pos, targetPos));
		for (const spellBlock_t &spellBlock : mType->info.attackSpells) {
			if (spellBlock.range != 0 && distance <= spellBlock.range) {
				return g_game().isSightClear(pos, targetPos, true);
			}
		}
		return false;
	}
	return true;
}

bool Monster::canUseSpell(const Position &pos, const Position &targetPos, const spellBlock_t &sb, uint32_t interval, bool &inRange, bool &resetTicks) {
	inRange = true;

	if (sb.isMelee && isFleeing()) {
		return false;
	}

	if (extraMeleeAttack) {
		lastMeleeAttack = OTSYS_TIME();
	} else if (sb.isMelee && (OTSYS_TIME() - lastMeleeAttack) < 1500) {
		return false;
	}

	if (!sb.isMelee || !extraMeleeAttack) {
		if (sb.speed > attackTicks) {
			resetTicks = false;
			return false;
		}

		if (attackTicks % sb.speed >= interval) {
			// already used this spell for this round
			return false;
		}
	}

	if (sb.range != 0 && std::max<uint32_t>(Position::getDistanceX(pos, targetPos), Position::getDistanceY(pos, targetPos)) > sb.range) {
		inRange = false;
		return false;
	}
	return true;
}

void Monster::onThinkTarget(uint32_t interval) {
	if (!isSummon()) {
		if (mType->info.changeTargetSpeed != 0) {
			bool canChangeTarget = true;

			if (challengeFocusDuration > 0) {
				challengeFocusDuration -= interval;
				canChangeTarget = false;

				if (challengeFocusDuration <= 0) {
					challengeFocusDuration = 0;
				}
			}

			if (m_targetChangeCooldown > 0) {
				m_targetChangeCooldown -= interval;

				if (m_targetChangeCooldown <= 0) {
					m_targetChangeCooldown = 0;
					targetChangeTicks = mType->info.changeTargetSpeed;
				} else {
					canChangeTarget = false;
				}
			}

			if (canChangeTarget) {
				targetChangeTicks += interval;

				if (targetChangeTicks >= mType->info.changeTargetSpeed) {
					targetChangeTicks = 0;
					m_targetChangeCooldown = mType->info.changeTargetSpeed;

					if (challengeFocusDuration > 0) {
						challengeFocusDuration = 0;
					}

					if (mType->info.changeTargetChance >= uniform_random(1, 100)) {
						if (mType->info.targetDistance <= 1) {
							searchTarget(TARGETSEARCH_RANDOM);
						} else {
							searchTarget(TARGETSEARCH_NEAREST);
						}
					}
				}
			}
		}
	}
}

void Monster::onThinkDefense(uint32_t interval) {
	bool resetTicks = true;
	defenseTicks += interval;

	for (const spellBlock_t &spellBlock : mType->info.defenseSpells) {
		if (spellBlock.speed > defenseTicks) {
			resetTicks = false;
			continue;
		}

		if (spellBlock.spell == nullptr || defenseTicks % spellBlock.speed >= interval) {
			// already used this spell for this round
			continue;
		}

		if ((spellBlock.chance >= static_cast<uint32_t>(uniform_random(1, 100)))) {
			minCombatValue = spellBlock.minCombatValue;
			maxCombatValue = spellBlock.maxCombatValue;
			spellBlock.spell->castSpell(getMonster(), getMonster());
		}
	}

	if (!isSummon() && m_summons.size() < mType->info.maxSummons && hasFollowPath) {
		for (const auto &[name, chance, speed, count, force] : mType->info.summons) {
			if (speed > defenseTicks) {
				resetTicks = false;
				continue;
			}

			if (m_summons.size() >= mType->info.maxSummons) {
				continue;
			}

			if (defenseTicks % speed >= interval) {
				// already used this spell for this round
				continue;
			}

			uint32_t summonCount = 0;
			for (const auto &summon : m_summons) {
				if (summon && summon->getName() == name) {
					++summonCount;
				}
			}

			if (summonCount >= count) {
				continue;
			}

			if (chance < static_cast<uint32_t>(uniform_random(1, 100))) {
				continue;
			}

			const auto &summon = Monster::createMonster(name);
			if (summon) {
				if (g_game().placeCreature(summon, getPosition(), false, force)) {
					summon->setMaster(static_self_cast<Monster>(), true);
					g_game().addMagicEffect(getPosition(), CONST_ME_MAGIC_BLUE);
					g_game().addMagicEffect(summon->getPosition(), CONST_ME_TELEPORT);
					g_game().sendSingleSoundEffect(summon->getPosition(), SoundEffect_t::MONSTER_SPELL_SUMMON, getMonster());
				}
			}
		}
	}

	if (resetTicks) {
		defenseTicks = 0;
	}
}

void Monster::onThinkYell(uint32_t interval) {
	if (mType->info.yellSpeedTicks == 0) {
		return;
	}

	yellTicks += interval;
	if (yellTicks >= mType->info.yellSpeedTicks) {
		yellTicks = 0;

		if (!mType->info.voiceVector.empty() && (mType->info.yellChance >= static_cast<uint32_t>(uniform_random(1, 100)))) {
			const uint32_t index = uniform_random(0, mType->info.voiceVector.size() - 1);
			const auto &[text, yellText] = mType->info.voiceVector[index];

			if (yellText) {
				g_game().internalCreatureSay(static_self_cast<Monster>(), TALKTYPE_MONSTER_YELL, text, false);
			} else {
				g_game().internalCreatureSay(static_self_cast<Monster>(), TALKTYPE_MONSTER_SAY, text, false);
			}
		}
	}
}

void Monster::onThinkSound(uint32_t interval) {
	if (mType->info.soundSpeedTicks == 0) {
		return;
	}

	soundTicks += interval;
	if (soundTicks >= mType->info.soundSpeedTicks) {
		soundTicks = 0;

		if (!mType->info.soundVector.empty() && (mType->info.soundChance >= static_cast<uint32_t>(uniform_random(1, 100)))) {
			const int64_t index = uniform_random(0, static_cast<int64_t>(mType->info.soundVector.size() - 1));
			g_game().sendSingleSoundEffect(static_self_cast<Monster>()->getPosition(), mType->info.soundVector[index], getMonster());
		}
	}
}

bool Monster::pushItem(const std::shared_ptr<Item> &item, const Direction &nextDirection) {
	const Position &centerPos = item->getPosition();
	for (const auto &[x, y] : getPushItemLocationOptions(nextDirection)) {
		Position tryPos(centerPos.x + x, centerPos.y + y, centerPos.z);
		std::shared_ptr<Tile> tile = g_game().map.getTile(tryPos);
		if (tile && g_game().canThrowObjectTo(centerPos, tryPos) && g_game().internalMoveItem(item->getParent(), tile, INDEX_WHEREEVER, item, item->getItemCount(), nullptr) == RETURNVALUE_NOERROR) {
			return true;
		}
	}
	return false;
}

void Monster::pushItems(const std::shared_ptr<Tile> &tile, const Direction &nextDirection) {
	// We can not use iterators here since we can push the item to another tile
	// which will invalidate the iterator.
	// start from the end to minimize the amount of traffic
	if (const auto &items = tile->getItemList()) {
		uint32_t moveCount = 0;
		uint32_t removeCount = 0;
		const int32_t downItemSize = tile->getDownItemCount();
		for (int32_t i = downItemSize; --i >= 0;) {
			const auto &item = items->at(i);
			if (item && item->hasProperty(CONST_PROP_MOVABLE) && (item->hasProperty(CONST_PROP_BLOCKPATH) || item->hasProperty(CONST_PROP_BLOCKSOLID)) && item->canBeMoved()) {
				if (moveCount < 20 && pushItem(item, nextDirection)) {
					++moveCount;
				} else if (!item->isCorpse() && g_game().internalRemoveItem(item) == RETURNVALUE_NOERROR) {
					++removeCount;
				}
			}
		}
		if (removeCount > 0) {
			g_game().addMagicEffect(tile->getPosition(), CONST_ME_POFF);
		}
	}
}

bool Monster::pushCreature(const std::shared_ptr<Creature> &creature) {
	static std::vector<Direction> dirList {
		DIRECTION_NORTH,
		DIRECTION_WEST, DIRECTION_EAST,
		DIRECTION_SOUTH
	};
	std::ranges::shuffle(dirList, getRandomGenerator());

	for (const Direction &dir : dirList) {
		const Position &tryPos = Spells::getCasterPosition(creature, dir);
		const auto toTile = g_game().map.getTile(tryPos);
		if (toTile && !toTile->hasFlag(TILESTATE_BLOCKPATH) && g_game().internalMoveCreature(creature, dir) == RETURNVALUE_NOERROR) {
			return true;
		}
	}
	return false;
}

void Monster::pushCreatures(const std::shared_ptr<Tile> &tile) {
	// We can not use iterators here since we can push a creature to another tile
	// which will invalidate the iterator.
	if (const CreatureVector* creatures = tile->getCreatures()) {
		uint32_t removeCount = 0;
		std::shared_ptr<Monster> lastPushedMonster = nullptr;

		for (size_t i = 0; i < creatures->size();) {
			const auto &monster = creatures->at(i)->getMonster();
			if (monster && monster->isPushable()) {
				if (monster != lastPushedMonster && Monster::pushCreature(monster)) {
					lastPushedMonster = monster;
					continue;
				}

				monster->changeHealth(-monster->getHealth());
				monster->setDropLoot(true);
				removeCount++;
			}

			++i;
		}

		if (removeCount > 0) {
			g_game().addMagicEffect(tile->getPosition(), CONST_ME_BLOCKHIT);
		}
	}
}

bool Monster::getNextStep(Direction &nextDirection, uint32_t &flags) {
	if (isIdle || getHealth() <= 0) {
		// we dont have anyone watching might aswell stop walking
		eventWalk = 0;
		return false;
	}

	bool result = false;

	if (getFollowCreature() && hasFollowPath) {
		doFollowCreature(flags, nextDirection, result);
	} else if (isWalkingBack) {
		doWalkBack(flags, nextDirection, result);
	} else {
		doRandomStep(nextDirection, result);
	}

	if (result && (canPushItems() || canPushCreatures())) {
		const Position &pos = getNextPosition(nextDirection, getPosition());
		const auto &posTile = g_game().map.getTile(pos);
		if (posTile) {
			if (canPushItems()) {
				Monster::pushItems(posTile, nextDirection);
			}

			if (canPushCreatures()) {
				Monster::pushCreatures(posTile);
			}
		}
	}

	return result;
}

void Monster::doRandomStep(Direction &nextDirection, bool &result) {
	if (getTimeSinceLastMove() >= 1000) {
		randomStepping = true;
		result = getRandomStep(getPosition(), nextDirection);
	}
}

void Monster::doWalkBack(uint32_t &flags, Direction &nextDirection, bool &result) {
	result = Creature::getNextStep(nextDirection, flags);
	if (result) {
		flags |= FLAG_PATHFINDING;
	} else {
		if (ignoreFieldDamage) {
			ignoreFieldDamage = false;
			updateMapCache();
		}

		const int32_t distance = std::max<int32_t>(Position::getDistanceX(position, masterPos), Position::getDistanceY(position, masterPos));
		if (distance == 0) {
			isWalkingBack = false;
			return;
		}

		std::vector<Direction> listDir;
		if (!getPathTo(masterPos, listDir, 0, std::max<int32_t>(0, distance - 5), true, true, distance)) {
			isWalkingBack = false;
			return;
		}
		startAutoWalk(listDir);
	}
}

void Monster::doFollowCreature(uint32_t &flags, Direction &nextDirection, bool &result) {
	randomStepping = false;
	result = Creature::getNextStep(nextDirection, flags);
	if (result) {
		flags |= FLAG_PATHFINDING;
	} else {
		if (ignoreFieldDamage) {
			ignoreFieldDamage = false;
			updateMapCache();
		}
		// target dancing
		const auto &attackedCreature = getAttackedCreature();
		const auto &followCreature = getFollowCreature();
		if (attackedCreature && attackedCreature == followCreature) {
			if (isFleeing()) {
				result = getDanceStep(getPosition(), nextDirection, false, false);
			} else if (mType->info.staticAttackChance < static_cast<uint32_t>(uniform_random(1, 100))) {
				result = getDanceStep(getPosition(), nextDirection);
			}
		}
	}
}

bool Monster::getRandomStep(const Position &creaturePos, Direction &moveDirection) {
	static std::vector<Direction> dirList {
		DIRECTION_NORTH,
		DIRECTION_WEST, DIRECTION_EAST,
		DIRECTION_SOUTH
	};
	std::ranges::shuffle(dirList, getRandomGenerator());

	for (const Direction &dir : dirList) {
		if (canWalkTo(creaturePos, dir)) {
			moveDirection = dir;
			return true;
		}
	}
	return false;
}

bool Monster::getDanceStep(const Position &creaturePos, Direction &moveDirection, bool keepAttack /*= true*/, bool keepDistance /*= true*/) {
	const auto &attackedCreature = getAttackedCreature();
	if (!attackedCreature) {
		return false;
	}
	const bool canDoAttackNow = canUseAttack(creaturePos, attackedCreature);
	const Position &centerPos = attackedCreature->getPosition();

	const int_fast32_t offset_x = Position::getOffsetX(creaturePos, centerPos);
	const int_fast32_t offset_y = Position::getOffsetY(creaturePos, centerPos);

	const int_fast32_t distance_x = std::abs(offset_x);
	const int_fast32_t distance_y = std::abs(offset_y);

	const uint32_t centerToDist = std::max<uint32_t>(distance_x, distance_y);

	// monsters not at targetDistance shouldn't dancestep
	if (centerToDist < static_cast<uint32_t>(targetDistance)) {
		return false;
	}

	std::vector<Direction> dirList;
	if (!keepDistance || offset_y >= 0) {
		const uint32_t tmpDist = std::max<uint32_t>(distance_x, std::abs((creaturePos.getY() - 1) - centerPos.getY()));
		if (tmpDist == centerToDist && canWalkTo(creaturePos, DIRECTION_NORTH)) {
			bool result = true;

			if (keepAttack) {
				result = (!canDoAttackNow || canUseAttack(Position(creaturePos.x, creaturePos.y - 1, creaturePos.z), attackedCreature));
			}

			if (result) {
				dirList.emplace_back(DIRECTION_NORTH);
			}
		}
	}

	if (!keepDistance || offset_y <= 0) {
		const uint32_t tmpDist = std::max<uint32_t>(distance_x, std::abs((creaturePos.getY() + 1) - centerPos.getY()));
		if (tmpDist == centerToDist && canWalkTo(creaturePos, DIRECTION_SOUTH)) {
			bool result = true;

			if (keepAttack) {
				result = (!canDoAttackNow || canUseAttack(Position(creaturePos.x, creaturePos.y + 1, creaturePos.z), attackedCreature));
			}

			if (result) {
				dirList.emplace_back(DIRECTION_SOUTH);
			}
		}
	}

	if (!keepDistance || offset_x <= 0) {
		const uint32_t tmpDist = std::max<uint32_t>(std::abs((creaturePos.getX() + 1) - centerPos.getX()), distance_y);
		if (tmpDist == centerToDist && canWalkTo(creaturePos, DIRECTION_EAST)) {
			bool result = true;

			if (keepAttack) {
				result = (!canDoAttackNow || canUseAttack(Position(creaturePos.x + 1, creaturePos.y, creaturePos.z), attackedCreature));
			}

			if (result) {
				dirList.emplace_back(DIRECTION_EAST);
			}
		}
	}

	if (!keepDistance || offset_x >= 0) {
		const uint32_t tmpDist = std::max<uint32_t>(std::abs((creaturePos.getX() - 1) - centerPos.getX()), distance_y);
		if (tmpDist == centerToDist && canWalkTo(creaturePos, DIRECTION_WEST)) {
			bool result = true;

			if (keepAttack) {
				result = (!canDoAttackNow || canUseAttack(Position(creaturePos.x - 1, creaturePos.y, creaturePos.z), attackedCreature));
			}

			if (result) {
				dirList.emplace_back(DIRECTION_WEST);
			}
		}
	}

	if (!dirList.empty()) {
		std::ranges::shuffle(dirList, getRandomGenerator());
		moveDirection = dirList[uniform_random(0, dirList.size() - 1)];
		return true;
	}
	return false;
}

bool Monster::getDistanceStep(const Position &targetPos, Direction &moveDirection, bool flee /* = false */) {
	const Position &creaturePos = getPosition();

	int_fast32_t dx = Position::getDistanceX(creaturePos, targetPos);
	int_fast32_t dy = Position::getDistanceY(creaturePos, targetPos);

	if (int32_t distance = std::max<int32_t>(static_cast<int32_t>(dx), static_cast<int32_t>(dy)); !flee && (distance > targetDistance || !g_game().isSightClear(creaturePos, targetPos, true))) {
		return false; // let the A* calculate it
	} else if (!flee && distance == targetDistance) {
		return true; // we don't really care here, since it's what we wanted to reach (a dancestep will take of dancing in that position)
	}

	int_fast32_t offsetx = Position::getOffsetX(creaturePos, targetPos);
	int_fast32_t offsety = Position::getOffsetY(creaturePos, targetPos);

	if (dx <= 1 && dy <= 1) {
		// seems like a target is near, it this case we need to slow down our movements (as a monster)
		if (stepDuration < 2) {
			stepDuration++;
		}
	} else if (stepDuration > 0) {
		stepDuration--;
	}

	if (offsetx == 0 && offsety == 0) {
		return getRandomStep(creaturePos, moveDirection); // player is "on" the monster so let's get some random step and rest will be taken care later.
	}

	if (dx == dy) {
		// player is diagonal to the monster
		if (offsetx >= 1 && offsety >= 1) {
			// player is NW
			// escape to SE, S or E [and some extra]
			bool s = canWalkTo(creaturePos, DIRECTION_SOUTH);
			bool e = canWalkTo(creaturePos, DIRECTION_EAST);

			if (s && e) {
				moveDirection = boolean_random() ? DIRECTION_SOUTH : DIRECTION_EAST;
				return true;
			}
			if (s) {
				moveDirection = DIRECTION_SOUTH;
				return true;
			}
			if (e) {
				moveDirection = DIRECTION_EAST;
				return true;
			}
			if (canWalkTo(creaturePos, DIRECTION_SOUTHEAST)) {
				moveDirection = DIRECTION_SOUTHEAST;
				return true;
			}

			/* fleeing */
			bool n = canWalkTo(creaturePos, DIRECTION_NORTH);
			bool w = canWalkTo(creaturePos, DIRECTION_WEST);

			if (flee) {
				if (n && w) {
					moveDirection = boolean_random() ? DIRECTION_NORTH : DIRECTION_WEST;
					return true;
				}
				if (n) {
					moveDirection = DIRECTION_NORTH;
					return true;
				}
				if (w) {
					moveDirection = DIRECTION_WEST;
					return true;
				}
			}

			/* end of fleeing */

			if (w && canWalkTo(creaturePos, DIRECTION_SOUTHWEST)) {
				moveDirection = DIRECTION_WEST;
			} else if (n && canWalkTo(creaturePos, DIRECTION_NORTHEAST)) {
				moveDirection = DIRECTION_NORTH;
			}

			return true;
		}
		if (offsetx <= -1 && offsety <= -1) {
			// player is SE
			// escape to NW , W or N [and some extra]
			bool w = canWalkTo(creaturePos, DIRECTION_WEST);
			bool n = canWalkTo(creaturePos, DIRECTION_NORTH);

			if (w && n) {
				moveDirection = boolean_random() ? DIRECTION_WEST : DIRECTION_NORTH;
				return true;
			}
			if (w) {
				moveDirection = DIRECTION_WEST;
				return true;
			}
			if (n) {
				moveDirection = DIRECTION_NORTH;
				return true;
			}

			if (canWalkTo(creaturePos, DIRECTION_NORTHWEST)) {
				moveDirection = DIRECTION_NORTHWEST;
				return true;
			}

			/* fleeing */
			bool s = canWalkTo(creaturePos, DIRECTION_SOUTH);
			bool e = canWalkTo(creaturePos, DIRECTION_EAST);

			if (flee) {
				if (s && e) {
					moveDirection = boolean_random() ? DIRECTION_SOUTH : DIRECTION_EAST;
					return true;
				}
				if (s) {
					moveDirection = DIRECTION_SOUTH;
					return true;
				}
				if (e) {
					moveDirection = DIRECTION_EAST;
					return true;
				}
			}

			/* end of fleeing */

			if (s && canWalkTo(creaturePos, DIRECTION_SOUTHWEST)) {
				moveDirection = DIRECTION_SOUTH;
			} else if (e && canWalkTo(creaturePos, DIRECTION_NORTHEAST)) {
				moveDirection = DIRECTION_EAST;
			}

			return true;
		}
		if (offsetx >= 1 && offsety <= -1) {
			// player is SW
			// escape to NE, N, E [and some extra]
			bool n = canWalkTo(creaturePos, DIRECTION_NORTH);
			bool e = canWalkTo(creaturePos, DIRECTION_EAST);
			if (n && e) {
				moveDirection = boolean_random() ? DIRECTION_NORTH : DIRECTION_EAST;
				return true;
			}
			if (n) {
				moveDirection = DIRECTION_NORTH;
				return true;
			}
			if (e) {
				moveDirection = DIRECTION_EAST;
				return true;
			}

			if (canWalkTo(creaturePos, DIRECTION_NORTHEAST)) {
				moveDirection = DIRECTION_NORTHEAST;
				return true;
			}

			/* fleeing */
			bool s = canWalkTo(creaturePos, DIRECTION_SOUTH);
			bool w = canWalkTo(creaturePos, DIRECTION_WEST);

			if (flee) {
				if (s && w) {
					moveDirection = boolean_random() ? DIRECTION_SOUTH : DIRECTION_WEST;
					return true;
				}
				if (s) {
					moveDirection = DIRECTION_SOUTH;
					return true;
				}
				if (w) {
					moveDirection = DIRECTION_WEST;
					return true;
				}
			}

			/* end of fleeing */

			if (w && canWalkTo(creaturePos, DIRECTION_NORTHWEST)) {
				moveDirection = DIRECTION_WEST;
			} else if (s && canWalkTo(creaturePos, DIRECTION_SOUTHEAST)) {
				moveDirection = DIRECTION_SOUTH;
			}

			return true;
		}
		if (offsetx <= -1 && offsety >= 1) {
			// player is NE
			// escape to SW, S, W [and some extra]
			bool w = canWalkTo(creaturePos, DIRECTION_WEST);
			bool s = canWalkTo(creaturePos, DIRECTION_SOUTH);
			if (w && s) {
				moveDirection = boolean_random() ? DIRECTION_WEST : DIRECTION_SOUTH;
				return true;
			}
			if (w) {
				moveDirection = DIRECTION_WEST;
				return true;
			}
			if (s) {
				moveDirection = DIRECTION_SOUTH;
				return true;
			}
			if (canWalkTo(creaturePos, DIRECTION_SOUTHWEST)) {
				moveDirection = DIRECTION_SOUTHWEST;
				return true;
			}

			/* fleeing */
			bool n = canWalkTo(creaturePos, DIRECTION_NORTH);
			bool e = canWalkTo(creaturePos, DIRECTION_EAST);

			if (flee) {
				if (n && e) {
					moveDirection = boolean_random() ? DIRECTION_NORTH : DIRECTION_EAST;
					return true;
				}
				if (n) {
					moveDirection = DIRECTION_NORTH;
					return true;
				}
				if (e) {
					moveDirection = DIRECTION_EAST;
					return true;
				}
			}

			/* end of fleeing */

			if (e && canWalkTo(creaturePos, DIRECTION_SOUTHEAST)) {
				moveDirection = DIRECTION_EAST;
			} else if (n && canWalkTo(creaturePos, DIRECTION_NORTHWEST)) {
				moveDirection = DIRECTION_NORTH;
			}

			return true;
		}
	}

	// Now let's decide where the player is located to the monster (what direction) so we can decide where to escape.
	if (dy > dx) {
		Direction playerDir = offsety < 0 ? DIRECTION_SOUTH : DIRECTION_NORTH;
		switch (playerDir) {
			case DIRECTION_NORTH: {
				// Player is to the NORTH, so obviously we need to check if we can go SOUTH, if not then let's choose WEST or EAST and again if we can't we need to decide about some diagonal movements.
				if (canWalkTo(creaturePos, DIRECTION_SOUTH)) {
					moveDirection = DIRECTION_SOUTH;
					return true;
				}

				bool w = canWalkTo(creaturePos, DIRECTION_WEST);
				bool e = canWalkTo(creaturePos, DIRECTION_EAST);
				if (w && e && offsetx == 0) {
					moveDirection = boolean_random() ? DIRECTION_WEST : DIRECTION_EAST;
					return true;
				}
				if (w && offsetx <= 0) {
					moveDirection = DIRECTION_WEST;
					return true;
				}
				if (e && offsetx >= 0) {
					moveDirection = DIRECTION_EAST;
					return true;
				}

				/* fleeing */
				if (flee) {
					if (w && e) {
						moveDirection = boolean_random() ? DIRECTION_WEST : DIRECTION_EAST;
						return true;
					}
					if (w) {
						moveDirection = DIRECTION_WEST;
						return true;
					}
					if (e) {
						moveDirection = DIRECTION_EAST;
						return true;
					}
				}

				/* end of fleeing */

				bool sw = canWalkTo(creaturePos, DIRECTION_SOUTHWEST);
				bool se = canWalkTo(creaturePos, DIRECTION_SOUTHEAST);
				if (sw || se) {
					// we can move both dirs
					if (sw && se) {
						moveDirection = boolean_random() ? DIRECTION_SOUTHWEST : DIRECTION_SOUTHEAST;
					} else if (w) {
						moveDirection = DIRECTION_WEST;
					} else if (sw) {
						moveDirection = DIRECTION_SOUTHWEST;
					} else if (e) {
						moveDirection = DIRECTION_EAST;
					} else if (se) {
						moveDirection = DIRECTION_SOUTHEAST;
					}
					return true;
				}

				/* fleeing */
				if (flee && canWalkTo(creaturePos, DIRECTION_NORTH)) {
					// towards player, yea
					moveDirection = DIRECTION_NORTH;
					return true;
				}

				/* end of fleeing */
				break;
			}

			case DIRECTION_SOUTH: {
				if (canWalkTo(creaturePos, DIRECTION_NORTH)) {
					moveDirection = DIRECTION_NORTH;
					return true;
				}

				bool w = canWalkTo(creaturePos, DIRECTION_WEST);
				bool e = canWalkTo(creaturePos, DIRECTION_EAST);
				if (w && e && offsetx == 0) {
					moveDirection = boolean_random() ? DIRECTION_WEST : DIRECTION_EAST;
					return true;
				}
				if (w && offsetx <= 0) {
					moveDirection = DIRECTION_WEST;
					return true;
				}
				if (e && offsetx >= 0) {
					moveDirection = DIRECTION_EAST;
					return true;
				}

				/* fleeing */
				if (flee) {
					if (w && e) {
						moveDirection = boolean_random() ? DIRECTION_WEST : DIRECTION_EAST;
						return true;
					}
					if (w) {
						moveDirection = DIRECTION_WEST;
						return true;
					}
					if (e) {
						moveDirection = DIRECTION_EAST;
						return true;
					}
				}

				/* end of fleeing */

				bool nw = canWalkTo(creaturePos, DIRECTION_NORTHWEST);
				bool ne = canWalkTo(creaturePos, DIRECTION_NORTHEAST);
				if (nw || ne) {
					// we can move both dirs
					if (nw && ne) {
						moveDirection = boolean_random() ? DIRECTION_NORTHWEST : DIRECTION_NORTHEAST;
					} else if (w) {
						moveDirection = DIRECTION_WEST;
					} else if (nw) {
						moveDirection = DIRECTION_NORTHWEST;
					} else if (e) {
						moveDirection = DIRECTION_EAST;
					} else if (ne) {
						moveDirection = DIRECTION_NORTHEAST;
					}
					return true;
				}

				/* fleeing */
				if (flee && canWalkTo(creaturePos, DIRECTION_SOUTH)) {
					// towards player, yea
					moveDirection = DIRECTION_SOUTH;
					return true;
				}

				/* end of fleeing */
				break;
			}

			default:
				break;
		}
	} else {
		Direction playerDir = offsetx < 0 ? DIRECTION_EAST : DIRECTION_WEST;
		switch (playerDir) {
			case DIRECTION_WEST: {
				if (canWalkTo(creaturePos, DIRECTION_EAST)) {
					moveDirection = DIRECTION_EAST;
					return true;
				}

				bool n = canWalkTo(creaturePos, DIRECTION_NORTH);
				bool s = canWalkTo(creaturePos, DIRECTION_SOUTH);
				if (n && s && offsety == 0) {
					moveDirection = boolean_random() ? DIRECTION_NORTH : DIRECTION_SOUTH;
					return true;
				}
				if (n && offsety <= 0) {
					moveDirection = DIRECTION_NORTH;
					return true;
				}
				if (s && offsety >= 0) {
					moveDirection = DIRECTION_SOUTH;
					return true;
				}

				/* fleeing */
				if (flee) {
					if (n && s) {
						moveDirection = boolean_random() ? DIRECTION_NORTH : DIRECTION_SOUTH;
						return true;
					}
					if (n) {
						moveDirection = DIRECTION_NORTH;
						return true;
					}
					if (s) {
						moveDirection = DIRECTION_SOUTH;
						return true;
					}
				}

				/* end of fleeing */

				bool se = canWalkTo(creaturePos, DIRECTION_SOUTHEAST);
				bool ne = canWalkTo(creaturePos, DIRECTION_NORTHEAST);
				if (se || ne) {
					if (se && ne) {
						moveDirection = boolean_random() ? DIRECTION_SOUTHEAST : DIRECTION_NORTHEAST;
					} else if (s) {
						moveDirection = DIRECTION_SOUTH;
					} else if (se) {
						moveDirection = DIRECTION_SOUTHEAST;
					} else if (n) {
						moveDirection = DIRECTION_NORTH;
					} else if (ne) {
						moveDirection = DIRECTION_NORTHEAST;
					}
					return true;
				}

				/* fleeing */
				if (flee && canWalkTo(creaturePos, DIRECTION_WEST)) {
					// towards player, yea
					moveDirection = DIRECTION_WEST;
					return true;
				}

				/* end of fleeing */
				break;
			}

			case DIRECTION_EAST: {
				if (canWalkTo(creaturePos, DIRECTION_WEST)) {
					moveDirection = DIRECTION_WEST;
					return true;
				}

				bool n = canWalkTo(creaturePos, DIRECTION_NORTH);
				bool s = canWalkTo(creaturePos, DIRECTION_SOUTH);
				if (n && s && offsety == 0) {
					moveDirection = boolean_random() ? DIRECTION_NORTH : DIRECTION_SOUTH;
					return true;
				}
				if (n && offsety <= 0) {
					moveDirection = DIRECTION_NORTH;
					return true;
				}
				if (s && offsety >= 0) {
					moveDirection = DIRECTION_SOUTH;
					return true;
				}

				/* fleeing */
				if (flee) {
					if (n && s) {
						moveDirection = boolean_random() ? DIRECTION_NORTH : DIRECTION_SOUTH;
						return true;
					}
					if (n) {
						moveDirection = DIRECTION_NORTH;
						return true;
					}
					if (s) {
						moveDirection = DIRECTION_SOUTH;
						return true;
					}
				}

				/* end of fleeing */

				bool nw = canWalkTo(creaturePos, DIRECTION_NORTHWEST);
				bool sw = canWalkTo(creaturePos, DIRECTION_SOUTHWEST);
				if (nw || sw) {
					if (nw && sw) {
						moveDirection = boolean_random() ? DIRECTION_NORTHWEST : DIRECTION_SOUTHWEST;
					} else if (n) {
						moveDirection = DIRECTION_NORTH;
					} else if (nw) {
						moveDirection = DIRECTION_NORTHWEST;
					} else if (s) {
						moveDirection = DIRECTION_SOUTH;
					} else if (sw) {
						moveDirection = DIRECTION_SOUTHWEST;
					}
					return true;
				}

				/* fleeing */
				if (flee && canWalkTo(creaturePos, DIRECTION_EAST)) {
					// towards player, yea
					moveDirection = DIRECTION_EAST;
					return true;
				}

				/* end of fleeing */
				break;
			}

			default:
				break;
		}
	}

	return true;
}

bool Monster::canWalkTo(Position pos, Direction moveDirection) {
	pos = getNextPosition(moveDirection, pos);
	if (isInSpawnRange(pos)) {
		if (getWalkCache(pos) == 0) {
			return false;
		}

		const auto &tile = g_game().map.getTile(pos);
		if (tile && tile->getTopVisibleCreature(getMonster()) == nullptr && tile->queryAdd(0, getMonster(), 1, FLAG_PATHFINDING | FLAG_IGNOREFIELDDAMAGE) == RETURNVALUE_NOERROR) {
			return true;
		}
	}
	return false;
}

void Monster::death(const std::shared_ptr<Creature> &) {
	if (monsterForgeClassification > ForgeClassifications_t::FORGE_NORMAL_MONSTER) {
		g_game().removeForgeMonster(getID(), monsterForgeClassification, true);
	}
	setAttackedCreature(nullptr);

	for (const auto &summon : m_summons) {
		if (!summon) {
			continue;
		}
		summon->changeHealth(-summon->getHealth());
		summon->removeMaster();
	}
	m_summons.clear();

	clearTargetList();
	clearFriendList();
	onIdleStatus();

	if (mType) {
		g_game().sendSingleSoundEffect(static_self_cast<Monster>()->getPosition(), mType->info.deathSound, getMonster());
	}

	setDead(true);
}

std::shared_ptr<Item> Monster::getCorpse(const std::shared_ptr<Creature> &lastHitCreature, const std::shared_ptr<Creature> &mostDamageCreature) {
	const auto &corpse = Creature::getCorpse(lastHitCreature, mostDamageCreature);
	if (corpse) {
		if (mostDamageCreature) {
			if (mostDamageCreature->getPlayer()) {
				corpse->setAttribute(ItemAttribute_t::CORPSEOWNER, mostDamageCreature->getID());
			} else {
				const auto &mostDamageCreatureMaster = mostDamageCreature->getMaster();
				if (mostDamageCreatureMaster && mostDamageCreatureMaster->getPlayer()) {
					corpse->setAttribute(ItemAttribute_t::CORPSEOWNER, mostDamageCreatureMaster->getID());
				}
			}
		}
	}
	return corpse;
}

bool Monster::isInSpawnRange(const Position &pos) const {
	if (!spawnMonster) {
		return true;
	}

	if (Monster::despawnRadius == 0) {
		return true;
	}

	if (!SpawnsMonster::isInZone(masterPos, Monster::despawnRadius, pos)) {
		return false;
	}

	if (Monster::despawnRange == 0) {
		return true;
	}

	if (Position::getDistanceZ(pos, masterPos) > Monster::despawnRange) {
		return false;
	}

	return true;
}

bool Monster::getCombatValues(int32_t &min, int32_t &max) {
	if (minCombatValue == 0 && maxCombatValue == 0) {
		return false;
	}

	min = minCombatValue;
	max = maxCombatValue;
	return true;
}

void Monster::updateLookDirection() {
	Direction newDir = getDirection();
	const auto &attackedCreature = getAttackedCreature();
	if (!attackedCreature) {
		return;
	}

	const Position &pos = getPosition();
	const Position &attackedCreaturePos = attackedCreature->getPosition();
	const int_fast32_t offsetx = Position::getOffsetX(attackedCreaturePos, pos);
	const int_fast32_t offsety = Position::getOffsetY(attackedCreaturePos, pos);

	const int32_t dx = std::abs(offsetx);
	const int32_t dy = std::abs(offsety);
	if (dx > dy) {
		// look EAST/WEST
		if (offsetx < 0) {
			newDir = DIRECTION_WEST;
		} else {
			newDir = DIRECTION_EAST;
		}
	} else if (dx < dy) {
		// look NORTH/SOUTH
		if (offsety < 0) {
			newDir = DIRECTION_NORTH;
		} else {
			newDir = DIRECTION_SOUTH;
		}
	} else {
		const Direction dir = getDirection();
		if (offsetx < 0 && offsety < 0) {
			if (dir == DIRECTION_SOUTH) {
				newDir = DIRECTION_WEST;
			} else if (dir == DIRECTION_EAST) {
				newDir = DIRECTION_NORTH;
			}
		} else if (offsetx < 0 && offsety > 0) {
			if (dir == DIRECTION_NORTH) {
				newDir = DIRECTION_WEST;
			} else if (dir == DIRECTION_EAST) {
				newDir = DIRECTION_SOUTH;
			}
		} else if (offsetx > 0 && offsety < 0) {
			if (dir == DIRECTION_SOUTH) {
				newDir = DIRECTION_EAST;
			} else if (dir == DIRECTION_WEST) {
				newDir = DIRECTION_NORTH;
			}
		} else {
			if (dir == DIRECTION_NORTH) {
				newDir = DIRECTION_EAST;
			} else if (dir == DIRECTION_WEST) {
				newDir = DIRECTION_SOUTH;
			}
		}
	}
	g_game().internalCreatureTurn(getMonster(), newDir);
}

void Monster::dropLoot(const std::shared_ptr<Container> &corpse, const std::shared_ptr<Creature> &) {
	if (corpse && lootDrop) {
		// Only fiendish drops sliver
		if (const ForgeClassifications_t classification = getMonsterForgeClassification();
		    // Condition
		    classification == ForgeClassifications_t::FORGE_FIENDISH_MONSTER) {
<<<<<<< HEAD
			const auto minSlivers = g_configManager().getNumber(FORGE_MIN_SLIVERS, __FUNCTION__);
			const auto maxSlivers = g_configManager().getNumber(FORGE_MAX_SLIVERS, __FUNCTION__);
=======
			auto minSlivers = g_configManager().getNumber(FORGE_MIN_SLIVERS);
			auto maxSlivers = g_configManager().getNumber(FORGE_MAX_SLIVERS);
>>>>>>> 0c7aafe0

			const auto sliverCount = static_cast<uint16_t>(uniform_random(minSlivers, maxSlivers));

			const auto &sliver = Item::CreateItem(ITEM_FORGE_SLIVER, sliverCount);
			if (g_game().internalAddItem(corpse, sliver) != RETURNVALUE_NOERROR) {
				corpse->internalAddThing(sliver);
			}
		}
		if (!this->isRewardBoss() && g_configManager().getNumber(RATE_LOOT) > 0) {
			g_callbacks().executeCallback(EventCallback_t::monsterOnDropLoot, &EventCallback::monsterOnDropLoot, getMonster(), corpse);
			g_callbacks().executeCallback(EventCallback_t::monsterPostDropLoot, &EventCallback::monsterPostDropLoot, getMonster(), corpse);
		}
	}
}

void Monster::setNormalCreatureLight() {
	internalLight = mType->info.light;
}

void Monster::drainHealth(const std::shared_ptr<Creature> &attacker, int32_t damage) {
	Creature::drainHealth(attacker, damage);

	if (damage > 0 && randomStepping) {
		ignoreFieldDamage = true;
		updateMapCache();
	}

	if (isInvisible()) {
		removeCondition(CONDITION_INVISIBLE);
	}
}

void Monster::changeHealth(int32_t healthChange, bool sendHealthChange /* = true*/) {
	if (mType && !mType->info.soundVector.empty() && mType->info.soundChance >= static_cast<uint32_t>(uniform_random(1, 100))) {
		const auto index = uniform_random(0, mType->info.soundVector.size() - 1);
		g_game().sendSingleSoundEffect(static_self_cast<Monster>()->getPosition(), mType->info.soundVector[index], getMonster());
	}

	// In case a player with ignore flag set attacks the monster
	setIdle(false);
	Creature::changeHealth(healthChange, sendHealthChange);
}

bool Monster::challengeCreature(const std::shared_ptr<Creature> &creature, int targetChangeCooldown) {
	if (isSummon()) {
		return false;
	}

	const bool result = selectTarget(creature);
	if (result) {
		challengeFocusDuration = targetChangeCooldown;
		targetChangeTicks = 0;
		// Wheel of destiny
		const auto &player = creature ? creature->getPlayer() : nullptr;
		if (player && !player->isRemoved()) {
			player->wheel()->healIfBattleHealingActive();
		}
	}
	return result;
}

bool Monster::changeTargetDistance(int32_t distance, uint32_t duration /* = 12000*/) {
	if (isSummon()) {
		return false;
	}

	if (mType->info.isRewardBoss) {
		return false;
	}

	const bool shouldUpdate = mType->info.targetDistance > distance ? true : false;
	challengeMeleeDuration = duration;
	targetDistance = distance;

	if (shouldUpdate) {
		g_game().updateCreatureIcon(static_self_cast<Monster>());
	}
	return true;
}

bool Monster::isImmune(ConditionType_t conditionType) const {
	return m_isImmune || mType->info.m_conditionImmunities[static_cast<size_t>(conditionType)];
}

bool Monster::isImmune(CombatType_t combatType) const {
	return m_isImmune || mType->info.m_damageImmunities[combatTypeToIndex(combatType)];
}

void Monster::getPathSearchParams(const std::shared_ptr<Creature> &creature, FindPathParams &fpp) {
	Creature::getPathSearchParams(creature, fpp);

	fpp.minTargetDist = 1;
	fpp.maxTargetDist = targetDistance;

	if (isSummon()) {
		if (getMaster() == creature) {
			fpp.maxTargetDist = 2;
			fpp.fullPathSearch = true;
		} else if (targetDistance <= 1) {
			fpp.fullPathSearch = true;
		} else {
			fpp.fullPathSearch = !canUseAttack(getPosition(), creature);
		}
	} else if (isFleeing()) {
		// Distance should be higher than the client view range (MAP_MAX_CLIENT_VIEW_PORT_X/MAP_MAX_CLIENT_VIEW_PORT_Y)
		fpp.maxTargetDist = MAP_MAX_VIEW_PORT_X;
		fpp.clearSight = false;
		fpp.keepDistance = true;
		fpp.fullPathSearch = false;
	} else if (targetDistance <= 1) {
		fpp.fullPathSearch = true;
	} else {
		fpp.fullPathSearch = !canUseAttack(getPosition(), creature);
	}
}

void Monster::configureForgeSystem() {
	if (!canBeForgeMonster()) {
		return;
	}

	if (monsterForgeClassification == ForgeClassifications_t::FORGE_FIENDISH_MONSTER) {
		setForgeStack(15);
		setIcon("forge", CreatureIcon(CreatureIconModifications_t::Fiendish, 0 /* don't show stacks on fiends */));
		g_game().updateCreatureIcon(static_self_cast<Monster>());
	} else if (monsterForgeClassification == ForgeClassifications_t::FORGE_INFLUENCED_MONSTER) {
		const auto stack = static_cast<uint16_t>(normal_random(1, 5));
		setForgeStack(stack);
		setIcon("forge", CreatureIcon(CreatureIconModifications_t::Influenced, stack));
		g_game().updateCreatureIcon(static_self_cast<Monster>());
	}

	// Change health based in stacks
	const float percentToIncrement = static_cast<float>((forgeStack * 6) + 100) / 100.f;
	const auto newHealth = static_cast<int32_t>(std::ceil(static_cast<float>(healthMax) * percentToIncrement));

	healthMax = newHealth;
	health = newHealth;

	// Event to give Dusts
	const std::string &Eventname = "ForgeSystemMonster";
	registerCreatureEvent(Eventname);

	g_game().sendUpdateCreature(static_self_cast<Monster>());
}

void Monster::clearFiendishStatus() {
	timeToChangeFiendish = 0;
	forgeStack = 0;
	monsterForgeClassification = ForgeClassifications_t::FORGE_NORMAL_MONSTER;

	health = mType->info.health * mType->getHealthMultiplier();
	healthMax = mType->info.healthMax * mType->getHealthMultiplier();

	removeIcon("forge");
	g_game().updateCreatureIcon(static_self_cast<Monster>());
	g_game().sendUpdateCreature(static_self_cast<Monster>());
}

bool Monster::canDropLoot() const {
	return !mType->info.lootItems.empty();
}

std::vector<std::pair<int8_t, int8_t>> Monster::getPushItemLocationOptions(const Direction &direction) {
	if (direction == DIRECTION_WEST || direction == DIRECTION_EAST) {
		return { { 0, -1 }, { 0, 1 } };
	}
	if (direction == DIRECTION_NORTH || direction == DIRECTION_SOUTH) {
		return { { -1, 0 }, { 1, 0 } };
	}
	if (direction == DIRECTION_NORTHWEST) {
		return { { 0, -1 }, { -1, 0 } };
	}
	if (direction == DIRECTION_NORTHEAST) {
		return { { 0, -1 }, { 1, 0 } };
	}
	if (direction == DIRECTION_SOUTHWEST) {
		return { { 0, 1 }, { -1, 0 } };
	}
	if (direction == DIRECTION_SOUTHEAST) {
		return { { 0, 1 }, { 1, 0 } };
	}

	return {};
}<|MERGE_RESOLUTION|>--- conflicted
+++ resolved
@@ -2168,13 +2168,8 @@
 		if (const ForgeClassifications_t classification = getMonsterForgeClassification();
 		    // Condition
 		    classification == ForgeClassifications_t::FORGE_FIENDISH_MONSTER) {
-<<<<<<< HEAD
-			const auto minSlivers = g_configManager().getNumber(FORGE_MIN_SLIVERS, __FUNCTION__);
-			const auto maxSlivers = g_configManager().getNumber(FORGE_MAX_SLIVERS, __FUNCTION__);
-=======
-			auto minSlivers = g_configManager().getNumber(FORGE_MIN_SLIVERS);
-			auto maxSlivers = g_configManager().getNumber(FORGE_MAX_SLIVERS);
->>>>>>> 0c7aafe0
+			const auto minSlivers = g_configManager().getNumber(FORGE_MIN_SLIVERS);
+			const auto maxSlivers = g_configManager().getNumber(FORGE_MAX_SLIVERS);
 
 			const auto sliverCount = static_cast<uint16_t>(uniform_random(minSlivers, maxSlivers));
 
