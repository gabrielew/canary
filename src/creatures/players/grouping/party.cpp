/**
 * Canary - A free and open-source MMORPG server emulator
 * Copyright (©) 2019-2024 OpenTibiaBR <opentibiabr@outlook.com>
 * Repository: https://github.com/opentibiabr/canary
 * License: https://github.com/opentibiabr/canary/blob/main/LICENSE
 * Contributors: https://github.com/opentibiabr/canary/graphs/contributors
 * Website: https://docs.opentibiabr.com/
 */

#include "creatures/players/grouping/party.hpp"

#include "config/configmanager.hpp"
#include "creatures/creature.hpp"
#include "creatures/players/player.hpp"
#include "game/game.hpp"
#include "game/movement/position.hpp"
#include "lua/callbacks/event_callback.hpp"
#include "lua/callbacks/events_callbacks.hpp"
#include "lua/creature/events.hpp"

std::shared_ptr<Party> Party::create(const std::shared_ptr<Player> &leader) {
	auto party = std::make_shared<Party>();
	party->m_leader = leader;
	leader->setParty(party);
	if (g_configManager().getBoolean(PARTY_AUTO_SHARE_EXPERIENCE)) {
		party->setSharedExperience(leader, true);
	}
	return party;
}

std::shared_ptr<Party> Party::getParty() {
	return static_self_cast<Party>();
}

std::shared_ptr<Player> Party::getLeader() const {
	return m_leader.lock();
}

std::vector<std::shared_ptr<Player>> Party::getPlayers() const {
	std::vector<std::shared_ptr<Player>> players;
	for (auto &member : memberList) {
		players.push_back(member);
	}
	players.push_back(getLeader());
	return players;
}

std::vector<std::shared_ptr<Player>> Party::getMembers() {
	return memberList;
}

std::vector<std::shared_ptr<Player>> Party::getInvitees() {
	return inviteList;
}

size_t Party::getMemberCount() const {
	return memberList.size();
}

size_t Party::getInvitationCount() const {
	return inviteList.size();
}

void Party::disband() {
	if (!g_events().eventPartyOnDisband(getParty())) {
		return;
	}

	if (!g_callbacks().checkCallback(EventCallback_t::partyOnDisband, &EventCallback::partyOnDisband, getParty())) {
		return;
	}

	const auto &currentLeader = getLeader();
	if (!currentLeader) {
		return;
	}
	m_leader.reset();

	currentLeader->setParty(nullptr);
	currentLeader->sendClosePrivate(CHANNEL_PARTY);
	g_game().updatePlayerShield(currentLeader);
	g_game().updatePlayerHelpers(currentLeader);
	currentLeader->sendCreatureSkull(currentLeader);
	currentLeader->sendTextMessage(MESSAGE_PARTY_MANAGEMENT, "Your party has been disbanded.");

	for (const auto &invitee : getInvitees()) {
		invitee->removePartyInvitation(getParty());
		currentLeader->sendCreatureShield(invitee);
	}
	inviteList.clear();

	const auto &members = getMembers();
	for (const auto &member : members) {
		member->setParty(nullptr);
		member->sendClosePrivate(CHANNEL_PARTY);
		member->sendTextMessage(MESSAGE_PARTY_MANAGEMENT, "Your party has been disbanded.");
	}

	for (const auto &member : members) {
		g_game().updatePlayerShield(member);

		for (const auto &otherMember : members) {
			otherMember->sendCreatureSkull(member);
		}

		member->sendCreatureSkull(currentLeader);
		currentLeader->sendCreatureSkull(member);
		g_game().updatePlayerHelpers(member);
	}
	memberList.clear();
	membersData.clear();
}

<<<<<<< HEAD
bool Party::leaveParty(const std::shared_ptr<Player> &player) {
=======
bool Party::leaveParty(const std::shared_ptr<Player> &player, bool forceRemove /* = false */) {
>>>>>>> 135866a6
	if (!player) {
		return false;
	}

	const auto &leader = getLeader();
	if (!leader) {
		return false;
	}

	if (player->getParty().get() != this && leader != player) {
		return false;
	}

	bool canRemove = g_events().eventPartyOnLeave(getParty(), player);
	if (!forceRemove && !canRemove) {
		return false;
	}

	if (!g_callbacks().checkCallback(EventCallback_t::partyOnLeave, &EventCallback::partyOnLeave, getParty(), player)) {
		return false;
	}

	bool missingLeader = false;
	if (leader == player) {
		if (!memberList.empty()) {
			if (memberList.size() == 1 && inviteList.empty()) {
				missingLeader = true;
			} else {
				auto newLeader = memberList.front();
				while (!newLeader) {
					memberList.erase(memberList.begin());
					if (memberList.empty()) {
						missingLeader = true;
						break;
					}
					newLeader = memberList.front();
				}
				if (newLeader) {
					passPartyLeadership(newLeader);
				}
			}
		} else {
			missingLeader = true;
		}
	}

	// since we already passed the leadership, we remove the player from the list
	auto it = std::ranges::find(memberList, player);
	if (it != memberList.end()) {
		memberList.erase(it);
	}

	player->setParty(nullptr);
	player->sendClosePrivate(CHANNEL_PARTY);
	g_game().updatePlayerShield(player);
	g_game().updatePlayerHelpers(player);

	for (const auto &member : getMembers()) {
		member->sendCreatureSkull(player);
		player->sendPlayerPartyIcons(member);
		member->sendPartyCreatureUpdate(player);
		g_game().updatePlayerHelpers(member);
	}

	player->sendTextMessage(MESSAGE_PARTY_MANAGEMENT, "You have left the party.");

	updateSharedExperience();

	clearPlayerPoints(player);

	std::ostringstream ss;
	ss << player->getName() << " has left the party.";
	broadcastPartyMessage(MESSAGE_PARTY_MANAGEMENT, ss.str());

	if (missingLeader || empty()) {
		disband();
	}

	player->sendCreatureSkull(player);
	leader->sendCreatureSkull(player);
	player->sendPlayerPartyIcons(leader);
	leader->sendPartyCreatureUpdate(player);

	return true;
}

bool Party::passPartyLeadership(const std::shared_ptr<Player> &player) {
	const auto &leader = getLeader();
	if (!leader || !player || leader == player || player->getParty().get() != this) {
		return false;
	}

	// Remove it before to broadcast the message correctly
	auto it = std::ranges::find(memberList, player);
	if (it != memberList.end()) {
		memberList.erase(it);
	}

	std::ostringstream ss;
	ss << player->getName() << " is now the leader of the party.";
	broadcastPartyMessage(MESSAGE_PARTY_MANAGEMENT, ss.str(), true);

	const auto &oldLeader = leader;
	m_leader = player;

	memberList.insert(memberList.begin(), oldLeader);

	updateSharedExperience();
	updateTrackerAnalyzer();

	for (const auto &member : getMembers()) {
		member->sendPartyCreatureShield(oldLeader);
		member->sendPartyCreatureShield(player);
	}

	for (const auto &invitee : getInvitees()) {
		invitee->sendCreatureShield(oldLeader);
		invitee->sendCreatureShield(player);
	}

	player->sendPartyCreatureShield(oldLeader);
	player->sendPartyCreatureShield(player);

	player->sendTextMessage(MESSAGE_PARTY_MANAGEMENT, "You are now the leader of the party.");
	return true;
}

bool Party::joinParty(const std::shared_ptr<Player> &player) {
	const auto &leader = getLeader();
	if (!leader) {
		return false;
	}

	if (!g_events().eventPartyOnJoin(getParty(), player)) {
		return false;
	}

	if (!g_callbacks().checkCallback(EventCallback_t::partyOnJoin, &EventCallback::partyOnJoin, getParty(), player)) {
		return false;
	}

	auto it = std::ranges::find(inviteList, player);
	if (it == inviteList.end()) {
		return false;
	}

	inviteList.erase(it);

	std::ostringstream ss;
	ss << player->getName() << " has joined the party.";
	broadcastPartyMessage(MESSAGE_PARTY_MANAGEMENT, ss.str());

	player->setParty(getParty());

	g_game().updatePlayerShield(player);

	for (const auto &member : getMembers()) {
		member->sendCreatureSkull(player);
		member->sendPlayerPartyIcons(player);
		player->sendPlayerPartyIcons(member);
	}

	leader->sendCreatureSkull(player);
	player->sendCreatureSkull(player);
	leader->sendPlayerPartyIcons(player);
	player->sendPlayerPartyIcons(leader);

	memberList.emplace_back(player);

	g_game().updatePlayerHelpers(player);

	updatePlayerStatus(player);

	player->removePartyInvitation(getParty());
	updateSharedExperience();

	const std::string &leaderName = leader->getName();
	ss.str(std::string());
	ss << "You have joined " << leaderName << "'" << (leaderName.back() == 's' ? "" : "s") << " party. Open the party channel to communicate with your companions.";
	player->sendTextMessage(MESSAGE_PARTY_MANAGEMENT, ss.str());
	updateTrackerAnalyzer();
	return true;
}

bool Party::removeInvite(const std::shared_ptr<Player> &player, bool removeFromPlayer /* = true*/) {
	const auto &leader = getLeader();
	if (!leader) {
		return false;
	}

	auto it = std::ranges::find(inviteList, player);
	if (it == inviteList.end()) {
		return false;
	}

	inviteList.erase(it);

	leader->sendCreatureShield(player);
	player->sendCreatureShield(leader);

	if (removeFromPlayer) {
		player->removePartyInvitation(getParty());
	}

	if (empty()) {
		disband();
	} else {
		for (const auto &member : getMembers()) {
			g_game().updatePlayerHelpers(member);
		}

		g_game().updatePlayerHelpers(leader);
	}

	return true;
}

void Party::revokeInvitation(const std::shared_ptr<Player> &player) {
	const auto &leader = getLeader();
	if (!leader) {
		return;
	}

	std::ostringstream ss;
	ss << leader->getName() << " has revoked " << leader->getPossessivePronoun() << " invitation.";
	player->sendTextMessage(MESSAGE_PARTY_MANAGEMENT, ss.str());

	ss.str(std::string());
	ss << "Invitation for " << player->getName() << " has been revoked.";
	leader->sendTextMessage(MESSAGE_PARTY_MANAGEMENT, ss.str());

	removeInvite(player);
}

bool Party::invitePlayer(const std::shared_ptr<Player> &player) {
	const auto &leader = getLeader();
	if (!leader) {
		return false;
	}

	if (isPlayerInvited(player)) {
		return false;
	}

	std::ostringstream ss;
	ss << player->getName() << " has been invited to join the party (Share range: " << getMinLevel() << "-" << getMaxLevel() << ").";

	if (empty()) {
		ss << " Open the party channel to communicate with your members.";
		g_game().updatePlayerShield(leader);
		leader->sendCreatureSkull(leader);
	}

	leader->sendTextMessage(MESSAGE_PARTY_MANAGEMENT, ss.str());

	inviteList.emplace_back(player);

	for (const auto &member : getMembers()) {
		g_game().updatePlayerHelpers(member);
	}

	g_game().updatePlayerHelpers(leader);
	leader->sendCreatureShield(player);
	player->sendCreatureShield(leader);

	player->addPartyInvitation(getParty());

	ss.str(std::string());
	ss << leader->getName() << " has invited you to " << leader->getPossessivePronoun() << " party (Share range: " << getMinLevel() << "-" << getMaxLevel() << ").";
	player->sendTextMessage(MESSAGE_PARTY_MANAGEMENT, ss.str());

	return true;
}

bool Party::isPlayerInvited(const std::shared_ptr<Player> &player) const {
	return std::ranges::find(inviteList, player) != inviteList.end();
}

void Party::updateAllPartyIcons() {
	const auto &leader = getLeader();
	if (!leader) {
		return;
	}
	const auto &members = getMembers();
	for (const auto &member : members) {
		for (const auto &otherMember : members) {
			member->sendPartyCreatureShield(otherMember);
		}

		member->sendPartyCreatureShield(leader);
		leader->sendPartyCreatureShield(member);
	}
	leader->sendPartyCreatureShield(leader);
	updateTrackerAnalyzer();
}

void Party::broadcastPartyMessage(MessageClasses msgClass, const std::string &msg, bool sendToInvitations /*= false*/) {
	const auto &leader = getLeader();
	if (!leader) {
		return;
	}
	for (const auto &member : getMembers()) {
		member->sendTextMessage(msgClass, msg);
	}

	leader->sendTextMessage(msgClass, msg);

	if (sendToInvitations) {
		for (const auto &invitee : getInvitees()) {
			invitee->sendTextMessage(msgClass, msg);
		}
	}
}

bool Party::empty() const {
	return memberList.empty() && inviteList.empty();
}

void Party::updateSharedExperience() {
	if (sharedExpActive) {
		const bool result = getSharedExperienceStatus() == SHAREDEXP_OK;
		if (result != sharedExpEnabled) {
			sharedExpEnabled = result;
			updateAllPartyIcons();
		}
	}
}

const char* Party::getSharedExpReturnMessage(SharedExpStatus_t value) const {
	switch (value) {
		case SHAREDEXP_OK:
			return "Shared Experience is now active.";
		case SHAREDEXP_TOOFARAWAY:
			return "Shared Experience has been activated, but some members of your party are too far away.";
		case SHAREDEXP_LEVELDIFFTOOLARGE:
			return "Shared Experience has been activated, but the level spread of your party is too wide.";
		case SHAREDEXP_MEMBERINACTIVE:
			return "Shared Experience has been activated, but some members of your party are inactive.";
		case SHAREDEXP_EMPTYPARTY:
			return "Shared Experience has been activated, but you are alone in your party.";
		default:
			return "An error occured. Unable to activate shared experience.";
	}
}

bool Party::setSharedExperience(const std::shared_ptr<Player> &player, bool newSharedExpActive, bool silent /*= false*/) {
	const auto &leader = getLeader();
	if (!player || leader != player) {
		return false;
	}

	if (this->sharedExpActive == newSharedExpActive) {
		return true;
	}

	this->sharedExpActive = newSharedExpActive;

	if (newSharedExpActive) {
		const SharedExpStatus_t &sharedExpStatus = getSharedExperienceStatus();
		this->sharedExpEnabled = sharedExpStatus == SHAREDEXP_OK;
		if (!silent) {
			leader->sendTextMessage(MESSAGE_PARTY_MANAGEMENT, getSharedExpReturnMessage(sharedExpStatus));
		}
	} else {
		if (!silent) {
			leader->sendTextMessage(MESSAGE_PARTY_MANAGEMENT, "Shared Experience has been deactivated.");
		}
	}

	updateAllPartyIcons();
	return true;
}

<<<<<<< HEAD
void Party::shareExperience(uint64_t experience, const std::shared_ptr<Creature> &target /* = nullptr*/) {
	const auto &leader = getLeader();
=======
bool Party::isSharedExperienceActive() const {
	return sharedExpActive;
}

bool Party::isSharedExperienceEnabled() const {
	return sharedExpEnabled;
}

void Party::shareExperience(uint64_t experience, const std::shared_ptr<Creature> &target /* = nullptr*/) {
	auto leader = getLeader();
>>>>>>> 135866a6
	if (!leader) {
		return;
	}

	uint64_t shareExperience = experience;
	g_events().eventPartyOnShareExperience(getParty(), shareExperience);
	g_callbacks().executeCallback(EventCallback_t::partyOnShareExperience, &EventCallback::partyOnShareExperience, getParty(), std::ref(shareExperience));

	for (const auto &member : getMembers()) {
		member->onGainSharedExperience(shareExperience, target);
	}
	leader->onGainSharedExperience(shareExperience, target);
}

bool Party::canUseSharedExperience(const std::shared_ptr<Player> &player) {
	return getMemberSharedExperienceStatus(player) == SHAREDEXP_OK;
}

SharedExpStatus_t Party::getMemberSharedExperienceStatus(const std::shared_ptr<Player> &player) {
	const auto &leader = getLeader();
	if (!leader) {
		return SHAREDEXP_EMPTYPARTY;
	}
	if (memberList.empty()) {
		return SHAREDEXP_EMPTYPARTY;
	}

	const uint32_t minLevel = getMinLevel();
	if (player->getLevel() < minLevel) {
		return SHAREDEXP_LEVELDIFFTOOLARGE;
	}

	if (!Position::areInRange<30, 30, 1>(leader->getPosition(), player->getPosition())) {
		return SHAREDEXP_TOOFARAWAY;
	}

	if (!player->hasFlag(PlayerFlags_t::NotGainInFight)) {
		if (!isPlayerActive(player)) {
			return SHAREDEXP_MEMBERINACTIVE;
		}
	}
	return SHAREDEXP_OK;
}

float Party::shareRangeMultiplier() const {
	return g_configManager().getFloat(PARTY_SHARE_RANGE_MULTIPLIER);
}

uint32_t Party::getHighestLevel() {
	const auto &leader = getLeader();
	if (!leader) {
		return 0;
	}

	uint32_t highestLevel = leader->getLevel();
	for (const auto &member : getMembers()) {
		if (member->getLevel() > highestLevel) {
			highestLevel = member->getLevel();
		}
	}
	return highestLevel;
}

uint32_t Party::getMinLevel() {
	return static_cast<uint32_t>(std::ceil(static_cast<float>(getHighestLevel()) / shareRangeMultiplier()));
}

uint32_t Party::getLowestLevel() {
	const auto &leader = getLeader();
	if (!leader) {
		return 0;
	}
	uint32_t lowestLevel = leader->getLevel();
	for (const auto &member : getMembers()) {
		if (member->getLevel() < lowestLevel) {
			lowestLevel = member->getLevel();
		}
	}
	return lowestLevel;
}

uint32_t Party::getMaxLevel() {
	return static_cast<uint32_t>(std::floor(static_cast<float>(getLowestLevel()) * shareRangeMultiplier()));
}

bool Party::isPlayerActive(const std::shared_ptr<Player> &player) {
	auto it = ticksMap.find(player->getID());
	if (it == ticksMap.end()) {
		return false;
	}
	const uint64_t timeDiff = OTSYS_TIME() - it->second;
	return timeDiff <= 2 * 60 * 1000;
}

SharedExpStatus_t Party::getSharedExperienceStatus() {
	const auto &leader = getLeader();
	if (!leader) {
		return SHAREDEXP_EMPTYPARTY;
	}
	const SharedExpStatus_t &leaderStatus = getMemberSharedExperienceStatus(leader);
	if (leaderStatus != SHAREDEXP_OK) {
		return leaderStatus;
	}

	for (const auto &member : getMembers()) {
		const SharedExpStatus_t &memberStatus = getMemberSharedExperienceStatus(member);
		if (memberStatus != SHAREDEXP_OK) {
			return memberStatus;
		}
	}
	return SHAREDEXP_OK;
}

void Party::updatePlayerTicks(const std::shared_ptr<Player> &player, uint32_t points) {
	if (points != 0 && !player->hasFlag(PlayerFlags_t::NotGainInFight)) {
		ticksMap[player->getID()] = OTSYS_TIME();
		updateSharedExperience();
	}
}

void Party::clearPlayerPoints(const std::shared_ptr<Player> &player) {
	auto it = ticksMap.find(player->getID());
	if (it != ticksMap.end()) {
		ticksMap.erase(it);
		updateSharedExperience();
	}
}

bool Party::canOpenCorpse(uint32_t ownerId) const {
	const auto &leader = getLeader();
	if (!leader) {
		return false;
	}

	if (const auto &player = g_game().getPlayerByID(ownerId)) {
		return leader->getID() == ownerId || player->getParty().get() == this;
	}
	return false;
}

void Party::showPlayerStatus(const std::shared_ptr<Player> &player, const std::shared_ptr<Player> &member, bool showStatus) const {
	player->sendPartyCreatureShowStatus(member, showStatus);
	member->sendPartyCreatureShowStatus(player, showStatus);
	if (showStatus) {
		for (const auto &summon : member->getSummons()) {
			player->sendPartyCreatureShowStatus(summon, showStatus);
			player->sendPartyCreatureHealth(summon, std::ceil((static_cast<double>(summon->getHealth()) / std::max<int32_t>(summon->getMaxHealth(), 1)) * 100));
		}
		for (const auto &summon : player->getSummons()) {
			member->sendPartyCreatureShowStatus(summon, showStatus);
			member->sendPartyCreatureHealth(summon, std::ceil((static_cast<double>(summon->getHealth()) / std::max<int32_t>(summon->getMaxHealth(), 1)) * 100));
		}
		player->sendPartyCreatureHealth(member, std::ceil((static_cast<double>(member->getHealth()) / std::max<int32_t>(member->getMaxHealth(), 1)) * 100));
		member->sendPartyCreatureHealth(player, std::ceil((static_cast<double>(player->getHealth()) / std::max<int32_t>(player->getMaxHealth(), 1)) * 100));
		player->sendPartyPlayerMana(member, std::ceil((static_cast<double>(member->getMana()) / std::max<int32_t>(member->getMaxMana(), 1)) * 100));
		member->sendPartyPlayerMana(player, std::ceil((static_cast<double>(player->getMana()) / std::max<int32_t>(player->getMaxMana(), 1)) * 100));
	} else {
		for (const auto &summon : player->getSummons()) {
			member->sendPartyCreatureShowStatus(summon, showStatus);
		}
		for (const auto &summon : member->getSummons()) {
			player->sendPartyCreatureShowStatus(summon, showStatus);
		}
	}
}

void Party::updatePlayerStatus(const std::shared_ptr<Player> &player) {
	const auto &leader = getLeader();
	if (!leader) {
		return;
	}

	const int32_t maxDistance = g_configManager().getNumber(PARTY_LIST_MAX_DISTANCE);
	for (const auto &member : getMembers()) {
		const bool condition = (maxDistance == 0 || (Position::getDistanceX(player->getPosition(), member->getPosition()) <= maxDistance && Position::getDistanceY(player->getPosition(), member->getPosition()) <= maxDistance));
		if (condition) {
			showPlayerStatus(player, member, true);
		} else {
			showPlayerStatus(player, member, false);
		}
	}
	const bool condition = (maxDistance == 0 || (Position::getDistanceX(player->getPosition(), leader->getPosition()) <= maxDistance && Position::getDistanceY(player->getPosition(), leader->getPosition()) <= maxDistance));
	if (condition) {
		showPlayerStatus(player, leader, true);
	} else {
		showPlayerStatus(player, leader, false);
	}
}

void Party::updatePlayerStatus(const std::shared_ptr<Player> &player, const Position &oldPos, const Position &newPos) {
	const auto &leader = getLeader();
	if (!leader) {
		return;
	}

	const int32_t maxDistance = g_configManager().getNumber(PARTY_LIST_MAX_DISTANCE);
	if (maxDistance != 0) {
		for (const auto &member : getMembers()) {
			const bool condition1 = Position::getDistanceX(oldPos, member->getPosition()) <= maxDistance && Position::getDistanceY(oldPos, member->getPosition()) <= maxDistance;
			const bool condition2 = Position::getDistanceX(newPos, member->getPosition()) <= maxDistance && Position::getDistanceY(newPos, member->getPosition()) <= maxDistance;
			if (condition1 && !condition2) {
				showPlayerStatus(player, member, false);
			} else if (!condition1 && condition2) {
				showPlayerStatus(player, member, true);
			}
		}

		const bool condition1 = Position::getDistanceX(oldPos, leader->getPosition()) <= maxDistance && Position::getDistanceY(oldPos, leader->getPosition()) <= maxDistance;
		const bool condition2 = Position::getDistanceX(newPos, leader->getPosition()) <= maxDistance && Position::getDistanceY(newPos, leader->getPosition()) <= maxDistance;
		if (condition1 && !condition2) {
			showPlayerStatus(player, leader, false);
		} else if (!condition1 && condition2) {
			showPlayerStatus(player, leader, true);
		}
	}
}

void Party::updatePlayerHealth(const std::shared_ptr<Player> &player, const std::shared_ptr<Creature> &target, uint8_t healthPercent) {
	const auto &leader = getLeader();
	if (!leader) {
		return;
	}

	const int32_t maxDistance = g_configManager().getNumber(PARTY_LIST_MAX_DISTANCE);
	const auto playerPosition = player->getPosition();
	const auto leaderPosition = leader->getPosition();
	for (const auto &member : getMembers()) {
		auto memberPosition = member->getPosition();
		const bool condition = (maxDistance == 0 || (Position::getDistanceX(playerPosition, memberPosition) <= maxDistance && Position::getDistanceY(playerPosition, memberPosition) <= maxDistance));
		if (condition) {
			member->sendPartyCreatureHealth(target, healthPercent);
		}
	}
	const bool condition = (maxDistance == 0 || (Position::getDistanceX(playerPosition, leaderPosition) <= maxDistance && Position::getDistanceY(playerPosition, leaderPosition) <= maxDistance));
	if (condition) {
		leader->sendPartyCreatureHealth(target, healthPercent);
	}
}

void Party::updatePlayerMana(const std::shared_ptr<Player> &player, uint8_t manaPercent) {
	const auto &leader = getLeader();
	if (!leader) {
		return;
	}

	const int32_t maxDistance = g_configManager().getNumber(PARTY_LIST_MAX_DISTANCE);
	for (const auto &member : getMembers()) {
		const bool condition = (maxDistance == 0 || (Position::getDistanceX(player->getPosition(), member->getPosition()) <= maxDistance && Position::getDistanceY(player->getPosition(), member->getPosition()) <= maxDistance));
		if (condition) {
			member->sendPartyPlayerMana(player, manaPercent);
		}
	}
	const bool condition = (maxDistance == 0 || (Position::getDistanceX(player->getPosition(), leader->getPosition()) <= maxDistance && Position::getDistanceY(player->getPosition(), leader->getPosition()) <= maxDistance));
	if (condition) {
		leader->sendPartyPlayerMana(player, manaPercent);
	}
}

void Party::updatePlayerVocation(const std::shared_ptr<Player> &player) {
	const auto &leader = getLeader();
	if (!leader) {
		return;
	}

	const int32_t maxDistance = g_configManager().getNumber(PARTY_LIST_MAX_DISTANCE);
	for (const auto &member : getMembers()) {
		const bool condition = (maxDistance == 0 || (Position::getDistanceX(player->getPosition(), member->getPosition()) <= maxDistance && Position::getDistanceY(player->getPosition(), member->getPosition()) <= maxDistance));
		if (condition) {
			member->sendPartyPlayerVocation(player);
		}
	}
	const bool condition = (maxDistance == 0 || (Position::getDistanceX(player->getPosition(), leader->getPosition()) <= maxDistance && Position::getDistanceY(player->getPosition(), leader->getPosition()) <= maxDistance));
	if (condition) {
		leader->sendPartyPlayerVocation(player);
	}
}

void Party::updateTrackerAnalyzer() {
	const auto &leader = getLeader();
	if (!leader) {
		return;
	}

	for (const auto &member : getMembers()) {
		member->updatePartyTrackerAnalyzer();
	}

	leader->updatePartyTrackerAnalyzer();
}

void Party::addPlayerLoot(const std::shared_ptr<Player> &player, const std::shared_ptr<Item> &item) {
	const auto &leader = getLeader();
	if (!leader) {
		return;
	}

	std::shared_ptr<PartyAnalyzer> playerAnalyzer = getPlayerPartyAnalyzerStruct(player->getID());
	if (!playerAnalyzer) {
		playerAnalyzer = std::make_shared<PartyAnalyzer>(player->getID(), player->getName());
		membersData.emplace_back(playerAnalyzer);
	}

	uint32_t count = std::max<uint32_t>(1, item->getItemCount());
	if (auto it = playerAnalyzer->lootMap.find(item->getID()); it != playerAnalyzer->lootMap.end()) {
		it->second += count;
	} else {
		playerAnalyzer->lootMap.insert({ item->getID(), count });
	}

	if (priceType == LEADER_PRICE) {
		playerAnalyzer->lootPrice += leader->getItemCustomPrice(item->getID()) * count;
	} else {
		const std::map<uint16_t, uint64_t> itemMap { { item->getID(), count } };
		playerAnalyzer->lootPrice += g_game().getItemMarketPrice(itemMap, false);
	}
	updateTrackerAnalyzer();
}

void Party::addPlayerSupply(const std::shared_ptr<Player> &player, const std::shared_ptr<Item> &item) {
	const auto &leader = getLeader();
	if (!leader) {
		return;
	}

	std::shared_ptr<PartyAnalyzer> playerAnalyzer = getPlayerPartyAnalyzerStruct(player->getID());
	if (!playerAnalyzer) {
		playerAnalyzer = std::make_shared<PartyAnalyzer>(player->getID(), player->getName());
		membersData.emplace_back(playerAnalyzer);
	}

	if (auto it = playerAnalyzer->supplyMap.find(item->getID()); it != playerAnalyzer->supplyMap.end()) {
		it->second += 1;
	} else {
		playerAnalyzer->supplyMap.insert({ item->getID(), 1 });
	}

	if (priceType == LEADER_PRICE) {
		playerAnalyzer->supplyPrice += leader->getItemCustomPrice(item->getID(), true);
	} else {
		const std::map<uint16_t, uint64_t> itemMap { { item->getID(), 1 } };
		playerAnalyzer->supplyPrice += g_game().getItemMarketPrice(itemMap, true);
	}
	updateTrackerAnalyzer();
}

void Party::addPlayerDamage(const std::shared_ptr<Player> &player, uint64_t amount) {
	std::shared_ptr<PartyAnalyzer> playerAnalyzer = getPlayerPartyAnalyzerStruct(player->getID());
	if (!playerAnalyzer) {
		playerAnalyzer = std::make_shared<PartyAnalyzer>(player->getID(), player->getName());
		membersData.emplace_back(playerAnalyzer);
	}

	playerAnalyzer->damage += amount;
	updateTrackerAnalyzer();
}

void Party::addPlayerHealing(const std::shared_ptr<Player> &player, uint64_t amount) {
	std::shared_ptr<PartyAnalyzer> playerAnalyzer = getPlayerPartyAnalyzerStruct(player->getID());
	if (!playerAnalyzer) {
		playerAnalyzer = std::make_shared<PartyAnalyzer>(player->getID(), player->getName());
		membersData.emplace_back(playerAnalyzer);
	}

	playerAnalyzer->healing += amount;
	updateTrackerAnalyzer();
}

void Party::switchAnalyzerPriceType() {
	const auto &leader = getLeader();
	if (!leader) {
		return;
	}

	priceType = priceType == LEADER_PRICE ? MARKET_PRICE : LEADER_PRICE;
	reloadPrices();
	updateTrackerAnalyzer();
}

void Party::resetAnalyzer() {
	trackerTime = time(nullptr);
	membersData.clear();
	updateTrackerAnalyzer();
}

void Party::reloadPrices() const {
	const auto &leader = getLeader();
	if (!leader) {
		return;
	}

	for (const auto &analyzer : membersData) {
		if (priceType == MARKET_PRICE) {
			analyzer->lootPrice = g_game().getItemMarketPrice(analyzer->lootMap, false);
			analyzer->supplyPrice = g_game().getItemMarketPrice(analyzer->supplyMap, true);
			continue;
		}

		analyzer->lootPrice = 0;
		for (const auto &[itemId, price] : analyzer->lootMap) {
			analyzer->lootPrice += leader->getItemCustomPrice(itemId) * price;
		}

		analyzer->supplyPrice = 0;
		for (const auto &[itemId, price] : analyzer->supplyMap) {
			analyzer->supplyPrice += leader->getItemCustomPrice(itemId, true) * price;
		}
	}
}

std::shared_ptr<PartyAnalyzer> Party::getPlayerPartyAnalyzerStruct(uint32_t playerId) const {
	if (auto it = std::ranges::find_if(membersData, [playerId](const std::shared_ptr<PartyAnalyzer> &preyIt) {
			return preyIt->id == playerId;
		});
	    it != membersData.end()) {
		return *it;
	}

	return nullptr;
}

uint32_t Party::getAnalyzerTimeNow() const {
	return static_cast<uint32_t>(time(nullptr) - trackerTime);
}<|MERGE_RESOLUTION|>--- conflicted
+++ resolved
@@ -111,11 +111,7 @@
 	membersData.clear();
 }
 
-<<<<<<< HEAD
-bool Party::leaveParty(const std::shared_ptr<Player> &player) {
-=======
 bool Party::leaveParty(const std::shared_ptr<Player> &player, bool forceRemove /* = false */) {
->>>>>>> 135866a6
 	if (!player) {
 		return false;
 	}
@@ -489,10 +485,6 @@
 	return true;
 }
 
-<<<<<<< HEAD
-void Party::shareExperience(uint64_t experience, const std::shared_ptr<Creature> &target /* = nullptr*/) {
-	const auto &leader = getLeader();
-=======
 bool Party::isSharedExperienceActive() const {
 	return sharedExpActive;
 }
@@ -503,7 +495,6 @@
 
 void Party::shareExperience(uint64_t experience, const std::shared_ptr<Creature> &target /* = nullptr*/) {
 	auto leader = getLeader();
->>>>>>> 135866a6
 	if (!leader) {
 		return;
 	}
