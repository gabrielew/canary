/**
 * Canary - A free and open-source MMORPG server emulator
 * Copyright (©) 2019-2024 OpenTibiaBR <opentibiabr@outlook.com>
 * Repository: https://github.com/opentibiabr/canary
 * License: https://github.com/opentibiabr/canary/blob/main/LICENSE
 * Contributors: https://github.com/opentibiabr/canary/graphs/contributors
 * Website: https://docs.opentibiabr.com/
 */

#pragma once

#include "creatures/creature.hpp"
#include "enums/forge_conversion.hpp"
#include "game/bank/bank.hpp"
#include "grouping/guild.hpp"
#include "items/cylinder.hpp"
#include "game/movement/position.hpp"
#include "creatures/creatures_definitions.hpp"

class House;
class NetworkMessage;
class Weapon;
class ProtocolGame;
class Party;
class Task;
class Guild;
class Imbuement;
class PreySlot;
class TaskHuntingSlot;
class Spell;
class PlayerWheel;
class PlayerAchievement;
class PlayerBadge;
class PlayerCyclopedia;
class PlayerTitle;
class PlayerVIP;
class Spectators;
class Account;
class RewardChest;
class Cylinder;
class Town;
class Reward;
class DepotChest;
class DepotLocker;
class Inbox;
class Vocation;
class Container;
class KV;
class BedItem;
class Npc;

struct ModalWindow;
struct Achievement;
struct VIPGroup;
struct Mount;
struct OutfitEntry;
struct Outfit;
struct FamiliarEntry;
struct Familiar;
struct Group;
struct Outfit_t;
struct TextMessage;
struct HighscoreCharacter;

enum class PlayerIcon : uint8_t;
enum class IconBakragore : uint8_t;
enum class HouseAuctionType : uint8_t;
enum class BidErrorMessage : uint8_t;
enum class TransferErrorMessage : uint8_t;
enum class AcceptTransferErrorMessage : uint8_t;
enum ObjectCategory_t : uint8_t;
enum PreySlot_t : uint8_t;
enum SpeakClasses : uint8_t;
enum ChannelEvent_t : uint8_t;
enum SquareColor_t : uint8_t;
enum Resource_t : uint8_t;

using GuildWarVector = std::vector<uint32_t>;
using StashContainerList = std::vector<std::pair<std::shared_ptr<Item>, uint32_t>>;
using ItemVector = std::vector<std::shared_ptr<Item>>;
using UsersMap = std::map<uint32_t, std::shared_ptr<Player>>;
using InvitedMap = std::map<uint32_t, std::shared_ptr<Player>>;
using HouseMap = std::map<uint32_t, std::shared_ptr<House>>;

struct ForgeHistory {
	ForgeAction_t actionType = ForgeAction_t::FUSION;
	uint8_t tier = 0;
	uint8_t bonus = 0;

	time_t createdAt;

	uint16_t historyId = 0;

	uint64_t cost = 0;
	uint64_t dustCost = 0;
	uint64_t coresCost = 0;
	uint64_t gained = 0;

	bool success = false;
	bool tierLoss = false;
	bool successCore = false;
	bool tierCore = false;
	bool convergence = false;

	std::string description;
	std::string firstItemName;
	std::string secondItemName;
};

struct OpenContainer {
	std::shared_ptr<Container> container;
	uint16_t index;
};

using MuteCountMap = std::map<uint32_t, uint32_t>;

static constexpr uint16_t PLAYER_MAX_SPEED = std::numeric_limits<uint16_t>::max();
static constexpr uint16_t PLAYER_MIN_SPEED = 10;
static constexpr uint8_t PLAYER_SOUND_HEALTH_CHANGE = 10;

class Player final : public Creature, public Cylinder, public Bankable {
public:
	class PlayerLock {
	public:
		explicit PlayerLock(const std::shared_ptr<Player> &p) :
			player(p) {
			player->mutex.lock();
		}

		PlayerLock(const PlayerLock &) = delete;

		~PlayerLock() {
			player->mutex.unlock();
		}

	private:
		const std::shared_ptr<Player> &player;
	};

	explicit Player(std::shared_ptr<ProtocolGame> p);
	~Player() override;

	// non-copyable
	Player(const Player &) = delete;
	Player &operator=(const Player &) = delete;

	std::shared_ptr<Player> getPlayer() override {
		return static_self_cast<Player>();
	}
	std::shared_ptr<const Player> getPlayer() const override {
		return static_self_cast<Player>();
	}

	static std::shared_ptr<Task> createPlayerTask(uint32_t delay, std::function<void(void)> f, const std::string &context);

	void setID() override;

	void setOnline(bool value) override {
		online = value;
	}
	bool isOnline() const override {
		return online;
	}

	uint8_t getWorldId() {
		return worldId;
	}

	static uint32_t getFirstID();
	static uint32_t getLastID();

	static MuteCountMap muteCountMap;

	const std::string &getName() const override {
		return name;
	}
	void setName(const std::string &name) {
		this->name = name;
	}
	const std::string &getTypeName() const override {
		return name;
	}
	const std::string &getNameDescription() const override {
		return name;
	}
	std::string getDescription(int32_t lookDistance) override;

	CreatureType_t getType() const override {
		return CREATURETYPE_PLAYER;
	}

	uint8_t getLastMount() const;
	uint8_t getCurrentMount() const;
	void setCurrentMount(uint8_t mountId);
	bool isMounted() const {
		return defaultOutfit.lookMount != 0;
	}
	bool toggleMount(bool mount);
	bool tameMount(uint8_t mountId);
	bool untameMount(uint8_t mountId);
	bool hasMount(const std::shared_ptr<Mount> &mount) const;
	bool hasAnyMount() const;
	uint8_t getRandomMountId() const;
	void dismount();
	uint16_t getDodgeChance() const;

	uint8_t isRandomMounted() const;
	void setRandomMount(uint8_t isMountRandomized);

	void sendFYIBox(const std::string &message) const;

	void BestiarysendCharms() const;
	void addBestiaryKillCount(uint16_t raceid, uint32_t amount);
	uint32_t getBestiaryKillCount(uint16_t raceid) const;

	void setGUID(uint32_t newGuid);
	uint32_t getGUID() const;
	bool canSeeInvisibility() const override;

	void setDailyReward(uint8_t reward);

	void removeList() override;
	void addList() override;
	void removePlayer(bool displayEffect, bool forced = true);

	static uint64_t getExpForLevel(const uint32_t level);

	uint16_t getStaminaMinutes() const;

	void sendItemsPrice() const;

	void sendForgingData() const;

	bool addOfflineTrainingTries(skills_t skill, uint64_t tries);

	void addOfflineTrainingTime(int32_t addTime);
	void removeOfflineTrainingTime(int32_t removeTime);
	int32_t getOfflineTrainingTime() const;

	int8_t getOfflineTrainingSkill() const;
	void setOfflineTrainingSkill(int8_t skill);

	uint64_t getBankBalance() const override;
	void setBankBalance(uint64_t balance) override;

	[[nodiscard]] std::shared_ptr<Guild> getGuild() const;
	void setGuild(const std::shared_ptr<Guild> &guild);

	[[nodiscard]] GuildRank_ptr getGuildRank() const;
	void setGuildRank(GuildRank_ptr newGuildRank);

	bool isGuildMate(const std::shared_ptr<Player> &player) const;

	[[nodiscard]] const std::string &getGuildNick() const;
	void setGuildNick(std::string nick);

	bool isInWar(const std::shared_ptr<Player> &player) const;
	bool isInWarList(uint32_t guild_id) const;

	void setLastWalkthroughAttempt(int64_t walkthroughAttempt);
	void setLastWalkthroughPosition(Position walkthroughPosition);

	std::shared_ptr<Inbox> getInbox() const;

	std::unordered_set<PlayerIcon> getClientIcons();

	const GuildWarVector &getGuildWarVector() const {
		return guildWarVector;
	}

	const std::unordered_set<std::shared_ptr<MonsterType>> &getCyclopediaMonsterTrackerSet(bool isBoss) const;

	void addMonsterToCyclopediaTrackerList(const std::shared_ptr<MonsterType> &mtype, bool isBoss, bool reloadClient = false);

	void removeMonsterFromCyclopediaTrackerList(const std::shared_ptr<MonsterType> &mtype, bool isBoss, bool reloadClient = false);

	void sendBestiaryEntryChanged(uint16_t raceid) const;

	void refreshCyclopediaMonsterTracker(bool isBoss = false) const {
		refreshCyclopediaMonsterTracker(getCyclopediaMonsterTrackerSet(isBoss), isBoss);
	}

	void refreshCyclopediaMonsterTracker(const std::unordered_set<std::shared_ptr<MonsterType>> &trackerList, bool isBoss) const;

	bool isBossOnBosstiaryTracker(const std::shared_ptr<MonsterType> &monsterType) const;

	std::shared_ptr<Vocation> getVocation() const;

	OperatingSystem_t getOperatingSystem() const;
	void setOperatingSystem(OperatingSystem_t clientos);

	bool isOldProtocol() const;

	uint32_t getProtocolVersion() const;

	bool hasSecureMode() const;

	void setParty(std::shared_ptr<Party> newParty);
	std::shared_ptr<Party> getParty() const;

	int32_t getCleavePercent(bool useCharges = false) const;

	void setCleavePercent(int32_t value);

	int32_t getPerfectShotDamage(uint8_t range, bool useCharges = false) const;

	void setPerfectShotDamage(uint8_t range, int32_t damage);

	int32_t getSpecializedMagicLevel(CombatType_t combat, bool useCharges = false) const;

	void setSpecializedMagicLevel(CombatType_t combat, int32_t value);

	int32_t getMagicShieldCapacityFlat(bool useCharges = false) const;

	void setMagicShieldCapacityFlat(int32_t value);

	int32_t getMagicShieldCapacityPercent(bool useCharges = false) const;

	void setMagicShieldCapacityPercent(int32_t value);

	double_t getReflectPercent(CombatType_t combat, bool useCharges = false) const override;

	int32_t getReflectFlat(CombatType_t combat, bool useCharges = false) const override;

	PartyShields_t getPartyShield(const std::shared_ptr<Player> &player);
	bool isInviting(const std::shared_ptr<Player> &player) const;
	bool isPartner(const std::shared_ptr<Player> &player) const;
	void sendPlayerPartyIcons(const std::shared_ptr<Player> &player) const;
	bool addPartyInvitation(const std::shared_ptr<Party> &party);
	void removePartyInvitation(const std::shared_ptr<Party> &party);
	void clearPartyInvitations();

	void sendUnjustifiedPoints() const;

	GuildEmblems_t getGuildEmblem(const std::shared_ptr<Player> &player) const;

	uint64_t getSpentMana() const;

	bool hasFlag(PlayerFlags_t flag) const;

	void setFlag(PlayerFlags_t flag) const;

	void removeFlag(PlayerFlags_t flag) const;

	std::shared_ptr<BedItem> getBedItem();
	void setBedItem(std::shared_ptr<BedItem> b);

	bool hasImbuingItem() const;
	void setImbuingItem(const std::shared_ptr<Item> &item);

	void addBlessing(uint8_t index, uint8_t count);
	void removeBlessing(uint8_t index, uint8_t count);
	bool hasBlessing(uint8_t index) const;

	uint8_t getBlessingCount(uint8_t index, bool storeCount = false) const;
	std::string getBlessingsName() const;

	bool isOffline() const {
		return (getID() == 0);
	}
	void disconnect() const;

	uint32_t getIP() const;

	bool isDisconnected() const {
		return getIP() == 0;
	}

	void addContainer(uint8_t cid, const std::shared_ptr<Container> &container);
	void closeContainer(uint8_t cid);
	void setContainerIndex(uint8_t cid, uint16_t index);

	std::shared_ptr<Container> getContainerByID(uint8_t cid);
	int8_t getContainerID(const std::shared_ptr<Container> &container) const;
	uint16_t getContainerIndex(uint8_t cid) const;

	bool canOpenCorpse(uint32_t ownerId) const;

	void addStorageValue(uint32_t key, int32_t value, bool isLogin = false);
	int32_t getStorageValue(uint32_t key) const;

	int32_t getStorageValueByName(const std::string &storageName) const;
	void addStorageValueByName(const std::string &storageName, int32_t value, bool isLogin = false);

	std::shared_ptr<KV> kv() const;

	void genReservedStorageRange();

	void setGroup(std::shared_ptr<Group> newGroup) {
		group = std::move(newGroup);
	}
	std::shared_ptr<Group> getGroup() const {
		return group;
	}

	void setInMarket(bool value) {
		inMarket = value;
	}
	bool isInMarket() const {
		return inMarket;
	}
	void setSpecialMenuAvailable(bool supplyStashBool, bool marketMenuBool, bool depotSearchBool);
	bool isDepotSearchOpen() const {
		return depotSearchOnItem.first != 0;
	}
	bool isDepotSearchOpenOnItem(uint16_t itemId) const {
		return depotSearchOnItem.first == itemId;
	}
	void setDepotSearchIsOpen(uint16_t itemId, uint8_t tier) {
		depotSearchOnItem = { itemId, tier };
	}
	bool isDepotSearchAvailable() const {
		return depotSearch;
	}
	bool isSupplyStashMenuAvailable() const {
		return supplyStash;
	}
	bool isMarketMenuAvailable() const {
		return marketMenu;
	}
	bool isExerciseTraining() const {
		return exerciseTraining;
	}
	void setExerciseTraining(bool isTraining) {
		exerciseTraining = isTraining;
	}
	void setLastDepotId(int16_t newId) {
		lastDepotId = newId;
	}
	int16_t getLastDepotId() const {
		return lastDepotId;
	}

	void resetIdleTime() {
		idleTime = 0;
	}

	bool isInGhostMode() const override {
		return ghostMode;
	}
	void switchGhostMode() {
		ghostMode = !ghostMode;
	}
	uint32_t getLevel() const {
		return level;
	}
	void setLevel(uint32_t newLevel) {
		level = newLevel;
	}
	uint8_t getLevelPercent() const {
		return levelPercent;
	}
	uint32_t getMagicLevel() const;
	uint32_t getLoyaltyMagicLevel() const;
	uint32_t getBaseMagicLevel() const {
		return magLevel;
	}
	double_t getMagicLevelPercent() const {
		return magLevelPercent;
	}
	uint8_t getSoul() const {
		return soul;
	}
	bool isAccessPlayer() const;
	bool isPlayerGroup() const;
	bool isPremium() const;
	uint32_t getPremiumDays() const;
	time_t getPremiumLastDay() const;

	bool isVip() const;

	void setTibiaCoins(int32_t v);
	void setTransferableTibiaCoins(int32_t v);

	uint16_t getHelpers() const;

	bool setVocation(uint16_t vocId);
	uint16_t getVocationId() const;

	PlayerSex_t getSex() const {
		return sex;
	}
	PlayerPronoun_t getPronoun() const {
		return pronoun;
	}
	std::string getObjectPronoun() const;
	std::string getSubjectPronoun() const;
	std::string getPossessivePronoun() const;
	std::string getReflexivePronoun() const;
	std::string getSubjectVerb(bool past = false) const;
	void setSex(PlayerSex_t);
	void setPronoun(PlayerPronoun_t);
	uint64_t getExperience() const {
		return experience;
	}

	time_t getLastLoginSaved() const {
		return lastLoginSaved;
	}

	time_t getLastLogout() const {
		return lastLogout;
	}

	const Position &getLoginPosition() const {
		return loginPosition;
	}
	const Position &getTemplePosition() const;
	std::shared_ptr<Town> getTown() const;
	void setTown(const std::shared_ptr<Town> &newTown);

	void clearModalWindows();
	bool hasModalWindowOpen(uint32_t modalWindowId) const;
	void onModalWindowHandled(uint32_t modalWindowId);

	bool isPushable() override;
	uint32_t isMuted() const;
	void addMessageBuffer();
	void removeMessageBuffer();

	bool removeItemOfType(uint16_t itemId, uint32_t itemAmount, int32_t subType, bool ignoreEquipped = false) const;
	/**
	 * @param itemAmount is uint32_t because stash item is uint32_t max
	 */
	bool hasItemCountById(uint16_t itemId, uint32_t itemCount, bool checkStash) const;
	/**
	 * @param itemAmount is uint32_t because stash item is uint32_t max
	 */
	bool removeItemCountById(uint16_t itemId, uint32_t itemAmount, bool removeFromStash = true);

	void addItemOnStash(uint16_t itemId, uint32_t amount);
	uint32_t getStashItemCount(uint16_t itemId) const;
	bool withdrawItem(uint16_t itemId, uint32_t amount);
	StashItemList getStashItems() const;

	uint32_t getBaseCapacity() const;

	uint32_t getCapacity() const;

	uint32_t getBonusCapacity() const;

	uint32_t getFreeCapacity() const;

	int32_t getMaxHealth() const override;
	uint32_t getMaxMana() const override;

	std::shared_ptr<Item> getInventoryItem(Slots_t slot) const;

	bool isItemAbilityEnabled(Slots_t slot) const;
	void setItemAbility(Slots_t slot, bool enabled);

	void setVarSkill(skills_t skill, int32_t modifier);

	void setVarStats(stats_t stat, int32_t modifier);
	int32_t getDefaultStats(stats_t stat) const;

	void addConditionSuppressions(const std::array<ConditionType_t, ConditionType_t::CONDITION_COUNT> &addCondition);
	void removeConditionSuppressions();

	std::shared_ptr<Reward> getReward(uint64_t rewardId, bool autoCreate);
	void removeReward(uint64_t rewardId);
	void getRewardList(std::vector<uint64_t> &rewards) const;
	std::shared_ptr<RewardChest> getRewardChest();

	std::vector<std::shared_ptr<Item>> getRewardsFromContainer(const std::shared_ptr<Container> &container) const;

	std::shared_ptr<DepotChest> getDepotChest(uint32_t depotId, bool autoCreate);
	std::shared_ptr<DepotLocker> getDepotLocker(uint32_t depotId);
	void onReceiveMail();
	bool isNearDepotBox();

	std::shared_ptr<Container> refreshManagedContainer(ObjectCategory_t category, const std::shared_ptr<Container> &container, bool isLootContainer, bool loading = false);
	std::shared_ptr<Container> getManagedContainer(ObjectCategory_t category, bool isLootContainer) const;
	void setMainBackpackUnassigned(const std::shared_ptr<Container> &container);

	bool canSee(const Position &pos) override;
	bool canSeeCreature(const std::shared_ptr<Creature> &creature) const override;

	bool canWalkthrough(const std::shared_ptr<Creature> &creature);
	bool canWalkthroughEx(const std::shared_ptr<Creature> &creature) const;

	RaceType_t getRace() const override;

	uint64_t getMoney() const;
	std::pair<uint64_t, uint64_t> getForgeSliversAndCores() const;

	// safe-trade functions
	void setTradeState(TradeState_t state);
	TradeState_t getTradeState() const;
	std::shared_ptr<Item> getTradeItem();

	// shop functions
	void setShopOwner(std::shared_ptr<Npc> owner);

	std::shared_ptr<Npc> getShopOwner() const;

	// follow functions
	bool setFollowCreature(const std::shared_ptr<Creature> &creature) override;
	void goToFollowCreature() override;

	// follow events
	void onFollowCreature(const std::shared_ptr<Creature> &) override;

	// walk events
	void onWalk(Direction &dir) override;
	void onWalkAborted() override;
	void onWalkComplete() override;

	void stopWalk();
	bool openShopWindow(const std::shared_ptr<Npc> &npc, const std::vector<ShopBlock> &shopItems = {});
	bool closeShopWindow();
	bool updateSaleShopList(const std::shared_ptr<Item> &item);
	bool hasShopItemForSale(uint16_t itemId, uint8_t subType) const;

	void setChaseMode(bool mode);
	void setFightMode(FightMode_t mode);
	void setSecureMode(bool mode);

	Faction_t getFaction() const override;

	void setFaction(Faction_t factionId);
	// combat functions
	bool setAttackedCreature(const std::shared_ptr<Creature> &creature) override;
	bool isImmune(CombatType_t type) const override;
	bool isImmune(ConditionType_t type) const override;
	bool hasShield() const;
	bool isAttackable() const override;
	static bool lastHitIsPlayer(const std::shared_ptr<Creature> &lastHitCreature);

	// stash functions
	bool addItemFromStash(uint16_t itemId, uint32_t itemCount);
	void stowItem(const std::shared_ptr<Item> &item, uint32_t count, bool allItems);

	void changeHealth(int32_t healthChange, bool sendHealthChange = true) override;
	void changeMana(int32_t manaChange) override;
	void changeSoul(int32_t soulChange);

	bool isPzLocked() const;
	BlockType_t blockHit(const std::shared_ptr<Creature> &attacker, const CombatType_t &combatType, int32_t &damage, bool checkDefense = false, bool checkArmor = false, bool field = false) override;
	void doAttacking(uint32_t interval) override;
	bool hasExtraSwing() override;

	uint16_t getSkillLevel(skills_t skill) const;
	uint16_t getLoyaltySkill(skills_t skill) const;
	uint16_t getBaseSkill(uint8_t skill) const;
	double_t getSkillPercent(skills_t skill) const;

	bool getAddAttackSkill() const;

	BlockType_t getLastAttackBlockType() const;

	uint64_t getLastConditionTime(ConditionType_t type) const;

	void updateLastConditionTime(ConditionType_t type);

	bool checkLastConditionTimeWithin(ConditionType_t type, uint32_t interval) const;

	uint64_t getLastAttack() const;

	bool checkLastAttackWithin(uint32_t interval) const;

	void updateLastAttack();

	uint64_t getLastAggressiveAction() const;

	bool checkLastAggressiveActionWithin(uint32_t interval) const;

	void updateLastAggressiveAction();

	std::shared_ptr<Item> getWeapon(Slots_t slot, bool ignoreAmmo) const;
	std::shared_ptr<Item> getWeapon(bool ignoreAmmo = false) const;
	WeaponType_t getWeaponType() const;
	int32_t getWeaponSkill(const std::shared_ptr<Item> &item) const;
	void getShieldAndWeapon(std::shared_ptr<Item> &shield, std::shared_ptr<Item> &weapon) const;

	void drainHealth(const std::shared_ptr<Creature> &attacker, int32_t damage) override;
	void drainMana(const std::shared_ptr<Creature> &attacker, int32_t manaLoss) override;
	void addManaSpent(uint64_t amount);
	void addSkillAdvance(skills_t skill, uint64_t count);

	int32_t getArmor() const override;
	int32_t getDefense() const override;
	float getAttackFactor() const override;
	float getDefenseFactor() const override;
	float getMitigation() const override;

	void addInFightTicks(bool pzlock = false);

	uint64_t getGainedExperience(const std::shared_ptr<Creature> &attacker) const override;

	// combat event functions
	void onAddCondition(ConditionType_t type) override;
	void onAddCombatCondition(ConditionType_t type) override;
	void onEndCondition(ConditionType_t type) override;
	void onCombatRemoveCondition(const std::shared_ptr<Condition> &condition) override;
	void onAttackedCreature(const std::shared_ptr<Creature> &target) override;
	void onAttacked() override;
	void onAttackedCreatureDrainHealth(const std::shared_ptr<Creature> &target, int32_t points) override;
	void onTargetCreatureGainHealth(const std::shared_ptr<Creature> &target, int32_t points) override;
	bool onKilledPlayer(const std::shared_ptr<Player> &target, bool lastHit) override;
	bool onKilledMonster(const std::shared_ptr<Monster> &target) override;
	void onGainExperience(uint64_t gainExp, const std::shared_ptr<Creature> &target) override;
	void onGainSharedExperience(uint64_t gainExp, const std::shared_ptr<Creature> &target);
	void onAttackedCreatureBlockHit(const BlockType_t &blockType) override;
	void onBlockHit() override;
	void onTakeDamage(const std::shared_ptr<Creature> &attacker, int32_t damage) override;
	void onChangeZone(ZoneType_t zone) override;
	void onAttackedCreatureChangeZone(ZoneType_t zone) override;
	void onIdleStatus() override;
	void onPlacedCreature() override;

	LightInfo getCreatureLight() const override;

	Skulls_t getSkull() const override;
	Skulls_t getSkullClient(const std::shared_ptr<Creature> &creature) override;
	int64_t getSkullTicks() const;
	void setSkullTicks(int64_t ticks);

	bool hasAttacked(const std::shared_ptr<Player> &attacked) const;
	void addAttacked(const std::shared_ptr<Player> &attacked);
	void removeAttacked(const std::shared_ptr<Player> &attacked);
	void clearAttacked();
	void addUnjustifiedDead(const std::shared_ptr<Player> &attacked);
	void sendCreatureEmblem(const std::shared_ptr<Creature> &creature) const;
	void sendCreatureSkull(const std::shared_ptr<Creature> &creature) const;
	void checkSkullTicks(int64_t ticks);

	bool canWear(uint16_t lookType, uint8_t addons) const;
	void addOutfit(uint16_t lookType, uint8_t addons);
	bool removeOutfit(uint16_t lookType);
	bool removeOutfitAddon(uint16_t lookType, uint8_t addons);
	bool getOutfitAddons(const std::shared_ptr<Outfit> &outfit, uint8_t &addons) const;

	bool canFamiliar(uint16_t lookType) const;
	void addFamiliar(uint16_t lookType);
	bool removeFamiliar(uint16_t lookType);
	bool getFamiliar(const std::shared_ptr<Familiar> &familiar) const;
	void setFamiliarLooktype(uint16_t familiarLooktype);

	bool canLogout();

	bool hasKilled(const std::shared_ptr<Player> &player) const;

	size_t getMaxDepotItems() const;

	// tile
	// send methods
	// tile
	// send methods
	void sendAddTileItem(const std::shared_ptr<Tile> &itemTile, const Position &pos, const std::shared_ptr<Item> &item);
	void sendUpdateTileItem(const std::shared_ptr<Tile> &updateTile, const Position &pos, const std::shared_ptr<Item> &item);
	void sendRemoveTileThing(const Position &pos, int32_t stackpos) const;
	void sendUpdateTileCreature(const std::shared_ptr<Creature> &creature);
	void sendUpdateTile(const std::shared_ptr<Tile> &updateTile, const Position &pos) const;

	void sendChannelMessage(const std::string &author, const std::string &text, SpeakClasses type, uint16_t channel) const;
	void sendChannelEvent(uint16_t channelId, const std::string &playerName, ChannelEvent_t channelEvent) const;
	void sendCreatureAppear(const std::shared_ptr<Creature> &creature, const Position &pos, bool isLogin);
	void sendCreatureMove(const std::shared_ptr<Creature> &creature, const Position &newPos, int32_t newStackPos, const Position &oldPos, int32_t oldStackPos, bool teleport) const;
	void sendCreatureTurn(const std::shared_ptr<Creature> &creature);
	void sendCreatureSay(const std::shared_ptr<Creature> &creature, SpeakClasses type, const std::string &text, const Position* pos = nullptr) const;
	void sendCreatureReload(const std::shared_ptr<Creature> &creature) const;
	void sendPrivateMessage(const std::shared_ptr<Player> &speaker, SpeakClasses type, const std::string &text) const;
	void sendCreatureSquare(const std::shared_ptr<Creature> &creature, SquareColor_t color) const;
	void sendCreatureChangeOutfit(const std::shared_ptr<Creature> &creature, const Outfit_t &outfit) const;
	void sendCreatureChangeVisible(const std::shared_ptr<Creature> &creature, bool visible);
	void sendCreatureLight(const std::shared_ptr<Creature> &creature) const;
	void sendCreatureIcon(const std::shared_ptr<Creature> &creature) const;
	void sendUpdateCreature(const std::shared_ptr<Creature> &creature) const;
	void sendCreatureWalkthrough(const std::shared_ptr<Creature> &creature, bool walkthrough) const;
	void sendCreatureShield(const std::shared_ptr<Creature> &creature) const;
	void sendCreatureType(const std::shared_ptr<Creature> &creature, uint8_t creatureType) const;
	void sendSpellCooldown(uint16_t spellId, uint32_t time) const;
	void sendSpellGroupCooldown(SpellGroup_t groupId, uint32_t time) const;
	void sendUseItemCooldown(uint32_t time) const;
	void reloadCreature(const std::shared_ptr<Creature> &creature) const;
	void sendModalWindow(const ModalWindow &modalWindow);

	// container
	void closeAllExternalContainers();
	// container
	void sendAddContainerItem(const std::shared_ptr<Container> &container, std::shared_ptr<Item> item);
	void sendUpdateContainerItem(const std::shared_ptr<Container> &container, uint16_t slot, const std::shared_ptr<Item> &newItem);
	void sendRemoveContainerItem(const std::shared_ptr<Container> &container, uint16_t slot);
	void sendContainer(uint8_t cid, const std::shared_ptr<Container> &container, bool hasParent, uint16_t firstIndex) const;

	// inventory
	void sendDepotItems(const ItemsTierCountList &itemMap, uint16_t count) const;
	void sendCloseDepotSearch() const;
	void sendDepotSearchResultDetail(uint16_t itemId, uint8_t tier, uint32_t depotCount, const ItemVector &depotItems, uint32_t inboxCount, const ItemVector &inboxItems, uint32_t stashCount) const;
	void sendCoinBalance() const;
	void sendInventoryItem(Slots_t slot, const std::shared_ptr<Item> &item) const;
	void sendInventoryIds() const;

	void openPlayerContainers();

	// Quickloot
	void sendLootContainers() const;

	void sendSingleSoundEffect(const Position &pos, SoundEffect_t id, SourceEffect_t source) const;

	void sendDoubleSoundEffect(const Position &pos, SoundEffect_t mainSoundId, SourceEffect_t mainSource, SoundEffect_t secondarySoundId, SourceEffect_t secondarySource) const;

	SoundEffect_t getAttackSoundEffect() const;
	SoundEffect_t getHitSoundEffect() const;

	// event methods
	void onUpdateTileItem(const std::shared_ptr<Tile> &tile, const Position &pos, const std::shared_ptr<Item> &oldItem, const ItemType &oldType, const std::shared_ptr<Item> &newItem, const ItemType &newType) override;
	void onRemoveTileItem(const std::shared_ptr<Tile> &tile, const Position &pos, const ItemType &iType, const std::shared_ptr<Item> &item) override;

	void onCreatureAppear(const std::shared_ptr<Creature> &creature, bool isLogin) override;
	void onRemoveCreature(const std::shared_ptr<Creature> &creature, bool isLogout) override;
	void onCreatureMove(const std::shared_ptr<Creature> &creature, const std::shared_ptr<Tile> &newTile, const Position &newPos, const std::shared_ptr<Tile> &oldTile, const Position &oldPos, bool teleport) override;

	void onEquipInventory();
	void onDeEquipInventory();

	void onAttackedCreatureDisappear(bool isLogout) override;
	void onFollowCreatureDisappear(bool isLogout) override;

	// container
	// container
	void onAddContainerItem(const std::shared_ptr<Item> &item);
	void onUpdateContainerItem(const std::shared_ptr<Container> &container, const std::shared_ptr<Item> &oldItem, const std::shared_ptr<Item> &newItem);
	void onRemoveContainerItem(const std::shared_ptr<Container> &container, const std::shared_ptr<Item> &item);

	void onCloseContainer(const std::shared_ptr<Container> &container);
	void onSendContainer(const std::shared_ptr<Container> &container);
	// close container and its child containers
	void autoCloseContainers(const std::shared_ptr<Container> &container);

	// inventory
	// inventory
	void onUpdateInventoryItem(const std::shared_ptr<Item> &oldItem, const std::shared_ptr<Item> &newItem);
	void onRemoveInventoryItem(const std::shared_ptr<Item> &item);

	void sendCancelMessage(const std::string &msg) const;
	void sendCancelMessage(ReturnValue message) const;
	void sendCancelTarget() const;
	void sendCancelWalk() const;
	void sendChangeSpeed(const std::shared_ptr<Creature> &creature, uint16_t newSpeed) const;
	void sendCreatureHealth(const std::shared_ptr<Creature> &creature) const;
	void sendPartyCreatureUpdate(const std::shared_ptr<Creature> &creature) const;
	void sendPartyCreatureShield(const std::shared_ptr<Creature> &creature) const;
	void sendPartyCreatureSkull(const std::shared_ptr<Creature> &creature) const;
	void sendPartyCreatureHealth(const std::shared_ptr<Creature> &creature, uint8_t healthPercent) const;
	void sendPartyPlayerMana(const std::shared_ptr<Player> &player, uint8_t manaPercent) const;
	void sendPartyCreatureShowStatus(const std::shared_ptr<Creature> &creature, bool showStatus) const;
	void sendPartyPlayerVocation(const std::shared_ptr<Player> &player) const;
	void sendPlayerVocation(const std::shared_ptr<Player> &player) const;
	void sendDistanceShoot(const Position &from, const Position &to, uint16_t type) const;
	void sendHouseWindow(const std::shared_ptr<House> &house, uint32_t listId) const;
	void sendCreatePrivateChannel(uint16_t channelId, const std::string &channelName) const;
	void sendClosePrivate(uint16_t channelId);
	void sendIcons();
	void sendIconBakragore(IconBakragore icon) const;
	void removeBakragoreIcons();
	void removeBakragoreIcon(const IconBakragore icon);
	void sendClientCheck() const;
	void sendGameNews() const;
	void sendMagicEffect(const Position &pos, uint16_t type) const;
	void removeMagicEffect(const Position &pos, uint16_t type) const;
	void sendPing();
	void sendPingBack() const;
	void sendStats();
	void sendBasicData() const;
	void sendBlessStatus() const;
	void sendSkills() const;
	void sendTextMessage(MessageClasses mclass, const std::string &message) const;
	void sendTextMessage(const TextMessage &message) const;
	void sendReLoginWindow(uint8_t unfairFightReduction) const;
	void sendTextWindow(const std::shared_ptr<Item> &item, uint16_t maxlen, bool canWrite) const;
	void sendToChannel(const std::shared_ptr<Creature> &creature, SpeakClasses type, const std::string &text, uint16_t channelId) const;
	void sendShop(const std::shared_ptr<Npc> &npc) const;
	void sendSaleItemList(const std::map<uint16_t, uint16_t> &inventoryMap) const;
	void sendCloseShop() const;
	void sendMarketEnter(uint32_t depotId) const;
	void sendMarketLeave();
	void sendMarketBrowseItem(uint16_t itemId, const MarketOfferList &buyOffers, const MarketOfferList &sellOffers, uint8_t tier) const;
	void sendMarketBrowseOwnOffers(const MarketOfferList &buyOffers, const MarketOfferList &sellOffers) const;
	void sendMarketBrowseOwnHistory(const HistoryMarketOfferList &buyOffers, const HistoryMarketOfferList &sellOffers) const;
	void sendMarketDetail(uint16_t itemId, uint8_t tier) const;
	void sendMarketAcceptOffer(const MarketOfferEx &offer) const;
	void sendMarketCancelOffer(const MarketOfferEx &offer) const;
	void sendTradeItemRequest(const std::string &traderName, const std::shared_ptr<Item> &item, bool ack) const;
	void sendTradeClose() const;
	void sendWorldLight(LightInfo lightInfo) const;
	void sendTibiaTime(int32_t time) const;
	void sendChannelsDialog() const;
	void sendOpenPrivateChannel(const std::string &receiver) const;
	void sendExperienceTracker(int64_t rawExp, int64_t finalExp) const;
	void sendOutfitWindow() const;
	// House Auction
	BidErrorMessage canBidHouse(uint32_t houseId);
	TransferErrorMessage canTransferHouse(uint32_t houseId, uint32_t newOwnerGUID);
	AcceptTransferErrorMessage canAcceptTransferHouse(uint32_t houseId);
	void sendCyclopediaHouseList(const HouseMap &houses) const;
	void sendResourceBalance(Resource_t resourceType, uint64_t value) const;
	void sendHouseAuctionMessage(uint32_t houseId, HouseAuctionType type, uint8_t index, bool bidSuccess = false) const;
	// Imbuements
<<<<<<< HEAD
	void onApplyImbuement(Imbuement* imbuement, std::shared_ptr<Item> item, uint8_t slot, bool protectionCharm);
	void onClearImbuement(std::shared_ptr<Item> item, uint8_t slot);
	void openImbuementWindow(std::shared_ptr<Item> item);
	void sendImbuementResult(const std::string message) {
		if (client) {
			client->sendImbuementResult(message);
		}
	}
	void closeImbuementWindow() const {
		if (client) {
			client->closeImbuementWindow();
		}
	}
	void sendPodiumWindow(std::shared_ptr<Item> podium, const Position &position, uint16_t itemId, uint8_t stackpos) {
		if (client) {
			client->sendPodiumWindow(podium, position, itemId, stackpos);
		}
	}
	void sendCloseContainer(uint8_t cid) {
		if (client) {
			client->sendCloseContainer(cid);
		}
	}

	void sendChannel(uint16_t channelId, const std::string &channelName, const UsersMap* channelUsers, const InvitedMap* invitedUsers) {
		if (client) {
			client->sendChannel(channelId, channelName, channelUsers, invitedUsers);
		}
	}
	void sendTutorial(uint8_t tutorialId) {
		if (client) {
			client->sendTutorial(tutorialId);
		}
	}
	void sendAddMarker(const Position &pos, uint8_t markType, const std::string &desc) {
		if (client) {
			client->sendAddMarker(pos, markType, desc);
		}
	}
	void sendItemInspection(uint16_t itemId, uint8_t itemCount, std::shared_ptr<Item> item, bool cyclopedia) {
		if (client) {
			client->sendItemInspection(itemId, itemCount, item, cyclopedia);
		}
	}
	void sendCyclopediaCharacterNoData(CyclopediaCharacterInfoType_t characterInfoType, uint8_t errorCode) {
		if (client) {
			client->sendCyclopediaCharacterNoData(characterInfoType, errorCode);
		}
	}
	void sendCyclopediaCharacterBaseInformation() {
		if (client) {
			client->sendCyclopediaCharacterBaseInformation();
		}
	}
	void sendCyclopediaCharacterGeneralStats() {
		if (client) {
			client->sendCyclopediaCharacterGeneralStats();
		}
	}
	void sendCyclopediaCharacterCombatStats() {
		if (client) {
			client->sendCyclopediaCharacterCombatStats();
		}
	}
	void sendCyclopediaCharacterRecentDeaths(uint16_t page, uint16_t pages, const std::vector<RecentDeathEntry> &entries) {
		if (client) {
			client->sendCyclopediaCharacterRecentDeaths(page, pages, entries);
		}
	}
	void sendCyclopediaCharacterRecentPvPKills(uint16_t page, uint16_t pages, const std::vector<RecentPvPKillEntry> &entries) {
		if (client) {
			client->sendCyclopediaCharacterRecentPvPKills(page, pages, entries);
		}
	}
	void sendCyclopediaCharacterAchievements(uint16_t secretsUnlocked, std::vector<std::pair<Achievement, uint32_t>> achievementsUnlocked);
	void sendCyclopediaCharacterItemSummary(const ItemsTierCountList &inventoryItems, const ItemsTierCountList &storeInboxItems, const StashItemList &supplyStashItems, const ItemsTierCountList &depotBoxItems, const ItemsTierCountList &inboxItems) {
		if (client) {
			client->sendCyclopediaCharacterItemSummary(inventoryItems, storeInboxItems, supplyStashItems, depotBoxItems, inboxItems);
		}
	}
	void sendCyclopediaCharacterOutfitsMounts() {
		if (client) {
			client->sendCyclopediaCharacterOutfitsMounts();
		}
	}
	void sendCyclopediaCharacterStoreSummary() {
		if (client) {
			client->sendCyclopediaCharacterStoreSummary();
		}
	}
	void sendCyclopediaCharacterInspection() {
		if (client) {
			client->sendCyclopediaCharacterInspection();
		}
	}
	void sendCyclopediaCharacterBadges() {
		if (client) {
			client->sendCyclopediaCharacterBadges();
		}
	}
	void sendCyclopediaCharacterTitles() {
		if (client) {
			client->sendCyclopediaCharacterTitles();
		}
	}
	void sendHighscoresNoData() {
		if (client) {
			client->sendHighscoresNoData();
		}
	}
	void sendHighscores(const std::string &selectedWorld, const std::vector<HighscoreCharacter> &characters, uint8_t categoryId, uint32_t vocationId, uint16_t page, uint16_t pages, uint32_t updateTimer) {
		if (client) {
			client->sendHighscores(selectedWorld, characters, categoryId, vocationId, page, pages, updateTimer);
		}
	}
	void addAsyncOngoingTask(uint64_t flags) {
		asyncOngoingTasks |= flags;
	}
	bool hasAsyncOngoingTask(uint64_t flags) const {
		return (asyncOngoingTasks & flags);
	}
	void resetAsyncOngoingTask(uint64_t flags) {
		asyncOngoingTasks &= ~(flags);
	}
	void sendEnterWorld() {
		if (client) {
			client->sendEnterWorld();
		}
	}
	void sendFightModes() {
		if (client) {
			client->sendFightModes();
		}
	}
	void sendNetworkMessage(const NetworkMessage &message) {
		if (client) {
			client->writeToOutputBuffer(message);
		}
	}
=======
	void onApplyImbuement(const Imbuement* imbuement, const std::shared_ptr<Item> &item, uint8_t slot, bool protectionCharm);
	void onClearImbuement(const std::shared_ptr<Item> &item, uint8_t slot);
	void openImbuementWindow(const std::shared_ptr<Item> &item);
	void sendImbuementResult(const std::string &message) const;
	void closeImbuementWindow() const;
	void sendPodiumWindow(const std::shared_ptr<Item> &podium, const Position &position, uint16_t itemId, uint8_t stackpos) const;
	void sendCloseContainer(uint8_t cid) const;

	void sendChannel(uint16_t channelId, const std::string &channelName, const UsersMap* channelUsers, const InvitedMap* invitedUsers) const;
	void sendTutorial(uint8_t tutorialId) const;
	void sendAddMarker(const Position &pos, uint8_t markType, const std::string &desc) const;
	void sendItemInspection(uint16_t itemId, uint8_t itemCount, const std::shared_ptr<Item> &item, bool cyclopedia) const;
	void sendCyclopediaCharacterNoData(CyclopediaCharacterInfoType_t characterInfoType, uint8_t errorCode) const;
	void sendCyclopediaCharacterBaseInformation() const;
	void sendCyclopediaCharacterGeneralStats() const;
	void sendCyclopediaCharacterCombatStats() const;
	void sendCyclopediaCharacterRecentDeaths(uint16_t page, uint16_t pages, const std::vector<RecentDeathEntry> &entries) const;
	void sendCyclopediaCharacterRecentPvPKills(uint16_t page, uint16_t pages, const std::vector<RecentPvPKillEntry> &entries) const;
	void sendCyclopediaCharacterAchievements(uint16_t secretsUnlocked, const std::vector<std::pair<Achievement, uint32_t>> &achievementsUnlocked) const;
	void sendCyclopediaCharacterItemSummary(const ItemsTierCountList &inventoryItems, const ItemsTierCountList &storeInboxItems, const StashItemList &supplyStashItems, const ItemsTierCountList &depotBoxItems, const ItemsTierCountList &inboxItems) const;
	void sendCyclopediaCharacterOutfitsMounts() const;
	void sendCyclopediaCharacterStoreSummary() const;
	void sendCyclopediaCharacterInspection() const;
	void sendCyclopediaCharacterBadges() const;
	void sendCyclopediaCharacterTitles() const;
	void sendHighscoresNoData() const;
	void sendHighscores(const std::vector<HighscoreCharacter> &characters, uint8_t categoryId, uint32_t vocationId, uint16_t page, uint16_t pages, uint32_t updateTimer) const;
	void addAsyncOngoingTask(uint64_t flags);
	bool hasAsyncOngoingTask(uint64_t flags) const;
	void resetAsyncOngoingTask(uint64_t flags);
	void sendEnterWorld() const;
	void sendFightModes() const;
	void sendNetworkMessage(const NetworkMessage &message) const;

	void receivePing();

	void sendOpenStash(bool isNpc = false) const;

	void sendTakeScreenshot(Screenshot_t screenshotType) const;
>>>>>>> 93db96ca

	void onThink(uint32_t interval) override;

	void postAddNotification(const std::shared_ptr<Thing> &thing, const std::shared_ptr<Cylinder> &oldParent, int32_t index, CylinderLink_t link = LINK_OWNER) override;
	void postRemoveNotification(const std::shared_ptr<Thing> &thing, const std::shared_ptr<Cylinder> &newParent, int32_t index, CylinderLink_t link = LINK_OWNER) override;

	void setNextAction(int64_t time);
	bool canDoAction() const;

	void setNextPotionAction(int64_t time);
	bool canDoPotionAction() const;

	void setLoginProtection(int64_t time);
	bool isLoginProtected() const;
	void resetLoginProtection();

	void setProtection(bool status);
	bool isProtected();

	void cancelPush();

	void setModuleDelay(uint8_t byteortype, int16_t delay);

	bool canRunModule(uint8_t byteortype);

	uint32_t getNextActionTime() const;
	uint32_t getNextPotionActionTime() const;

	std::shared_ptr<Item> getWriteItem(uint32_t &windowTextId, uint16_t &maxWriteLen);
	void setWriteItem(const std::shared_ptr<Item> &item, uint16_t maxWriteLen = 0);

	std::shared_ptr<House> getEditHouse(uint32_t &windowTextId, uint32_t &listId);
	void setEditHouse(const std::shared_ptr<House> &house, uint32_t listId = 0);

	void learnInstantSpell(const std::string &spellName);
	void forgetInstantSpell(const std::string &spellName);
	bool hasLearnedInstantSpell(const std::string &spellName) const;

	void updateRegeneration() const;

	void setScheduledSaleUpdate(bool scheduled);

	bool getScheduledSaleUpdate() const;

	bool inPushEvent() const;

	void pushEvent(bool b);

	bool walkExhausted() const;

	void setWalkExhaust(int64_t value);

	const std::map<uint8_t, OpenContainer> &getOpenContainers() const;

	uint16_t getBaseXpGain() const;
	void setBaseXpGain(uint16_t value);
	uint16_t getVoucherXpBoost() const;
	void setVoucherXpBoost(uint16_t value);
	uint16_t getGrindingXpBoost() const;
	uint16_t getDisplayGrindingXpBoost() const;
	void setGrindingXpBoost(uint16_t value);
	uint16_t getXpBoostPercent() const;
	uint16_t getDisplayXpBoostPercent() const;
	void setXpBoostPercent(uint16_t percent);
	uint16_t getStaminaXpBoost() const;
	void setStaminaXpBoost(uint16_t value);

	void setXpBoostTime(uint16_t timeLeft);

	uint16_t getXpBoostTime() const;

	int32_t getIdleTime() const;

	void setTraining(bool value);

	void addItemImbuementStats(const Imbuement* imbuement);
	void removeItemImbuementStats(const Imbuement* imbuement);
	void updateImbuementTrackerStats() const;

	// User Interface action exhaustion
	bool isUIExhausted(uint32_t exhaustionTime = 250) const;
	void updateUIExhausted();

	bool isQuickLootListedItem(const std::shared_ptr<Item> &item) const;

	bool updateKillTracker(const std::shared_ptr<Container> &corpse, const std::string &playerName, const Outfit_t &creatureOutfit) const;

	void updatePartyTrackerAnalyzer() const;

	void sendLootStats(const std::shared_ptr<Item> &item, uint8_t count);
	void updateSupplyTracker(const std::shared_ptr<Item> &item);
	void updateImpactTracker(CombatType_t type, int32_t amount) const;

	void updateInputAnalyzer(CombatType_t type, int32_t amount, const std::string &target) const;

	void createLeaderTeamFinder(NetworkMessage &msg) const;
	void sendLeaderTeamFinder(bool reset) const;
	void sendTeamFinderList() const;
	void sendCreatureHelpers(uint32_t creatureId, uint16_t helpers) const;

	void setItemCustomPrice(uint16_t itemId, uint64_t price);
	uint32_t getCharmPoints() const;
	void setCharmPoints(uint32_t points);
	bool hasCharmExpansion() const;
	void setCharmExpansion(bool onOff);
	void setUsedRunesBit(int32_t bit);
	int32_t getUsedRunesBit() const;
	void setUnlockedRunesBit(int32_t bit);
	int32_t getUnlockedRunesBit() const;
	void setImmuneCleanse(ConditionType_t conditiontype);
	bool isImmuneCleanse(ConditionType_t conditiontype) const;
	void setImmuneFear();
	bool isImmuneFear() const;
	uint16_t parseRacebyCharm(charmRune_t charmId, bool set, uint16_t newRaceid);

	uint64_t getItemCustomPrice(uint16_t itemId, bool buyPrice = false) const;
	uint16_t getFreeBackpackSlots() const;

	bool canAutoWalk(const Position &toPosition, const std::function<void()> &function, uint32_t delay = 500);

	void sendMessageDialog(const std::string &message) const;

	// Account
	bool setAccount(uint32_t accountId);
	uint8_t getAccountType() const;
	uint32_t getAccountId() const;
	std::shared_ptr<Account> getAccount() const;

	// Prey system
	void initializePrey();
	void removePreySlotById(PreySlot_t slotid);

	void sendPreyData() const;

	void sendPreyTimeLeft(const std::unique_ptr<PreySlot> &slot) const;

	void reloadPreySlot(PreySlot_t slotid);

	const std::unique_ptr<PreySlot> &getPreySlotById(PreySlot_t slotid);

	bool setPreySlotClass(std::unique_ptr<PreySlot> &slot);

	bool usePreyCards(uint16_t amount);

	void addPreyCards(uint64_t amount);

	uint64_t getPreyCards() const;

	uint32_t getPreyRerollPrice() const;

	std::vector<uint16_t> getPreyBlackList() const;

	const std::unique_ptr<PreySlot> &getPreyWithMonster(uint16_t raceId) const;

	// Task hunting system
	void initializeTaskHunting();
	bool isCreatureUnlockedOnTaskHunting(const std::shared_ptr<MonsterType> &mtype) const;

	bool setTaskHuntingSlotClass(std::unique_ptr<TaskHuntingSlot> &slot);

	void reloadTaskSlot(PreySlot_t slotid);

	const std::unique_ptr<TaskHuntingSlot> &getTaskHuntingSlotById(PreySlot_t slotid);

	std::vector<uint16_t> getTaskHuntingBlackList() const;

	void sendTaskHuntingData() const;

	void addTaskHuntingPoints(uint64_t amount);

	bool useTaskHuntingPoints(uint64_t amount);

	uint64_t getTaskHuntingPoints() const;

	uint32_t getTaskHuntingRerollPrice() const;

	const std::unique_ptr<TaskHuntingSlot> &getTaskHuntingWithCreature(uint16_t raceId) const;

	uint32_t getLoyaltyPoints() const;

	void setLoyaltyBonus(uint16_t bonus);
	void setLoyaltyTitle(std::string title);
	std::string getLoyaltyTitle() const;
	uint16_t getLoyaltyBonus() const;

	/*******************************************************************************
	 * Depot search system
	 ******************************************************************************/
	void requestDepotItems();
	void requestDepotSearchItem(uint16_t itemId, uint8_t tier);
	void retrieveAllItemsFromDepotSearch(uint16_t itemId, uint8_t tier, bool isDepot);
	void openContainerFromDepotSearch(const Position &pos);
	std::shared_ptr<Item> getItemFromDepotSearch(uint16_t itemId, const Position &pos);

	std::pair<std::vector<std::shared_ptr<Item>>, std::map<uint16_t, std::map<uint8_t, uint32_t>>> requestLockerItems(const std::shared_ptr<DepotLocker> &depotLocker, bool sendToClient = false, uint8_t tier = 0) const;

	/**
	This function returns a pair of an array of items and a 16-bit integer from a DepotLocker instance, a 8-bit byte and a 16-bit integer.
	@param depotLocker The instance of DepotLocker from which to retrieve items.
	@param tier The 8-bit byte that specifies the level of the tier to search.
	@param itemId The 16-bit integer that specifies the ID of the item to search for.
	@return A pair of an array of items and a 16-bit integer, where the array of items is filled with all items from the
	locker with the specified id and the 16-bit integer is the total items found.
	*/
	std::pair<std::vector<std::shared_ptr<Item>>, uint16_t> getLockerItemsAndCountById(
		const std::shared_ptr<DepotLocker> &depotLocker,
		uint8_t tier,
		uint16_t itemId
	) const;

	bool saySpell(
		SpeakClasses type,
		const std::string &text,
		bool ghostMode,
		const Spectators* spectatorsPtr = nullptr,
		const Position* pos = nullptr
	);

	// Forge system
	void forgeFuseItems(ForgeAction_t actionType, uint16_t firstItemid, uint8_t tier, uint16_t secondItemId, bool success, bool reduceTierLoss, bool convergence, uint8_t bonus, uint8_t coreCount);
	void forgeTransferItemTier(ForgeAction_t actionType, uint16_t donorItemId, uint8_t tier, uint16_t receiveItemId, bool convergence);
	void forgeResourceConversion(ForgeAction_t actionType);
	void forgeHistory(uint8_t page) const;

	void sendOpenForge() const;
	void sendForgeError(ReturnValue returnValue) const;
	void sendForgeResult(ForgeAction_t actionType, uint16_t leftItemId, uint8_t leftTier, uint16_t rightItemId, uint8_t rightTier, bool success, uint8_t bonus, uint8_t coreCount, bool convergence) const;
	void sendForgeHistory(uint8_t page) const;
	void closeForgeWindow() const;

	void setForgeDusts(uint64_t amount);
	void addForgeDusts(uint64_t amount);
	void removeForgeDusts(uint64_t amount);
	uint64_t getForgeDusts() const;

	void addForgeDustLevel(uint64_t amount);
	void removeForgeDustLevel(uint64_t amount);
	uint64_t getForgeDustLevel() const;

	std::vector<ForgeHistory> &getForgeHistory();

	void setForgeHistory(const ForgeHistory &history);

	void registerForgeHistoryDescription(ForgeHistory history);

	void setBossPoints(uint32_t amount);
	void addBossPoints(uint32_t amount);
	void removeBossPoints(uint32_t amount);
	uint32_t getBossPoints() const;
	void sendBosstiaryCooldownTimer() const;

	void setSlotBossId(uint8_t slotId, uint32_t bossId);
	uint32_t getSlotBossId(uint8_t slotId) const;

	void addRemoveTime();
	void setRemoveBossTime(uint8_t newRemoveTimes);
	uint8_t getRemoveTimes() const;

	void sendMonsterPodiumWindow(const std::shared_ptr<Item> &podium, const Position &position, uint16_t itemId, uint8_t stackpos) const;

	void sendBosstiaryEntryChanged(uint32_t bossid) const;

	void sendInventoryImbuements(const std::map<Slots_t, std::shared_ptr<Item>> &items) const;

	/*******************************************************************************
	 * Hazard system
	 ******************************************************************************/
	// Parser
	void parseAttackRecvHazardSystem(CombatDamage &damage, const std::shared_ptr<Monster> &monster);
	void parseAttackDealtHazardSystem(CombatDamage &damage, const std::shared_ptr<Monster> &monster) const;
	// Points increase:
	void setHazardSystemPoints(int32_t amount);
	// Points get:
	uint16_t getHazardSystemPoints() const;

	/*******************************************************************************/

	// Concoction system
	void updateConcoction(uint16_t itemId, uint16_t timeLeft);
	std::map<uint16_t, uint16_t> getActiveConcoctions() const;
	bool isConcoctionActive(Concoction_t concotion) const;

	bool checkAutoLoot(bool isBoss) const;

	QuickLootFilter_t getQuickLootFilter() const;

	// Get specific inventory item from itemid
	std::vector<std::shared_ptr<Item>> getInventoryItemsFromId(uint16_t itemId, bool ignore = true) const;

	// this get all player store inbox items and return as ItemsTierCountList
	ItemsTierCountList getStoreInboxItemsId() const;
	// this get all player depot chest items and return as ItemsTierCountList
	ItemsTierCountList getDepotChestItemsId() const;
	// this get all player depot inbox items and return as ItemsTierCountList
	ItemsTierCountList getDepotInboxItemsId() const;

	// This get all player inventory items
	std::vector<std::shared_ptr<Item>> getAllInventoryItems(bool ignoreEquiped = false, bool ignoreItemWithTier = false) const;

	// This get all players slot items
	phmap::flat_hash_map<uint8_t, std::shared_ptr<Item>> getAllSlotItems() const;

	// Gets the equipped items with augment by type
	std::vector<std::shared_ptr<Item>> getEquippedAugmentItemsByType(Augment_t augmentType) const;

	// Gets the equipped items with augment
	std::vector<std::shared_ptr<Item>> getEquippedAugmentItems() const;

	/**
	 * @brief Get the equipped items of the player->
	 * @details This function returns a vector containing the items currently equipped by the player
	 * @return A vector of pointers to the equipped items.
	 */
	std::vector<std::shared_ptr<Item>> getEquippedItems() const;

	// Player wheel interface
	std::unique_ptr<PlayerWheel> &wheel();
	const std::unique_ptr<PlayerWheel> &wheel() const;

	// Player achievement interface
	std::unique_ptr<PlayerAchievement> &achiev();
	const std::unique_ptr<PlayerAchievement> &achiev() const;

	// Player badge interface
	std::unique_ptr<PlayerBadge> &badge();
	const std::unique_ptr<PlayerBadge> &badge() const;

	// Player title interface
	std::unique_ptr<PlayerTitle> &title();
	const std::unique_ptr<PlayerTitle> &title() const;

	// Player summary interface
	std::unique_ptr<PlayerCyclopedia> &cyclopedia();
	const std::unique_ptr<PlayerCyclopedia> &cyclopedia() const;

	// Player vip interface
	std::unique_ptr<PlayerVIP> &vip();
	const std::unique_ptr<PlayerVIP> &vip() const;

	void sendLootMessage(const std::string &message) const;

	std::shared_ptr<Container> getLootPouch();

	bool hasPermittedConditionInPZ() const;

	std::shared_ptr<Container> getStoreInbox() const;

	bool canSpeakWithHireling(uint8_t speechbubble);

	uint16_t getPlayerVocationEnum() const;

private:
	friend class PlayerLock;
	std::mutex mutex;

	static uint32_t playerFirstID;
	static uint32_t playerLastID;

	std::vector<std::shared_ptr<Condition>> getMuteConditions() const;

	void checkTradeState(const std::shared_ptr<Item> &item);
	bool hasCapacity(const std::shared_ptr<Item> &item, uint32_t count) const;

	void checkLootContainers(const std::shared_ptr<Container> &item);

	void gainExperience(uint64_t exp, const std::shared_ptr<Creature> &target);
	void addExperience(const std::shared_ptr<Creature> &target, uint64_t exp, bool sendText = false);
	void removeExperience(uint64_t exp, bool sendText = false);

	void updateInventoryWeight();
	/**
	 * @brief Starts checking the imbuements in the item so that the time decay is performed
	 * Registers the player in an unordered_map in game.h so that the function can be initialized by the task
	 */
	void updateInventoryImbuement();

	void setNextWalkActionTask(const std::shared_ptr<Task> &task);
	void setNextWalkTask(const std::shared_ptr<Task> &task);
	void setNextActionTask(const std::shared_ptr<Task> &task, bool resetIdleTime = true);
	void setNextActionPushTask(const std::shared_ptr<Task> &task);
	void setNextPotionActionTask(const std::shared_ptr<Task> &task);

	void death(const std::shared_ptr<Creature> &lastHitCreature) override;
	bool spawn();
	void despawn();
	bool dropCorpse(const std::shared_ptr<Creature> &lastHitCreature, const std::shared_ptr<Creature> &mostDamageCreature, bool lastHitUnjustified, bool mostDamageUnjustified) override;
	std::shared_ptr<Item> getCorpse(const std::shared_ptr<Creature> &lastHitCreature, const std::shared_ptr<Creature> &mostDamageCreature) override;

	// cylinder implementations
	ReturnValue queryAdd(int32_t index, const std::shared_ptr<Thing> &thing, uint32_t count, uint32_t flags, const std::shared_ptr<Creature> &actor = nullptr) override;
	ReturnValue queryMaxCount(int32_t index, const std::shared_ptr<Thing> &thing, uint32_t count, uint32_t &maxQueryCount, uint32_t flags) override;
	ReturnValue queryRemove(const std::shared_ptr<Thing> &thing, uint32_t count, uint32_t flags, const std::shared_ptr<Creature> &actor = nullptr) override;
	std::shared_ptr<Cylinder> queryDestination(int32_t &index, const std::shared_ptr<Thing> &thing, std::shared_ptr<Item> &destItem, uint32_t &flags) override;

	void addThing(const std::shared_ptr<Thing> &) override { }
	void addThing(int32_t index, const std::shared_ptr<Thing> &thing) override;

	void updateThing(const std::shared_ptr<Thing> &thing, uint16_t itemId, uint32_t count) override;
	void replaceThing(uint32_t index, const std::shared_ptr<Thing> &thing) override;

	void removeThing(const std::shared_ptr<Thing> &thing, uint32_t count) override;

	int32_t getThingIndex(const std::shared_ptr<Thing> &thing) const override;
	size_t getFirstIndex() const override;
	size_t getLastIndex() const override;
	uint32_t getItemTypeCount(uint16_t itemId, int32_t subType = -1) const override;
	void stashContainer(const StashContainerList &itemDict);
	ItemsTierCountList getInventoryItemsId(bool ignoreStoreInbox = false) const;

	// This function is a override function of base class
	std::map<uint32_t, uint32_t> &getAllItemTypeCount(std::map<uint32_t, uint32_t> &countMap) const override;
	// Function from player class with correct type sizes (uint16_t)
	std::map<uint16_t, uint16_t> &getAllSaleItemIdAndCount(std::map<uint16_t, uint16_t> &countMap) const;
	void getAllItemTypeCountAndSubtype(std::map<uint32_t, uint32_t> &countMap) const;
	std::shared_ptr<Item> getForgeItemFromId(uint16_t itemId, uint8_t tier) const;
	std::shared_ptr<Thing> getThing(size_t index) const override;

	void internalAddThing(const std::shared_ptr<Thing> &thing) override;
	void internalAddThing(uint32_t index, const std::shared_ptr<Thing> &thing) override;

	void addHuntingTaskKill(const std::shared_ptr<MonsterType> &mType);
	void addBestiaryKill(const std::shared_ptr<MonsterType> &mType);
	void addBosstiaryKill(const std::shared_ptr<MonsterType> &mType);

	phmap::flat_hash_set<uint32_t> attackedSet {};

	std::map<uint8_t, OpenContainer> openContainers;
	std::map<uint32_t, std::shared_ptr<DepotLocker>> depotLockerMap;
	std::map<uint32_t, std::shared_ptr<DepotChest>> depotChests;
	std::map<uint8_t, int64_t> moduleDelayMap;
	std::map<uint32_t, int32_t> storageMap;
	std::map<uint16_t, uint64_t> itemPriceMap;

	std::map<uint64_t, std::shared_ptr<Reward>> rewardMap;

	std::map<ObjectCategory_t, std::pair<std::shared_ptr<Container>, std::shared_ptr<Container>>> m_managedContainers;
	std::vector<ForgeHistory> forgeHistoryVector;

	std::vector<uint16_t> quickLootListItemIds;

	std::vector<OutfitEntry> outfits;
	std::vector<FamiliarEntry> familiars;

	std::vector<std::unique_ptr<PreySlot>> preys;
	std::vector<std::unique_ptr<TaskHuntingSlot>> taskHunting;

	GuildWarVector guildWarVector;

	std::vector<std::shared_ptr<Party>> invitePartyList;
	std::vector<uint32_t> modalWindows;
	std::vector<std::string> learnedInstantSpellList;
	// TODO: This variable is only temporarily used when logging in, get rid of it somehow.
	std::vector<std::shared_ptr<Condition>> storedConditionList;

	std::unordered_set<std::shared_ptr<MonsterType>> m_bestiaryMonsterTracker;
	std::unordered_set<std::shared_ptr<MonsterType>> m_bosstiaryMonsterTracker;

	std::string name;
	std::string guildNick;
	std::string loyaltyTitle;

	Skill skills[SKILL_LAST + 1];
	LightInfo itemsLight;
	Position loginPosition;
	Position lastWalkthroughPosition;

	time_t lastLoginSaved = 0;
	time_t lastLogout = 0;

	uint64_t experience = 0;
	uint64_t manaSpent = 0;
	uint64_t lastAttack = 0;
	std::unordered_map<uint8_t, uint64_t> lastConditionTime;
	uint64_t lastAggressiveAction = 0;
	uint64_t bankBalance = 0;
	uint64_t lastQuestlogUpdate = 0;
	uint64_t preyCards = 0;
	uint64_t taskHuntingPoints = 0;
	uint32_t bossPoints = 0;
	uint32_t bossIdSlotOne = 0;
	uint32_t bossIdSlotTwo = 0;
	uint8_t bossRemoveTimes = 1;
	uint64_t forgeDusts = 0;
	uint64_t forgeDustLevel = 0;
	int64_t lastFailedFollow = 0;
	int64_t skullTicks = 0;
	int64_t lastWalkthroughAttempt = 0;
	int64_t lastToggleMount = 0;
	int64_t lastUIInteraction = 0;
	int64_t lastPing;
	int64_t lastPong;
	int64_t nextAction = 0;
	int64_t nextPotionAction = 0;
	int64_t lastQuickLootNotification = 0;
	int64_t lastWalking = 0;
	int64_t loginProtectionTime = 0;
	uint64_t asyncOngoingTasks = 0;

	std::vector<Kill> unjustifiedKills;

	std::shared_ptr<BedItem> bedItem = nullptr;
	std::shared_ptr<Guild> guild = nullptr;
	GuildRank_ptr guildRank;
	std::shared_ptr<Group> group = nullptr;
	std::shared_ptr<Inbox> inbox;
	std::shared_ptr<Item> imbuingItem = nullptr;
	std::shared_ptr<Item> tradeItem = nullptr;
	std::shared_ptr<Item> inventory[CONST_SLOT_LAST + 1] = {};
	std::shared_ptr<Item> writeItem = nullptr;
	std::shared_ptr<House> editHouse = nullptr;
	std::shared_ptr<Npc> shopOwner = nullptr;
	std::shared_ptr<Party> m_party = nullptr;
	std::shared_ptr<Player> tradePartner = nullptr;
	std::shared_ptr<ProtocolGame> client = nullptr;
	std::shared_ptr<Task> walkTask;
	std::shared_ptr<Town> town;
	std::shared_ptr<Vocation> vocation = nullptr;
	std::shared_ptr<RewardChest> rewardChest = nullptr;

	uint32_t inventoryWeight = 0;
	uint32_t capacity = 40000;
	uint32_t bonusCapacity = 0;

	std::bitset<CombatType_t::COMBAT_COUNT> m_damageImmunities;
	std::bitset<ConditionType_t::CONDITION_COUNT> m_conditionImmunities;
	std::bitset<ConditionType_t::CONDITION_COUNT> m_conditionSuppressions;

	uint32_t level = 1;
	uint32_t magLevel = 0;
	uint32_t actionTaskEvent = 0;
	uint32_t actionTaskEventPush = 0;
	uint32_t actionPotionTaskEvent = 0;
	uint32_t nextStepEvent = 0;
	uint32_t walkTaskEvent = 0;
	uint32_t MessageBufferTicks = 0;
	uint32_t lastIP = 0;
	uint32_t guid = 0;
	uint32_t loyaltyPoints = 0;
	uint8_t isDailyReward = DAILY_REWARD_NOTCOLLECTED;
	uint32_t windowTextId = 0;
	uint32_t editListId = 0;
	uint32_t manaMax = 0;
	int32_t varSkills[SKILL_LAST + 1] = {};
	int32_t varStats[STAT_LAST + 1] = {};
	int32_t shopCallback = -1;
	int32_t MessageBufferCount = 0;
	int32_t bloodHitCount = 0;
	int32_t shieldBlockCount = 0;
	int8_t offlineTrainingSkill = SKILL_NONE;
	int32_t offlineTrainingTime = 0;
	int32_t idleTime = 0;
	int32_t m_deathTime = 0;
	uint32_t coinBalance = 0;
	uint32_t coinTransferableBalance = 0;
	uint16_t xpBoostTime = 0;
	uint8_t randomMount = 0;
	uint8_t worldId = 1;

	uint16_t lastStatsTrainingTime = 0;
	uint16_t staminaMinutes = 2520;
	std::vector<uint8_t> blessings = { 0, 0, 0, 0, 0, 0, 0, 0, 0, 0 };
	uint16_t maxWriteLen = 0;
	uint16_t baseXpGain = 100;
	uint16_t voucherXpBoost = 0;
	uint16_t grindingXpBoost = 0;
	uint16_t xpBoostPercent = 0;
	uint16_t staminaXpBoost = 100;
	int16_t lastDepotId = -1;
	StashItemList stashItems; // [ItemID] = amount
	uint32_t movedItems = 0;

	// Depot search system
	bool depotSearch = false;
	std::pair<uint16_t, uint8_t> depotSearchOnItem;

	// Bestiary
	bool charmExpansion = false;
	uint16_t charmRuneWound = 0;
	uint16_t charmRuneEnflame = 0;
	uint16_t charmRunePoison = 0;
	uint16_t charmRuneFreeze = 0;
	uint16_t charmRuneZap = 0;
	uint16_t charmRuneCurse = 0;
	uint16_t charmRuneCripple = 0;
	uint16_t charmRuneParry = 0;
	uint16_t charmRuneDodge = 0;
	uint16_t charmRuneAdrenaline = 0;
	uint16_t charmRuneNumb = 0;
	uint16_t charmRuneCleanse = 0;
	uint16_t charmRuneBless = 0;
	uint16_t charmRuneScavenge = 0;
	uint16_t charmRuneGut = 0;
	uint16_t charmRuneLowBlow = 0;
	uint16_t charmRuneDivine = 0;
	uint16_t charmRuneVamp = 0;
	uint16_t charmRuneVoid = 0;
	uint32_t charmPoints = 0;
	int32_t UsedRunesBit = 0;
	int32_t UnlockedRunesBit = 0;
	std::pair<ConditionType_t, uint64_t> cleanseCondition = { CONDITION_NONE, 0 };

	std::pair<ConditionType_t, uint64_t> m_fearCondition = { CONDITION_NONE, 0 };

	uint8_t soul = 0;
	uint8_t levelPercent = 0;
	uint16_t loyaltyBonusPercent = 0;
	double_t magLevelPercent = 0;

	PlayerSex_t sex = PLAYERSEX_FEMALE;
	OperatingSystem_t operatingSystem = CLIENTOS_NONE;
	BlockType_t lastAttackBlockType = BLOCK_NONE;
	TradeState_t tradeState = TRADE_NONE;
	FightMode_t fightMode = FIGHTMODE_ATTACK;
	Faction_t faction = FACTION_PLAYER;
	QuickLootFilter_t quickLootFilter {};
	PlayerPronoun_t pronoun = PLAYERPRONOUN_THEY;

	bool chaseMode = false;
	bool secureMode = true;
	bool inMarket = false;
	bool wasMounted = false;
	bool ghostMode = false;
	bool pzLocked = false;
	bool isConnecting = false;
	bool addAttackSkillPoint = false;
	bool inventoryAbilities[CONST_SLOT_LAST + 1] = {};
	bool quickLootFallbackToMainContainer = false;
	bool logged = false;
	bool scheduledSaleUpdate = false;
	bool inEventMovePush = false;
	bool supplyStash = false; // Menu option 'stow, stow container ...'
	bool marketMenu = false; // Menu option 'show in market'
	bool exerciseTraining = false;
	bool moved = false;
	bool m_isDead = false;
	bool imbuementTrackerWindowOpen = false;
	bool shouldForceLogout = true;
	bool connProtected = false;

	// Hazard system
	int64_t lastHazardSystemCriticalHit = 0;
	bool reloadHazardSystemPointsCounter = true;
	// Hazard end

	// Concoctions
	// [ConcoctionID] = time
	std::map<uint16_t, uint16_t> activeConcoctions;

	int32_t specializedMagicLevel[COMBAT_COUNT] = { 0 };
	int32_t cleavePercent = 0;
	std::map<uint8_t, int32_t> perfectShot;
	int32_t magicShieldCapacityFlat = 0;
	int32_t magicShieldCapacityPercent = 0;

	int32_t marriageSpouse = -1;

	void updateItemsLight(bool internal = false);
	uint16_t getStepSpeed() const override {
		return std::max<uint16_t>(PLAYER_MIN_SPEED, std::min<uint16_t>(PLAYER_MAX_SPEED, getSpeed()));
	}
	void updateBaseSpeed();

	bool isPromoted() const;

	uint32_t getAttackSpeed() const;

	static double_t getPercentLevel(uint64_t count, uint64_t nextLevelCount);
	double getLostPercent() const;
	uint64_t getLostExperience() const override {
		return skillLoss ? static_cast<uint64_t>(experience * getLostPercent()) : 0;
	}

	bool isSuppress(ConditionType_t conditionType, bool attackerPlayer) const override;

	uint16_t getLookCorpse() const override;
	void getPathSearchParams(const std::shared_ptr<Creature> &creature, FindPathParams &fpp) override;

	void setDead(bool isDead) {
		m_isDead = isDead;
	}
	bool isDead() const override {
		return m_isDead;
	}

	void triggerMomentum();
	void clearCooldowns();
	void triggerTranscendance();

	friend class Game;
	friend class SaveManager;
	friend class Npc;
	friend class PlayerFunctions;
	friend class NetworkMessageFunctions;
	friend class Map;
	friend class Actions;
	friend class IOLoginData;
	friend class ProtocolGame;
	friend class MoveEvent;
	friend class BedItem;
	friend class PlayerWheel;
	friend class IOLoginDataLoad;
	friend class IOLoginDataSave;
	friend class PlayerAchievement;
	friend class PlayerBadge;
	friend class PlayerCyclopedia;
	friend class PlayerTitle;
	friend class PlayerVIP;

	std::unique_ptr<PlayerWheel> m_wheelPlayer;
	std::unique_ptr<PlayerAchievement> m_playerAchievement;
	std::unique_ptr<PlayerBadge> m_playerBadge;
	std::unique_ptr<PlayerCyclopedia> m_playerCyclopedia;
	std::unique_ptr<PlayerTitle> m_playerTitle;
	std::unique_ptr<PlayerVIP> m_playerVIP;

	std::mutex quickLootMutex;

	std::shared_ptr<Account> account;
	bool online = true;

	bool hasQuiverEquipped() const;

	bool hasWeaponDistanceEquipped() const;

	std::shared_ptr<Item> getQuiverAmmoOfType(const ItemType &it) const;

	std::array<double_t, COMBAT_COUNT> getFinalDamageReduction() const;
	void calculateDamageReductionFromEquipedItems(std::array<double_t, COMBAT_COUNT> &combatReductionMap) const;
	void calculateDamageReductionFromItem(std::array<double_t, COMBAT_COUNT> &combatReductionMap, const std::shared_ptr<Item> &item) const;
	void updateDamageReductionFromItemImbuement(std::array<double_t, COMBAT_COUNT> &combatReductionMap, const std::shared_ptr<Item> &item, uint16_t combatTypeIndex) const;
	void updateDamageReductionFromItemAbility(std::array<double_t, COMBAT_COUNT> &combatReductionMap, const std::shared_ptr<Item> &item, uint16_t combatTypeIndex) const;
	double_t calculateDamageReduction(double_t currentTotal, int16_t resistance) const;

	void removeEmptyRewards();
	bool hasOtherRewardContainerOpen(const std::shared_ptr<Container> &container) const;

	void checkAndShowBlessingMessage();

	void setMarriageSpouse(const int32_t spouseId) {
		marriageSpouse = spouseId;
	}
	int32_t getMarriageSpouse() const {
		return marriageSpouse;
	}
};<|MERGE_RESOLUTION|>--- conflicted
+++ resolved
@@ -898,147 +898,6 @@
 	void sendResourceBalance(Resource_t resourceType, uint64_t value) const;
 	void sendHouseAuctionMessage(uint32_t houseId, HouseAuctionType type, uint8_t index, bool bidSuccess = false) const;
 	// Imbuements
-<<<<<<< HEAD
-	void onApplyImbuement(Imbuement* imbuement, std::shared_ptr<Item> item, uint8_t slot, bool protectionCharm);
-	void onClearImbuement(std::shared_ptr<Item> item, uint8_t slot);
-	void openImbuementWindow(std::shared_ptr<Item> item);
-	void sendImbuementResult(const std::string message) {
-		if (client) {
-			client->sendImbuementResult(message);
-		}
-	}
-	void closeImbuementWindow() const {
-		if (client) {
-			client->closeImbuementWindow();
-		}
-	}
-	void sendPodiumWindow(std::shared_ptr<Item> podium, const Position &position, uint16_t itemId, uint8_t stackpos) {
-		if (client) {
-			client->sendPodiumWindow(podium, position, itemId, stackpos);
-		}
-	}
-	void sendCloseContainer(uint8_t cid) {
-		if (client) {
-			client->sendCloseContainer(cid);
-		}
-	}
-
-	void sendChannel(uint16_t channelId, const std::string &channelName, const UsersMap* channelUsers, const InvitedMap* invitedUsers) {
-		if (client) {
-			client->sendChannel(channelId, channelName, channelUsers, invitedUsers);
-		}
-	}
-	void sendTutorial(uint8_t tutorialId) {
-		if (client) {
-			client->sendTutorial(tutorialId);
-		}
-	}
-	void sendAddMarker(const Position &pos, uint8_t markType, const std::string &desc) {
-		if (client) {
-			client->sendAddMarker(pos, markType, desc);
-		}
-	}
-	void sendItemInspection(uint16_t itemId, uint8_t itemCount, std::shared_ptr<Item> item, bool cyclopedia) {
-		if (client) {
-			client->sendItemInspection(itemId, itemCount, item, cyclopedia);
-		}
-	}
-	void sendCyclopediaCharacterNoData(CyclopediaCharacterInfoType_t characterInfoType, uint8_t errorCode) {
-		if (client) {
-			client->sendCyclopediaCharacterNoData(characterInfoType, errorCode);
-		}
-	}
-	void sendCyclopediaCharacterBaseInformation() {
-		if (client) {
-			client->sendCyclopediaCharacterBaseInformation();
-		}
-	}
-	void sendCyclopediaCharacterGeneralStats() {
-		if (client) {
-			client->sendCyclopediaCharacterGeneralStats();
-		}
-	}
-	void sendCyclopediaCharacterCombatStats() {
-		if (client) {
-			client->sendCyclopediaCharacterCombatStats();
-		}
-	}
-	void sendCyclopediaCharacterRecentDeaths(uint16_t page, uint16_t pages, const std::vector<RecentDeathEntry> &entries) {
-		if (client) {
-			client->sendCyclopediaCharacterRecentDeaths(page, pages, entries);
-		}
-	}
-	void sendCyclopediaCharacterRecentPvPKills(uint16_t page, uint16_t pages, const std::vector<RecentPvPKillEntry> &entries) {
-		if (client) {
-			client->sendCyclopediaCharacterRecentPvPKills(page, pages, entries);
-		}
-	}
-	void sendCyclopediaCharacterAchievements(uint16_t secretsUnlocked, std::vector<std::pair<Achievement, uint32_t>> achievementsUnlocked);
-	void sendCyclopediaCharacterItemSummary(const ItemsTierCountList &inventoryItems, const ItemsTierCountList &storeInboxItems, const StashItemList &supplyStashItems, const ItemsTierCountList &depotBoxItems, const ItemsTierCountList &inboxItems) {
-		if (client) {
-			client->sendCyclopediaCharacterItemSummary(inventoryItems, storeInboxItems, supplyStashItems, depotBoxItems, inboxItems);
-		}
-	}
-	void sendCyclopediaCharacterOutfitsMounts() {
-		if (client) {
-			client->sendCyclopediaCharacterOutfitsMounts();
-		}
-	}
-	void sendCyclopediaCharacterStoreSummary() {
-		if (client) {
-			client->sendCyclopediaCharacterStoreSummary();
-		}
-	}
-	void sendCyclopediaCharacterInspection() {
-		if (client) {
-			client->sendCyclopediaCharacterInspection();
-		}
-	}
-	void sendCyclopediaCharacterBadges() {
-		if (client) {
-			client->sendCyclopediaCharacterBadges();
-		}
-	}
-	void sendCyclopediaCharacterTitles() {
-		if (client) {
-			client->sendCyclopediaCharacterTitles();
-		}
-	}
-	void sendHighscoresNoData() {
-		if (client) {
-			client->sendHighscoresNoData();
-		}
-	}
-	void sendHighscores(const std::string &selectedWorld, const std::vector<HighscoreCharacter> &characters, uint8_t categoryId, uint32_t vocationId, uint16_t page, uint16_t pages, uint32_t updateTimer) {
-		if (client) {
-			client->sendHighscores(selectedWorld, characters, categoryId, vocationId, page, pages, updateTimer);
-		}
-	}
-	void addAsyncOngoingTask(uint64_t flags) {
-		asyncOngoingTasks |= flags;
-	}
-	bool hasAsyncOngoingTask(uint64_t flags) const {
-		return (asyncOngoingTasks & flags);
-	}
-	void resetAsyncOngoingTask(uint64_t flags) {
-		asyncOngoingTasks &= ~(flags);
-	}
-	void sendEnterWorld() {
-		if (client) {
-			client->sendEnterWorld();
-		}
-	}
-	void sendFightModes() {
-		if (client) {
-			client->sendFightModes();
-		}
-	}
-	void sendNetworkMessage(const NetworkMessage &message) {
-		if (client) {
-			client->writeToOutputBuffer(message);
-		}
-	}
-=======
 	void onApplyImbuement(const Imbuement* imbuement, const std::shared_ptr<Item> &item, uint8_t slot, bool protectionCharm);
 	void onClearImbuement(const std::shared_ptr<Item> &item, uint8_t slot);
 	void openImbuementWindow(const std::shared_ptr<Item> &item);
@@ -1078,7 +937,6 @@
 	void sendOpenStash(bool isNpc = false) const;
 
 	void sendTakeScreenshot(Screenshot_t screenshotType) const;
->>>>>>> 93db96ca
 
 	void onThink(uint32_t interval) override;
 
