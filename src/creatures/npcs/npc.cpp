--- conflicted
+++ resolved
@@ -35,11 +35,7 @@
 	npcType(npcType) {
 	defaultOutfit = npcType->info.outfit;
 	currentOutfit = npcType->info.outfit;
-<<<<<<< HEAD
-	const float multiplier = g_configManager().getFloat(RATE_NPC_HEALTH, __FUNCTION__);
-=======
-	float multiplier = g_configManager().getFloat(RATE_NPC_HEALTH);
->>>>>>> 0c7aafe0
+	const float multiplier = g_configManager().getFloat(RATE_NPC_HEALTH);
 	health = npcType->info.health * multiplier;
 	healthMax = npcType->info.healthMax * multiplier;
 	baseSpeed = npcType->info.baseSpeed;
@@ -400,15 +396,11 @@
 			continue;
 		}
 
-<<<<<<< HEAD
-		const auto removeCount = std::min<uint16_t>(toRemove, item->getItemCount());
-=======
 		if (!item->hasMarketAttributes()) {
 			continue;
 		}
 
 		auto removeCount = std::min<uint16_t>(toRemove, item->getItemCount());
->>>>>>> 0c7aafe0
 
 		if (g_game().internalRemoveItem(item, removeCount) != RETURNVALUE_NOERROR) {
 			g_logger().error("[Npc::onPlayerSellItem] - Player {} have a problem for sell item {} on shop for npc {}", player->getName(), item->getID(), getName());
@@ -421,17 +413,12 @@
 		}
 	}
 
-<<<<<<< HEAD
-	const auto totalRemoved = amount - toRemove;
-	const auto totalCost = sellPrice * totalRemoved;
-=======
 	auto totalRemoved = amount - toRemove;
 	if (totalRemoved == 0) {
 		return;
 	}
 
 	auto totalCost = static_cast<uint64_t>(sellPrice * totalRemoved);
->>>>>>> 0c7aafe0
 	g_logger().debug("[Npc::onPlayerSellItem] - Removing items from player {} amount {} of items with id {} on shop for npc {}", player->getName(), toRemove, itemId, getName());
 	if (totalRemoved > 0 && totalCost > 0) {
 		if (getCurrency() == ITEM_GOLD_COIN) {
