--- conflicted
+++ resolved
@@ -127,13 +127,8 @@
 		if (!message.empty()) {
 			payload << R"("description": ")" << message << "\", ";
 		}
-<<<<<<< HEAD
-		if (g_configManager().getBoolean(DISCORD_SEND_FOOTER, __FUNCTION__)) {
+		if (g_configManager().getBoolean(DISCORD_SEND_FOOTER)) {
 			payload << R"("footer": { "text": ")" << footer_text.str() << "\" }, ";
-=======
-		if (g_configManager().getBoolean(DISCORD_SEND_FOOTER)) {
-			payload << "\"footer\": { \"text\": \"" << footer_text.str() << "\" }, ";
->>>>>>> 0c7aafe0
 		}
 		if (color >= 0) {
 			payload << "\"color\": " << color;
