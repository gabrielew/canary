--- conflicted
+++ resolved
@@ -74,13 +74,12 @@
 
 	std::vector<std::shared_ptr<World>> worlds = g_game().worlds()->getWorlds();
 
-<<<<<<< HEAD
 	output->addByte(worlds.size()); // number of worlds
 
 	for (const auto &world : worlds) {
 		output->addByte(world->id); // world id
-		output->addString(world->name, "ProtocolLogin::getCharacterList - world.name");
-		output->addString(world->ip, "ProtocolLogin::getCharacterList - world.ip");
+		output->addString(world->name);
+		output->addString(world->ip);
 		output->add<uint16_t>(world->port);
 		output->addByte(0); // preview state
 	}
@@ -89,22 +88,7 @@
 	output->addByte(size);
 	for (const auto &[name, characterInfo] : players) {
 		output->addByte(characterInfo.worldId);
-		output->addString(name, "ProtocolLogin::getCharacterList - name");
-=======
-	output->addByte(0); // world id
-	output->addString(g_configManager().getString(SERVER_NAME));
-	output->addString(g_configManager().getString(IP));
-
-	output->add<uint16_t>(g_configManager().getNumber(GAME_PORT));
-
-	output->addByte(0);
-
-	uint8_t size = std::min<size_t>(std::numeric_limits<uint8_t>::max(), players.size());
-	output->addByte(size);
-	for (const auto &[name, deletion] : players) {
-		output->addByte(0);
 		output->addString(name);
->>>>>>> 93db96ca
 	}
 
 	// Get premium days, check is premium and get lastday
