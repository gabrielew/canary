--- conflicted
+++ resolved
@@ -48,21 +48,13 @@
 		return false;
 	}
 
-<<<<<<< HEAD
-	g_dispatcher().addEvent([&msg, protocolWeak = std::weak_ptr<Protocol>(shared_from_this())]() {
-		if (const auto protocol = protocolWeak.lock()) {
-			if (const auto protocolConnection = protocol->getConnection()) {
-				protocol->parsePacket(msg);
-				protocolConnection->resumeWork();
-=======
 	g_dispatcher().addEvent(
 		[&msg, protocolWeak = std::weak_ptr<Protocol>(shared_from_this())]() {
-			if (auto protocol = protocolWeak.lock()) {
-				if (auto protocolConnection = protocol->getConnection()) {
+			if (const auto &protocol = protocolWeak.lock()) {
+				if (const auto &protocolConnection = protocol->getConnection()) {
 					protocol->parsePacket(msg);
 					protocolConnection->resumeWork();
 				}
->>>>>>> 0c7aafe0
 			}
 		},
 		__FUNCTION__
@@ -127,7 +119,7 @@
 }
 
 void Protocol::disconnect() const {
-	if (auto connection = getConnection()) {
+	if (const auto connection = getConnection()) {
 		connection->close();
 	}
 }
