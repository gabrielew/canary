--- conflicted
+++ resolved
@@ -77,7 +77,6 @@
 	return result->getNumber<uint8_t>("type");
 }
 
-<<<<<<< HEAD
 void IOLoginData::updateOnlineStatus(uint32_t guid, bool login) {
 	static phmap::flat_hash_map<uint32_t, bool> updateOnline;
 	if ((login && updateOnline.find(guid) != updateOnline.end()) || guid <= 0) {
@@ -99,8 +98,6 @@
 	Database::getInstance().executeQuery(query);
 }
 
-=======
->>>>>>> 93db96ca
 // The boolean "disableIrrelevantInfo" will deactivate the loading of information that is not relevant to the preload, for example, forge, bosstiary, etc. None of this we need to access if the player is offline
 bool IOLoginData::loadPlayerById(const std::shared_ptr<Player> &player, uint32_t id, bool disableIrrelevantInfo /* = true*/) {
 	Database &db = Database::getInstance();
@@ -357,7 +354,6 @@
 	Database::getInstance().executeQuery(query);
 }
 
-<<<<<<< HEAD
 bool IOLoginData::hasBiddedOnHouse(uint32_t guid) {
 	Database &db = Database::getInstance();
 
@@ -365,8 +361,6 @@
 	return db.storeQuery(query).get() != nullptr;
 }
 
-=======
->>>>>>> 93db96ca
 std::vector<VIPEntry> IOLoginData::getVIPEntries(uint32_t accountId) {
 	std::string query = fmt::format(
 		"SELECT `player_id`, (SELECT `name` FROM `players` WHERE `id` = `player_id`) AS `name`, `description`, `icon`, `notify` FROM `account_viplist` WHERE `account_id` = {} AND `world_id` = {}",
