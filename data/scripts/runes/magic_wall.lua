--- conflicted
+++ resolved
@@ -3,9 +3,6 @@
 	if not tile then
 		return false
 	end
-<<<<<<< HEAD
-	local magicWall = Game.getWorldType() == WORLD_TYPE_NO_PVP and ITEM_MAGICWALL_SAFE or ITEM_MAGICWALL
-=======
 
 	if tile:hasFlag(TILESTATE_FLOORCHANGE) then
 		return false
@@ -14,15 +11,7 @@
 	if tile:getTopCreature() and not tile:getTopCreature():isPlayer() then
 		return false
 	end
-
-	local magicWall
-	if Game.getWorldType() == WORLD_TYPE_NO_PVP then
-		magicWall = ITEM_MAGICWALL_SAFE
-	else
-		magicWall = ITEM_MAGICWALL
-	end
-
->>>>>>> 4d72bd81
+	local magicWall = Game.getWorldType() == WORLD_TYPE_NO_PVP and ITEM_MAGICWALL_SAFE or ITEM_MAGICWALL
 	local item = Game.createItem(magicWall, 1, position)
 	if item then
 		item:setDuration(16, 24)
