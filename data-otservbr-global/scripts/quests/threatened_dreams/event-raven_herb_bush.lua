local config = {
	bushId = 25783,
	createItem = LIGHT_STATE_NIGHT,
	removeItem = LIGHT_STATE_SUNRISE,
	pos = Position(33497, 32196, 7),
	herbId = 5953,
	herbWeight = 1,
	storage = Storage.Quest.U11_40.ThreatenedDreams.Mission03.RavenHerbTimer,
}

local createRavenHerb = GlobalEvent("createRavenHerb")

function createRavenHerb.onPeriodChange(period, light)
<<<<<<< HEAD
	local time = getWorldTime()

	if configManager.getBoolean(configKeys.ALL_CONSOLE_LOG) then
		logger.info("Starting {} Current light is {} and it's {} Tibian Time", periods[period], light, getFormattedWorldTime(time))
	end
	for index, item in pairs(config) do
		if item.createItem == period then -- Adding
			local newItem = Game.createItem(item.bushId, 1, item.pos)
			if newItem then
				newItem:setActionId(item.storage)
				item.pos:sendMagicEffect(CONST_ME_BIGPLANTS)
			end
		elseif item.removeItem == period then -- Removing
			local target = Tile(item.pos):getItemById(item.bushId)
			if target then
				item.pos:removeItem(item.bushId, CONST_ME_BIGPLANTS)
			end
=======
	local pos = config.pos
	if config.createItem == period then
		local createItem = Game.createItem(config.bushId, 1, pos)
		if createItem then
			pos:sendMagicEffect(CONST_ME_BIGPLANTS)
		end
	elseif config.removeItem == period then
		local target = Tile(pos):getItemById(config.bushId)
		if target then
			pos:removeItem(config.bushId, CONST_ME_BIGPLANTS)
>>>>>>> 0f6cc07b
		end
	end
	return true
end

createRavenHerb:register()

local ravenHerb = Action()

function ravenHerb.onUse(player, item, fromPosition, target, toPosition, isHotkey)
	local message = "You have found a " .. getItemName(config.herbId) .. "."
	local backpack = player:getSlotItem(CONST_SLOT_BACKPACK)

	if not backpack or backpack:getEmptySlots(true) < 1 then
		player:sendTextMessage(MESSAGE_EVENT_ADVANCE, message .. " But you have no room to take it.")
		return true
	end

	if (player:getFreeCapacity() / 100) < config.herbWeight then
		player:sendTextMessage(MESSAGE_EVENT_ADVANCE, message .. ". Weighing " .. config.herbWeight .. " oz, it is too heavy for you to carry.")
		return true
	end

	if player:getStorageValue(config.storage) > os.time() then
		player:sendTextMessage(MESSAGE_EVENT_ADVANCE, "The raven herb cannot be collected right now.")
		return true
	end

	player:sendTextMessage(MESSAGE_EVENT_ADVANCE, message)
	player:setStorageValue(config.storage, os.time() + 60 * 30 * 1000)
	player:addItem(config.herbId, 1)
	return true
end

ravenHerb:id(25783)
ravenHerb:register()<|MERGE_RESOLUTION|>--- conflicted
+++ resolved
@@ -11,25 +11,6 @@
 local createRavenHerb = GlobalEvent("createRavenHerb")
 
 function createRavenHerb.onPeriodChange(period, light)
-<<<<<<< HEAD
-	local time = getWorldTime()
-
-	if configManager.getBoolean(configKeys.ALL_CONSOLE_LOG) then
-		logger.info("Starting {} Current light is {} and it's {} Tibian Time", periods[period], light, getFormattedWorldTime(time))
-	end
-	for index, item in pairs(config) do
-		if item.createItem == period then -- Adding
-			local newItem = Game.createItem(item.bushId, 1, item.pos)
-			if newItem then
-				newItem:setActionId(item.storage)
-				item.pos:sendMagicEffect(CONST_ME_BIGPLANTS)
-			end
-		elseif item.removeItem == period then -- Removing
-			local target = Tile(item.pos):getItemById(item.bushId)
-			if target then
-				item.pos:removeItem(item.bushId, CONST_ME_BIGPLANTS)
-			end
-=======
 	local pos = config.pos
 	if config.createItem == period then
 		local createItem = Game.createItem(config.bushId, 1, pos)
@@ -40,7 +21,6 @@
 		local target = Tile(pos):getItemById(config.bushId)
 		if target then
 			pos:removeItem(config.bushId, CONST_ME_BIGPLANTS)
->>>>>>> 0f6cc07b
 		end
 	end
 	return true
