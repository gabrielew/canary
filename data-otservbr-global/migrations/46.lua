function onUpdateDatabase()
<<<<<<< HEAD
	logger.info("Updating database to version 47 (multiworld system)")

	db.query("SET FOREIGN_KEY_CHECKS=0;")

	db.query([[
		CREATE TABLE IF NOT EXISTS `worlds` (
			`id` int(3) UNSIGNED NOT NULL AUTO_INCREMENT,
			`name` varchar(80) NOT NULL,
			`type` enum('no-pvp','pvp','retro-pvp','pvp-enforced','retro-pvp-enforced') NOT NULL,
			`motd` varchar(255) NOT NULL DEFAULT '',
			`location` enum('Europe','North America','South America','Oceania') NOT NULL,
			`ip` varchar(15) NOT NULL,
			`port` int(5) UNSIGNED NOT NULL,
			`port_status` int(6) UNSIGNED NOT NULL,
			`creation` int(11) NOT NULL DEFAULT 0,
			CONSTRAINT `worlds_pk` PRIMARY KEY (`id`),
			CONSTRAINT `worlds_unique` UNIQUE (`name`)
		) ENGINE=InnoDB DEFAULT CHARSET=utf8;
	]])

	db.query("ALTER TABLE `server_config` ADD `world_id` int(3) UNSIGNED NOT NULL DEFAULT 1;")
	db.query("ALTER TABLE `server_config` DROP PRIMARY KEY;")
	db.query("ALTER TABLE `server_config` ADD PRIMARY KEY (`config`, `world_id`);")
	db.query("ALTER TABLE `server_config` ADD FOREIGN KEY (`world_id`) REFERENCES `worlds` (`id`) ON DELETE CASCADE;")

	db.query("ALTER TABLE `players_online` ADD `world_id` int(3) UNSIGNED NOT NULL DEFAULT 1;")
	db.query("ALTER TABLE `players_online` ADD FOREIGN KEY (`world_id`) REFERENCES `worlds` (`id`) ON DELETE CASCADE;")

	db.query("ALTER TABLE `players` ADD `world_id` int(3) UNSIGNED NOT NULL DEFAULT 1;")
	db.query("ALTER TABLE `players` ADD FOREIGN KEY (`world_id`) REFERENCES `worlds` (`id`) ON DELETE CASCADE;")

	db.query("ALTER TABLE `guilds` ADD `world_id` int(3) UNSIGNED NOT NULL DEFAULT 1;")
	db.query("ALTER TABLE `guilds` ADD FOREIGN KEY (`world_id`) REFERENCES `worlds` (`id`) ON DELETE CASCADE;")

	db.query("ALTER TABLE `houses` ADD `world_id` int(3) UNSIGNED NOT NULL DEFAULT 1;")
	db.query("ALTER TABLE `houses` ADD FOREIGN KEY (`world_id`) REFERENCES `worlds` (`id`) ON DELETE CASCADE;")

	db.query("ALTER TABLE `house_lists` ADD `world_id` int(3) UNSIGNED NOT NULL DEFAULT 1;")
	db.query("ALTER TABLE `house_lists` ADD FOREIGN KEY (`world_id`) REFERENCES `worlds` (`id`) ON DELETE CASCADE;")

	db.query("ALTER TABLE `account_viplist` ADD `world_id` int(3) UNSIGNED NOT NULL DEFAULT 1;")
	db.query("ALTER TABLE `account_viplist` ADD FOREIGN KEY (`world_id`) REFERENCES `worlds` (`id`) ON DELETE CASCADE;")

	db.query("ALTER TABLE `tile_store` ADD `world_id` int(3) UNSIGNED NOT NULL DEFAULT 1;")
	db.query("ALTER TABLE `tile_store` ADD FOREIGN KEY (`world_id`) REFERENCES `worlds` (`id`) ON DELETE CASCADE;")

	db.query("ALTER TABLE `market_offers` ADD `world_id` int(3) UNSIGNED NOT NULL DEFAULT 1;")
	db.query("ALTER TABLE `market_offers` ADD FOREIGN KEY (`world_id`) REFERENCES `worlds` (`id`) ON DELETE CASCADE;")

	db.query("ALTER TABLE `market_history` ADD `world_id` int(3) UNSIGNED NOT NULL DEFAULT 1;")
	db.query("ALTER TABLE `market_history` ADD FOREIGN KEY (`world_id`) REFERENCES `worlds` (`id`) ON DELETE CASCADE;")

	db.query("ALTER TABLE `server_config` DROP PRIMARY KEY")
	db.query("ALTER TABLE `server_config` ADD PRIMARY KEY (`world_id`, `config`);")

	db.query("ALTER TABLE `houses` CHANGE `id` `id` INT(11) NOT NULL;")
	db.query("ALTER TABLE `houses` DROP PRIMARY KEY;")
	db.query("ALTER TABLE `houses` ADD PRIMARY KEY (`id`, `world_id`);")
	db.query("ALTER TABLE `houses` CHANGE `id` `id` INT(11) NOT NULL AUTO_INCREMENT;")
	db.query("ALTER TABLE `houses` ADD FOREIGN KEY (`world_id`) REFERENCES `worlds` (`id`) ON DELETE CASCADE;")

	db.query("DROP TRIGGER `ondelete_players`;")
	db.query([[
		CREATE TRIGGER `ondelete_players` BEFORE DELETE ON `players` FOR EACH ROW BEGIN
    		UPDATE `houses` SET `owner` = 0 WHERE `owner` = OLD.`id` AND `world_id` = OLD.`world_id`;
		END;
	]])

	db.query("SET FOREIGN_KEY_CHECKS=1;")

	return true
=======
	logger.info("Updating database to version 46 (fix: creature speed and conditions)")

	db.query("ALTER TABLE `players` MODIFY `conditions` mediumblob NOT NULL;")
>>>>>>> 93db96ca
end<|MERGE_RESOLUTION|>--- conflicted
+++ resolved
@@ -1,79 +1,5 @@
 function onUpdateDatabase()
-<<<<<<< HEAD
-	logger.info("Updating database to version 47 (multiworld system)")
-
-	db.query("SET FOREIGN_KEY_CHECKS=0;")
-
-	db.query([[
-		CREATE TABLE IF NOT EXISTS `worlds` (
-			`id` int(3) UNSIGNED NOT NULL AUTO_INCREMENT,
-			`name` varchar(80) NOT NULL,
-			`type` enum('no-pvp','pvp','retro-pvp','pvp-enforced','retro-pvp-enforced') NOT NULL,
-			`motd` varchar(255) NOT NULL DEFAULT '',
-			`location` enum('Europe','North America','South America','Oceania') NOT NULL,
-			`ip` varchar(15) NOT NULL,
-			`port` int(5) UNSIGNED NOT NULL,
-			`port_status` int(6) UNSIGNED NOT NULL,
-			`creation` int(11) NOT NULL DEFAULT 0,
-			CONSTRAINT `worlds_pk` PRIMARY KEY (`id`),
-			CONSTRAINT `worlds_unique` UNIQUE (`name`)
-		) ENGINE=InnoDB DEFAULT CHARSET=utf8;
-	]])
-
-	db.query("ALTER TABLE `server_config` ADD `world_id` int(3) UNSIGNED NOT NULL DEFAULT 1;")
-	db.query("ALTER TABLE `server_config` DROP PRIMARY KEY;")
-	db.query("ALTER TABLE `server_config` ADD PRIMARY KEY (`config`, `world_id`);")
-	db.query("ALTER TABLE `server_config` ADD FOREIGN KEY (`world_id`) REFERENCES `worlds` (`id`) ON DELETE CASCADE;")
-
-	db.query("ALTER TABLE `players_online` ADD `world_id` int(3) UNSIGNED NOT NULL DEFAULT 1;")
-	db.query("ALTER TABLE `players_online` ADD FOREIGN KEY (`world_id`) REFERENCES `worlds` (`id`) ON DELETE CASCADE;")
-
-	db.query("ALTER TABLE `players` ADD `world_id` int(3) UNSIGNED NOT NULL DEFAULT 1;")
-	db.query("ALTER TABLE `players` ADD FOREIGN KEY (`world_id`) REFERENCES `worlds` (`id`) ON DELETE CASCADE;")
-
-	db.query("ALTER TABLE `guilds` ADD `world_id` int(3) UNSIGNED NOT NULL DEFAULT 1;")
-	db.query("ALTER TABLE `guilds` ADD FOREIGN KEY (`world_id`) REFERENCES `worlds` (`id`) ON DELETE CASCADE;")
-
-	db.query("ALTER TABLE `houses` ADD `world_id` int(3) UNSIGNED NOT NULL DEFAULT 1;")
-	db.query("ALTER TABLE `houses` ADD FOREIGN KEY (`world_id`) REFERENCES `worlds` (`id`) ON DELETE CASCADE;")
-
-	db.query("ALTER TABLE `house_lists` ADD `world_id` int(3) UNSIGNED NOT NULL DEFAULT 1;")
-	db.query("ALTER TABLE `house_lists` ADD FOREIGN KEY (`world_id`) REFERENCES `worlds` (`id`) ON DELETE CASCADE;")
-
-	db.query("ALTER TABLE `account_viplist` ADD `world_id` int(3) UNSIGNED NOT NULL DEFAULT 1;")
-	db.query("ALTER TABLE `account_viplist` ADD FOREIGN KEY (`world_id`) REFERENCES `worlds` (`id`) ON DELETE CASCADE;")
-
-	db.query("ALTER TABLE `tile_store` ADD `world_id` int(3) UNSIGNED NOT NULL DEFAULT 1;")
-	db.query("ALTER TABLE `tile_store` ADD FOREIGN KEY (`world_id`) REFERENCES `worlds` (`id`) ON DELETE CASCADE;")
-
-	db.query("ALTER TABLE `market_offers` ADD `world_id` int(3) UNSIGNED NOT NULL DEFAULT 1;")
-	db.query("ALTER TABLE `market_offers` ADD FOREIGN KEY (`world_id`) REFERENCES `worlds` (`id`) ON DELETE CASCADE;")
-
-	db.query("ALTER TABLE `market_history` ADD `world_id` int(3) UNSIGNED NOT NULL DEFAULT 1;")
-	db.query("ALTER TABLE `market_history` ADD FOREIGN KEY (`world_id`) REFERENCES `worlds` (`id`) ON DELETE CASCADE;")
-
-	db.query("ALTER TABLE `server_config` DROP PRIMARY KEY")
-	db.query("ALTER TABLE `server_config` ADD PRIMARY KEY (`world_id`, `config`);")
-
-	db.query("ALTER TABLE `houses` CHANGE `id` `id` INT(11) NOT NULL;")
-	db.query("ALTER TABLE `houses` DROP PRIMARY KEY;")
-	db.query("ALTER TABLE `houses` ADD PRIMARY KEY (`id`, `world_id`);")
-	db.query("ALTER TABLE `houses` CHANGE `id` `id` INT(11) NOT NULL AUTO_INCREMENT;")
-	db.query("ALTER TABLE `houses` ADD FOREIGN KEY (`world_id`) REFERENCES `worlds` (`id`) ON DELETE CASCADE;")
-
-	db.query("DROP TRIGGER `ondelete_players`;")
-	db.query([[
-		CREATE TRIGGER `ondelete_players` BEFORE DELETE ON `players` FOR EACH ROW BEGIN
-    		UPDATE `houses` SET `owner` = 0 WHERE `owner` = OLD.`id` AND `world_id` = OLD.`world_id`;
-		END;
-	]])
-
-	db.query("SET FOREIGN_KEY_CHECKS=1;")
-
-	return true
-=======
 	logger.info("Updating database to version 46 (fix: creature speed and conditions)")
 
 	db.query("ALTER TABLE `players` MODIFY `conditions` mediumblob NOT NULL;")
->>>>>>> 93db96ca
 end