function onUpdateDatabase()
<<<<<<< HEAD
	logger.info("Updating database to version 47 (migrate gamestore to cpp)")

	db.query([[
			ALTER TABLE `store_history`
			ADD `type` smallint(2) UNSIGNED NOT NULL DEFAULT '0',
			ADD `show_detail` smallint(2) UNSIGNED NOT NULL DEFAULT '0',
			CHANGE `timestamp` `player_name` varchar(255) DEFAULT NULL,
			CHANGE `coins` `total_price` bigint NOT NULL DEFAULT '0',
			CHANGE `time` `created_at` bigint UNSIGNED NOT NULL DEFAULT '0'
		]])

	return true
=======
	logger.info("Updating database to version 47 (fix: creature speed and conditions)")

	db.query("ALTER TABLE `players` MODIFY `conditions` mediumblob NOT NULL;")
>>>>>>> f8212483
end<|MERGE_RESOLUTION|>--- conflicted
+++ resolved
@@ -1,20 +1,5 @@
 function onUpdateDatabase()
-<<<<<<< HEAD
-	logger.info("Updating database to version 47 (migrate gamestore to cpp)")
-
-	db.query([[
-			ALTER TABLE `store_history`
-			ADD `type` smallint(2) UNSIGNED NOT NULL DEFAULT '0',
-			ADD `show_detail` smallint(2) UNSIGNED NOT NULL DEFAULT '0',
-			CHANGE `timestamp` `player_name` varchar(255) DEFAULT NULL,
-			CHANGE `coins` `total_price` bigint NOT NULL DEFAULT '0',
-			CHANGE `time` `created_at` bigint UNSIGNED NOT NULL DEFAULT '0'
-		]])
-
-	return true
-=======
 	logger.info("Updating database to version 47 (fix: creature speed and conditions)")
 
 	db.query("ALTER TABLE `players` MODIFY `conditions` mediumblob NOT NULL;")
->>>>>>> f8212483
 end