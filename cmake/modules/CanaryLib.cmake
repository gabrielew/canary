# Define and setup CanaryLib main library target
add_library(${PROJECT_NAME}_lib)
setup_target(${PROJECT_NAME}_lib)

# Add subdirectories
add_subdirectory(account)
add_subdirectory(config)
add_subdirectory(creatures)
add_subdirectory(database)
add_subdirectory(game)
add_subdirectory(io)
add_subdirectory(items)
add_subdirectory(lib)
add_subdirectory(kv)
add_subdirectory(lua)
add_subdirectory(map)
add_subdirectory(protobuf)
add_subdirectory(security)
add_subdirectory(server)
add_subdirectory(utils)

# Add more global sources - please add preferably in the sub_directory CMakeLists.
target_sources(${PROJECT_NAME}_lib PRIVATE canary_server.cpp)

# Conditional Precompiled Headers
if(USE_PRECOMPILED_HEADER)
    target_precompile_headers(${PROJECT_NAME}_lib PUBLIC pch.hpp)
    target_compile_definitions(${PROJECT_NAME}_lib PUBLIC USE_PRECOMPILED_HEADERS)
endif()

# *****************************************************************************
# Build flags - need to be set before the links and sources
# *****************************************************************************
if (CMAKE_COMPILER_IS_GNUCXX)
    target_compile_options(${PROJECT_NAME}_lib PRIVATE -Wno-deprecated-declarations)
endif()

# Sets the NDEBUG macro for Release and RelWithDebInfo configurations.
target_compile_definitions(${PROJECT_NAME}_lib PUBLIC
        $<$<CONFIG:Release>:NDEBUG>
        $<$<CONFIG:RelWithDebInfo>:NDEBUG>
)

# Configurar IPO e Linkagem Incremental
configure_linking(${PROJECT_NAME}_lib)

# === UNITY BUILD (compile time reducer) ===
if(SPEED_UP_BUILD_UNITY)
    set_target_properties(${PROJECT_NAME}_lib PROPERTIES UNITY_BUILD ON)
    log_option_enabled("Build unity for speed up compilation for taget ${PROJECT_NAME}_lib")
else()
    log_option_disabled("Build unity")
endif()

# *****************************************************************************
# Target include directories - to allow #include
# *****************************************************************************
target_include_directories(${PROJECT_NAME}_lib
        PUBLIC
        ${BOOST_DI_INCLUDE_DIRS}
        ${CMAKE_SOURCE_DIR}/src
        ${GMP_INCLUDE_DIRS}
        ${LUAJIT_INCLUDE_DIRS}
        ${PARALLEL_HASHMAP_INCLUDE_DIRS}
<<<<<<< HEAD
        ${ATOMIC_QUEUE_INCLUDE_DIRS}
        )
=======
)
>>>>>>> 0c7aafe0

# *****************************************************************************
# Target links to external dependencies
# *****************************************************************************
target_link_libraries(${PROJECT_NAME}_lib
        PUBLIC
        ${GMP_LIBRARIES}
        ${LUAJIT_LIBRARIES}
        CURL::libcurl
        ZLIB::ZLIB
        absl::any absl::log absl::base absl::bits
        asio::asio
        eventpp::eventpp
        fmt::fmt
        magic_enum::magic_enum
        mio::mio
        protobuf::libprotobuf
        pugixml::pugixml
        spdlog::spdlog
        unofficial::argon2::libargon2
        unofficial::libmariadb
        protobuf
)

if(FEATURE_METRICS)
    add_definitions(-DFEATURE_METRICS)
    target_link_libraries(${PROJECT_NAME}_lib
            PUBLIC
            opentelemetry-cpp::common
            opentelemetry-cpp::metrics
            opentelemetry-cpp::api
            opentelemetry-cpp::ext
            opentelemetry-cpp::sdk
            opentelemetry-cpp::logs
            opentelemetry-cpp::ostream_metrics_exporter
            opentelemetry-cpp::prometheus_exporter
    )
endif()

if(CMAKE_BUILD_TYPE MATCHES Debug)
    target_link_libraries(${PROJECT_NAME}_lib PUBLIC ${ZLIB_LIBRARY_DEBUG})
else()
    target_link_libraries(${PROJECT_NAME}_lib PUBLIC ${ZLIB_LIBRARY_RELEASE})
endif()

if (MSVC)
    if(BUILD_STATIC_LIBRARY)
        set(VCPKG_TARGET_TRIPLET "x64-windows-static" CACHE STRING "")
    else()
        set(VCPKG_TARGET_TRIPLET "x64-windows" CACHE STRING "")
    endif()
    target_link_libraries(${PROJECT_NAME}_lib PUBLIC ${CMAKE_THREAD_LIBS_INIT} ${MYSQL_CLIENT_LIBS})
else()
    target_link_libraries(${PROJECT_NAME}_lib PUBLIC Threads::Threads)
endif()

# === OpenMP ===
if(OPTIONS_ENABLE_OPENMP)
    log_option_enabled("openmp")
    find_package(OpenMP)
    if(OpenMP_CXX_FOUND)
        target_link_libraries(${PROJECT_NAME}_lib PUBLIC OpenMP::OpenMP_CXX)
    endif()
else()
    log_option_disabled("openmp")
endif()

# === Optimization Flags ===
if(CMAKE_BUILD_TYPE STREQUAL "RelWithDebInfo" OR CMAKE_BUILD_TYPE STREQUAL "Release")
    if(CMAKE_CXX_COMPILER_ID MATCHES "GNU|Clang")
        target_compile_options(${PROJECT_NAME}_lib PRIVATE -O3 -march=native)
    elseif(MSVC)
        target_compile_options(${PROJECT_NAME}_lib PRIVATE /O2)
    endif()
endif()<|MERGE_RESOLUTION|>--- conflicted
+++ resolved
@@ -62,12 +62,7 @@
         ${GMP_INCLUDE_DIRS}
         ${LUAJIT_INCLUDE_DIRS}
         ${PARALLEL_HASHMAP_INCLUDE_DIRS}
-<<<<<<< HEAD
-        ${ATOMIC_QUEUE_INCLUDE_DIRS}
-        )
-=======
 )
->>>>>>> 0c7aafe0
 
 # *****************************************************************************
 # Target links to external dependencies
