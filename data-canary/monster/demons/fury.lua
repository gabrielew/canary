local mType = Game.createMonsterType("Fury")
local monster = {}

monster.description = "a fury"
monster.experience = 4000
monster.outfit = {
	lookType = 149,
	lookHead = 94,
	lookBody = 77,
	lookLegs = 78,
	lookFeet = 79,
	lookAddons = 1,
	lookMount = 0,
}

monster.raceId = 291
monster.Bestiary = {
	class = "Demon",
	race = BESTY_RACE_DEMON,
	toKill = 2500,
	FirstUnlock = 100,
	SecondUnlock = 1000,
	CharmsPoints = 50,
	Stars = 4,
	Occurrence = 0,
	Locations = "Pits of Inferno (Apocalypse's Throne Room), The Inquisition Quest (The Shadow Nexus, Battlefield), \z
	Vengoth, Fury Dungeon, Oramond Fury Dungeon, The Extension Site, Grounds of Destruction and Halls of Ascension.",
}

monster.health = 4100
monster.maxHealth = 4100
monster.race = "blood"
monster.corpse = 18118
monster.speed = 200
monster.manaCost = 0

monster.changeTarget = {
	interval = 4000,
	chance = 10,
}

monster.strategiesTarget = {
	nearest = 100,
}

monster.flags = {
	summonable = false,
	attackable = true,
	hostile = true,
	convinceable = false,
	pushable = false,
	rewardBoss = false,
	illusionable = false,
	canPushItems = true,
	canPushCreatures = true,
	staticAttackChance = 70,
	targetDistance = 1,
	runHealth = 0,
	healthHidden = false,
	isBlockable = false,
	canWalkOnEnergy = false,
	canWalkOnFire = true,
	canWalkOnPoison = false,
}

monster.light = {
	level = 0,
	color = 0,
}

monster.voices = {
	interval = 5000,
	chance = 10,
	{ text = "Ahhhhrrrr!", yell = false },
	{ text = "Waaaaah!", yell = false },
	{ text = "Caaarnaaage!", yell = false },
	{ text = "Dieee!", yell = false },
}

monster.loot = {
	{ id = 3007, chance = 410 }, -- crystal ring
	{ name = "gold coin", chance = 30000, maxCount = 100 },
	{ name = "gold coin", chance = 30000, maxCount = 100 },
	{ name = "gold coin", chance = 38000, maxCount = 69 },
	{ name = "platinum coin", chance = 2800, maxCount = 4 },
	{ name = "terra rod", chance = 20000 },
	{ name = "golden legs", chance = 130 },
	{ name = "steel boots", chance = 790 },
	{ name = "orichalcum pearl", chance = 1500, maxCount = 4 },
	{ name = "red piece of cloth", chance = 4000 },
	{ name = "soul orb", chance = 21500 },
	{ name = "soul orb", chance = 50 },
	{ id = 6300, chance = 60 }, -- death ring
	{ name = "demonic essence", chance = 22500 },
	{ name = "flask of demonic blood", chance = 35000, maxCount = 3 },
	{ name = "assassin dagger", chance = 660 },
	{ name = "noble axe", chance = 2000 },
	{ name = "great health potion", chance = 10500 },
	{ name = "jalapeno pepper", chance = 29280, maxCount = 4 },
}

monster.attacks = {
	{ name = "melee", interval = 2000, chance = 100, minDamage = 0, maxDamage = -510 },
	{ name = "combat", interval = 2000, chance = 10, type = COMBAT_FIREDAMAGE, minDamage = -200, maxDamage = -300, length = 8, spread = 3, effect = CONST_ME_EXPLOSIONAREA, target = false },
<<<<<<< HEAD
	{ name = "combat", interval = 2000, chance = 5, effect = CONST_ME_DRAWBLOOD, type = COMBAT_DEATHDAMAGE, minDamage = -120, maxDamage = -700, length = 8, spread = 3, target = false },
	{ name = "combat", interval = 2000, chance = 10, effect = CONST_ME_DRAWBLOOD, type = COMBAT_DEATHDAMAGE, minDamage = -120, maxDamage = -300, radius = 4, target = false },
	-- {name ="fury skill reducer", interval = 2000, chance = 5, target = false},
=======
	{ name = "combat", interval = 2000, chance = 5, type = COMBAT_DEATHDAMAGE, minDamage = -120, maxDamage = -700, length = 8, spread = 3, effect = CONST_ME_DRAWBLOOD, target = false },
	{ name = "combat", interval = 2000, chance = 10, type = COMBAT_DEATHDAMAGE, minDamage = -120, maxDamage = -300, radius = 4, effect = CONST_ME_DRAWBLOOD, target = false },
	{ name = "fury skill reducer", interval = 2000, chance = 5, target = false },
>>>>>>> 0f6cc07b
	{ name = "combat", interval = 2000, chance = 10, type = COMBAT_LIFEDRAIN, minDamage = -120, maxDamage = -300, radius = 3, effect = CONST_ME_HITAREA, target = false },
	{ name = "combat", interval = 2000, chance = 10, type = COMBAT_DEATHDAMAGE, minDamage = -125, maxDamage = -250, range = 7, shootEffect = CONST_ANI_SUDDENDEATH, effect = CONST_ME_SMALLCLOUDS, target = false },
	{ name = "speed", interval = 2000, chance = 15, speedChange = -800, range = 7, shootEffect = CONST_ANI_SUDDENDEATH, effect = CONST_ME_SMALLCLOUDS, target = false, duration = 30000 },
}

monster.defenses = {
	defense = 20,
	armor = 35,
	mitigation = 1.32,
	{ name = "speed", interval = 2000, chance = 15, speedChange = 800, effect = CONST_ME_MAGIC_RED, target = false, duration = 5000 },
}

monster.elements = {
	{ type = COMBAT_PHYSICALDAMAGE, percent = -10 },
	{ type = COMBAT_ENERGYDAMAGE, percent = -10 },
	{ type = COMBAT_EARTHDAMAGE, percent = -10 },
	{ type = COMBAT_FIREDAMAGE, percent = 100 },
	{ type = COMBAT_LIFEDRAIN, percent = 0 },
	{ type = COMBAT_MANADRAIN, percent = 0 },
	{ type = COMBAT_DROWNDAMAGE, percent = 0 },
	{ type = COMBAT_ICEDAMAGE, percent = 30 },
	{ type = COMBAT_HOLYDAMAGE, percent = 30 },
	{ type = COMBAT_DEATHDAMAGE, percent = -10 },
}

monster.immunities = {
	{ type = "paralyze", condition = true },
	{ type = "outfit", condition = false },
	{ type = "invisible", condition = true },
	{ type = "bleed", condition = false },
}

mType:register(monster)<|MERGE_RESOLUTION|>--- conflicted
+++ resolved
@@ -102,15 +102,9 @@
 monster.attacks = {
 	{ name = "melee", interval = 2000, chance = 100, minDamage = 0, maxDamage = -510 },
 	{ name = "combat", interval = 2000, chance = 10, type = COMBAT_FIREDAMAGE, minDamage = -200, maxDamage = -300, length = 8, spread = 3, effect = CONST_ME_EXPLOSIONAREA, target = false },
-<<<<<<< HEAD
-	{ name = "combat", interval = 2000, chance = 5, effect = CONST_ME_DRAWBLOOD, type = COMBAT_DEATHDAMAGE, minDamage = -120, maxDamage = -700, length = 8, spread = 3, target = false },
-	{ name = "combat", interval = 2000, chance = 10, effect = CONST_ME_DRAWBLOOD, type = COMBAT_DEATHDAMAGE, minDamage = -120, maxDamage = -300, radius = 4, target = false },
-	-- {name ="fury skill reducer", interval = 2000, chance = 5, target = false},
-=======
 	{ name = "combat", interval = 2000, chance = 5, type = COMBAT_DEATHDAMAGE, minDamage = -120, maxDamage = -700, length = 8, spread = 3, effect = CONST_ME_DRAWBLOOD, target = false },
 	{ name = "combat", interval = 2000, chance = 10, type = COMBAT_DEATHDAMAGE, minDamage = -120, maxDamage = -300, radius = 4, effect = CONST_ME_DRAWBLOOD, target = false },
 	{ name = "fury skill reducer", interval = 2000, chance = 5, target = false },
->>>>>>> 0f6cc07b
 	{ name = "combat", interval = 2000, chance = 10, type = COMBAT_LIFEDRAIN, minDamage = -120, maxDamage = -300, radius = 3, effect = CONST_ME_HITAREA, target = false },
 	{ name = "combat", interval = 2000, chance = 10, type = COMBAT_DEATHDAMAGE, minDamage = -125, maxDamage = -250, range = 7, shootEffect = CONST_ANI_SUDDENDEATH, effect = CONST_ME_SMALLCLOUDS, target = false },
 	{ name = "speed", interval = 2000, chance = 15, speedChange = -800, range = 7, shootEffect = CONST_ANI_SUDDENDEATH, effect = CONST_ME_SMALLCLOUDS, target = false, duration = 30000 },
